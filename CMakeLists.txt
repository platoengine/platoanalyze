--- conflicted
+++ resolved
@@ -216,22 +216,13 @@
 option(PLATOANALYZE_ENABLE_MPMD "Enable the Plato interface MPMD executable" OFF)
 if (PLATOANALYZE_ENABLE_MPMD)
   FIND_PACKAGE(Epetra REQUIRED)
-<<<<<<< HEAD
-  set(PLATO_PREFIX "" CACHE STRING "Path to Plato install")
-  find_library(PLATO_DATA_LAYER_LIB NAMES PlatoDataLayer PATHS ${PLATO_PREFIX}/lib)
-  find_library(PLATO_INTERFACE_LIB NAMES PlatoInterface PATHS ${PLATO_PREFIX}/lib)
-  find_library(PLATO_ANALYZE_LIB NAMES PlatoAnalyze PATHS ${PLATO_PREFIX}/lib)
-  find_library(PLATO_PARSER_LIB NAMES PlatoParser PATHS ${PLATO_PREFIX}/lib)
-  find_library(PLATO_EXCEPTIONS_LIB NAMES PlatoExceptions PATHS ${PLATO_PREFIX}/lib)
-  find_library(PLATO_CONSOLE_LIB NAMES PlatoConsole PATHS ${PLATO_PREFIX}/lib)
-=======
   set(PLATOENGINE_PREFIX "" CACHE STRING "Path to Plato install")
   find_library(PLATO_DATA_LAYER_LIB NAMES PlatoDataLayer PATHS ${PLATOENGINE_PREFIX}/lib)
   find_library(PLATO_INTERFACE_LIB NAMES PlatoInterface PATHS ${PLATOENGINE_PREFIX}/lib)
   find_library(PLATO_ANALYZE_LIB NAMES PlatoAnalyze PATHS ${PLATOENGINE_PREFIX}/lib)
   find_library(PLATO_PARSER_LIB NAMES PlatoParser PATHS ${PLATOENGINE_PREFIX}/lib)
   find_library(PLATO_EXCEPTIONS_LIB NAMES PlatoExceptions PATHS ${PLATOENGINE_PREFIX}/lib)
->>>>>>> 8405e3fc
+  find_library(PLATO_CONSOLE_LIB NAMES PlatoConsole PATHS ${PLATOENGINE_PREFIX}/lib)
   find_package(Epetra REQUIRED)
   find_package(AztecOO REQUIRED)
   find_package(SEACASExodus REQUIRED)
@@ -257,75 +248,7 @@
       exodus
      )
 
-<<<<<<< HEAD
-  option(LGR_ENABLE_PLATO_GEOMETRY "Enable Plato Geometry" OFF)
-  if (LGR_ENABLE_PLATO_GEOMETRY)
-    find_library(PLATO_GEOMETRY_MLS_LIB NAMES PlatoGeometryMLS PATHS ${PLATO_PREFIX}/lib)
-    find_library(PLATO_GEOMETRY_COGENT_LIB NAMES PlatoGeometryCogent PATHS ${PLATO_PREFIX}/lib)
-    find_package(Pamgen REQUIRED)
-    set(PLATO_LIBS ${PLATO_LIBS} ${PLATO_GEOMETRY_MLS_LIB} ${PLATO_GEOMETRY_COGENT_LIB} pamgen)
-  endif()
-
-  option(LGR_ENABLE_PLATO_ESP "Enable ESP" OFF)
-  if (LGR_ENABLE_PLATO_ESP)
-    find_library(PLATO_GEOMETRY_ESP_LIB NAMES PlatoGeometryESP PATHS ${PLATO_PREFIX}/lib)
-    find_library(ESP_LIB NAMES egads PATHS ${ESP_LIB_DIR})
-    find_library(OCSM_LIB NAMES ocsm PATHS ${ESP_LIB_DIR})
-    message("adding define: -DPLATO_ESP")
-    add_definitions(-DPLATO_ESP)
-    include_directories( ${ESP_INC_DIR} )
-    set(PLATO_LIBS ${PLATO_LIBS} ${PLATO_GEOMETRY_ESP_LIB} ${OCSM_LIB} ${ESP_LIB} ${OCSM_LIB})
-  endif()
-
-  target_link_libraries(LGR_App ${PLATO_LIBS} ${PLATO_LIBS})
-  target_link_libraries(LGR_MPMD LGR_App ${PLATO_LIBS} ${PLATO_LIBS} lgrtk)
-
-  option(LGR_ENABLE_PLATO_PYTHON "Enable the Plato Python interface" OFF)
-  if (LGR_ENABLE_PLATO_PYTHON)
-      find_package(Python2 COMPONENTS Development)
-      include_directories( ${Python2_INCLUDE_DIRS} )
-      add_library( Plato SHARED src/plato/PlatoPythonModule.cpp )
-      target_include_directories( Plato PRIVATE "${CMAKE_CURRENT_SOURCE_DIR}/src")
-      target_include_directories( Plato PRIVATE "${PLATO_PREFIX}/include")
-      target_link_libraries( Plato LGR_App lgrtk ${PLATO_LIBS} ${Trilinos_LIBRARIES} ${Trilinos_TPL_LIBRARIES} ${Python2_LIBRARIES} )
-      set_target_properties( Plato PROPERTIES PREFIX "" )
-      target_compile_options( Plato PRIVATE "-lmpi" )
-      if( CMAKE_INSTALL_PREFIX )
-        install( TARGETS Plato DESTINATION ${CMAKE_INSTALL_PREFIX}/lib )
-      endif()
-  endif()
-  if (LGR_ENABLE_PLATO_GEOMETRY)
-    add_definitions(-DPLATO_GEOMETRY)
-  endif()
-
-  option(LGR_ENABLE_PLATO_GEOMETRY "Enable Plato Geometry" OFF)
-
-endif()
-
-###### START ROCKET APP EXECUTABLE ######
-if (LGR_ENABLE_PLATO_MPMD)
-  FIND_PACKAGE(Epetra REQUIRED)
-  set(PLATO_PREFIX "" CACHE STRING "Path to Plato install")
-  find_library(PLATO_DATA_LAYER_LIB NAMES PlatoDataLayer PATHS ${PLATO_PREFIX}/lib)
-  find_library(PLATO_INTERFACE_LIB NAMES PlatoInterface PATHS ${PLATO_PREFIX}/lib)
-  find_library(PLATO_ANALYZE_LIB NAMES PlatoAnalyze PATHS ${PLATO_PREFIX}/lib)
-  find_library(PLATO_PARSER_LIB NAMES PlatoParser PATHS ${PLATO_PREFIX}/lib)
-  find_library(PLATO_EXCEPTIONS_LIB NAMES PlatoExceptions PATHS ${PLATO_PREFIX}/lib)
-  find_library(PLATO_CONSOLE_LIB NAMES PlatoConsole PATHS ${PLATO_PREFIX}/lib)
-  find_package(Epetra REQUIRED)
-  find_package(AztecOO REQUIRED)
-  find_package(SEACASExodus REQUIRED)
-  find_package(SEACASNemesis REQUIRED)
-  find_package(Shards REQUIRED)
-  find_package(Intrepid REQUIRED)
-  find_package(TeuchosCore REQUIRED)
-  add_executable(
-    ROCKET_MPMD
-    src/plato/PlatoRocketApp.cpp
-    src/plato/PlatoRocketAppMPMD.cpp
-  )
-=======
-   add_library( Analyze_App src/Analyze_App.cpp )
+  add_library( Analyze_App src/Analyze_App.cpp )
   target_include_directories(Analyze_App PRIVATE "${CMAKE_CURRENT_SOURCE_DIR}/src")
   target_include_directories(Analyze_App PRIVATE "${PLATOENGINE_PREFIX}/include")
   target_link_libraries(Analyze_App ${PLATO_LIBS} ${PLATO_LIBS} analyzelib)
@@ -334,33 +257,11 @@
   endif()
 
   add_executable( analyze_MPMD src/Analyze_MPMD.cpp)
->>>>>>> 8405e3fc
   if( CMAKE_INSTALL_PREFIX )
     install( TARGETS analyze_MPMD DESTINATION ${CMAKE_INSTALL_PREFIX}/bin )
   endif()
-<<<<<<< HEAD
-  target_include_directories(ROCKET_MPMD PRIVATE "${CMAKE_CURRENT_SOURCE_DIR}/src")
-  target_include_directories(ROCKET_MPMD PRIVATE "${PLATO_PREFIX}/include")
-  set(PLATO_LIBS
-      ${PLATO_DATA_LAYER_LIB}
-      ${PLATO_INTERFACE_LIB}
-      ${PLATO_ANALYZE_LIB}
-      ${PLATO_PARSER_LIB}
-      ${PLATO_EXCEPTIONS_LIB}
-      ${PLATO_CONSOLE_LIB}
-      aztecoo
-      epetra
-      intrepid
-      shards
-      sacado
-      teuchoscore
-      nemesis
-      exodus
-     )
-=======
   target_include_directories(analyze_MPMD PRIVATE "${CMAKE_CURRENT_SOURCE_DIR}/src")
   target_include_directories(analyze_MPMD PRIVATE "${PLATOENGINE_PREFIX}/include")
->>>>>>> 8405e3fc
 
   option(PLATOANALYZE_ENABLE_GEOMETRY "Enable Plato Geometry" OFF)
   if (PLATOANALYZE_ENABLE_GEOMETRY)
@@ -371,55 +272,19 @@
     set(PLATO_LIBS ${PLATO_LIBS} ${PLATO_GEOMETRY_MLS_LIB} ${PLATO_GEOMETRY_COGENT_LIB} pamgen)
   endif()
 
+  option(PLATOANALYZE_ENABLE_ESP "Enable ESP" OFF)
+  if (PLATOANALYZE_ENABLE_ESP)
+    find_library(PLATO_GEOMETRY_ESP_LIB NAMES PlatoGeometryESP PATHS ${PLATOENGINE_PREFIX}/lib)
+    find_library(ESP_LIB NAMES egads PATHS ${ESP_LIB_DIR})
+    find_library(OCSM_LIB NAMES ocsm PATHS ${ESP_LIB_DIR})
+    message("adding define: -DPLATO_ESP")
+    add_definitions(-DPLATO_ESP)
+    include_directories( ${ESP_INC_DIR} )
+    set(PLATO_LIBS ${PLATO_LIBS} ${PLATO_GEOMETRY_ESP_LIB} ${OCSM_LIB} ${ESP_LIB} ${OCSM_LIB})
+  endif()
+
   target_link_libraries(analyze_MPMD Analyze_App ${PLATO_LIBS} ${PLATO_LIBS} analyzelib)
 
-<<<<<<< HEAD
-endif()
-###### END ROCKET APP EXECUTABLE ######
-
-###### START ROCKET EXECUTABLE ######
-if (LGR_ENABLE_PLATO_MPMD)
-  FIND_PACKAGE(Epetra REQUIRED)
-  set(PLATO_PREFIX "" CACHE STRING "Path to Plato install")
-  find_library(PLATO_DATA_LAYER_LIB NAMES PlatoDataLayer PATHS ${PLATO_PREFIX}/lib)
-  find_library(PLATO_INTERFACE_LIB NAMES PlatoInterface PATHS ${PLATO_PREFIX}/lib)
-  find_library(PLATO_ANALYZE_LIB NAMES PlatoAnalyze PATHS ${PLATO_PREFIX}/lib)
-  find_library(PLATO_PARSER_LIB NAMES PlatoParser PATHS ${PLATO_PREFIX}/lib)
-  find_library(PLATO_EXCEPTIONS_LIB NAMES PlatoExceptions PATHS ${PLATO_PREFIX}/lib)
-  find_library(PLATO_CONSOLE_LIB NAMES PlatoConsole PATHS ${PLATO_PREFIX}/lib)
-  find_package(Epetra REQUIRED)
-  find_package(AztecOO REQUIRED)
-  find_package(SEACASExodus REQUIRED)
-  find_package(SEACASNemesis REQUIRED)
-  find_package(Shards REQUIRED)
-  find_package(Intrepid REQUIRED)
-  find_package(TeuchosCore REQUIRED)
-  add_executable(
-    ROCKET
-    src/plato/AlgebraicRocketMain.cpp
-  )
-  if( CMAKE_INSTALL_PREFIX )
-    install( TARGETS ROCKET DESTINATION ${CMAKE_INSTALL_PREFIX}/bin )
-  endif()
-  target_include_directories(ROCKET PRIVATE "${CMAKE_CURRENT_SOURCE_DIR}/src")
-  target_include_directories(ROCKET PRIVATE "${PLATO_PREFIX}/include")
-  set(PLATO_LIBS
-      ${PLATO_DATA_LAYER_LIB}
-      ${PLATO_INTERFACE_LIB}
-      ${PLATO_ANALYZE_LIB}
-      ${PLATO_PARSER_LIB}
-      ${PLATO_EXCEPTIONS_LIB}
-      ${PLATO_CONSOLE_LIB}
-      aztecoo
-      epetra
-      intrepid
-      shards
-      sacado
-      teuchoscore
-      nemesis
-      exodus
-     )
-=======
   option(PLATOANALYZE_ENABLE_PYTHON "Enable the Plato Python interface" OFF)
   if (PLATOANALYZE_ENABLE_PYTHON)
       find_package(Python2 COMPONENTS Development)
@@ -434,7 +299,6 @@
         install( TARGETS PlatoPython DESTINATION ${CMAKE_INSTALL_PREFIX}/lib )
       endif()
   endif()
->>>>>>> 8405e3fc
 
   if(PLATOANALYZE_ENABLE_ROCKET)
     add_executable(
