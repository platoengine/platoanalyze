#ifndef PLATO_HEAT_EQUATION_PROBLEM_HPP
#define PLATO_HEAT_EQUATION_PROBLEM_HPP

#include <memory>
#include <sstream>

#include <Omega_h_mesh.hpp>
#include <Omega_h_assoc.hpp>

#include "BLAS1.hpp"
#include "NaturalBCs.hpp"
#include "EssentialBCs.hpp"
#include "ImplicitFunctors.hpp"
#include "ApplyConstraints.hpp"

#include "Thermal.hpp"
#include "Mechanics.hpp"
#include "VectorFunctionInc.hpp"
#include "ScalarFunctionBase.hpp"
#include "ScalarFunctionIncBase.hpp"
#include "PlatoMathHelpers.hpp"
#include "PlatoStaticsTypes.hpp"
#include "PlatoAbstractProblem.hpp"
#include "ComputedField.hpp"

#include "ScalarFunctionBaseFactory.hpp"
#include "ScalarFunctionIncBaseFactory.hpp"

#include "alg/ParallelComm.hpp"
#include "alg/PlatoSolverFactory.hpp"

namespace Plato {

/**********************************************************************************/
template<typename SimplexPhysics>
class ParabolicProblem: public Plato::AbstractProblem
{
/**********************************************************************************/
private:

    static constexpr Plato::OrdinalType SpatialDim = SimplexPhysics::mNumSpatialDims;

    static constexpr Plato::OrdinalType mNumDofsPerNode = SimplexPhysics::mNumDofsPerNode;

    // required
    Plato::VectorFunctionInc<SimplexPhysics> mEqualityConstraint;

    Plato::OrdinalType mNumSteps;
    Plato::Scalar mTimeStep;

    // optional
    std::shared_ptr<const Plato::ScalarFunctionBase>    mConstraint;
    std::shared_ptr<const Plato::ScalarFunctionIncBase> mObjective;

    Plato::ScalarMultiVector mAdjoints;
    Plato::ScalarVector mResidual;

    Plato::ScalarMultiVector mGlobalState;

    Teuchos::RCP<Plato::CrsMatrixType> mJacobian;
    Teuchos::RCP<Plato::CrsMatrixType> mJacobianP;

    Teuchos::RCP<Plato::ComputedFields<SpatialDim>> mComputedFields;

    bool mIsSelfAdjoint;

    Plato::LocalOrdinalVector mBcDofs;
    Plato::ScalarVector mBcValues;

    rcp<Plato::AbstractSolver> mSolver;
public:
    /******************************************************************************/
<<<<<<< HEAD
    ParabolicProblem(Omega_h::Mesh& aMesh, Omega_h::MeshSets& aMeshSets, Teuchos::ParameterList& aParamList) :
            mEqualityConstraint(aMesh, aMeshSets, mDataMap, aParamList, aParamList.get < std::string > ("PDE Constraint")),
            mNumSteps(aParamList.sublist("Time Integration").get<int>("Number Time Steps")),
            mTimeStep(aParamList.sublist("Time Integration").get<Plato::Scalar>("Time Step")),
            mConstraint(nullptr),
            mObjective(nullptr),
            mResidual("MyResidual", mEqualityConstraint.size()),
            mGlobalState("States", mNumSteps, mEqualityConstraint.size()),
            mJacobian(Teuchos::null),
            mJacobianP(Teuchos::null),
            mComputedFields(Teuchos::null),
            mIsSelfAdjoint(aParamList.get<bool>("Self-Adjoint", false))
=======
    ParabolicProblem(
      Omega_h::Mesh& aMesh,
      Omega_h::MeshSets& aMeshSets,
      Teuchos::ParameterList& aParamList,
      Plato::Comm::Machine aMachine
    ) :
      mEqualityConstraint(aMesh, aMeshSets, mDataMap, aParamList, aParamList.get < std::string > ("PDE Constraint")),
      mNumSteps(aParamList.sublist("Time Integration").get<int>("Number Time Steps")),
      mTimeStep(aParamList.sublist("Time Integration").get<Plato::Scalar>("Time Step")),
      mConstraint(nullptr),
      mObjective(nullptr),
      mResidual("MyResidual", mEqualityConstraint.size()),
      mStates("States", mNumSteps, mEqualityConstraint.size()),
      mJacobian(Teuchos::null),
      mJacobianP(Teuchos::null),
      mComputedFields(Teuchos::null),
      mIsSelfAdjoint(aParamList.get<bool>("Self-Adjoint", false))
>>>>>>> 5468410c
    /******************************************************************************/
    {
        this->initialize(aMesh, aMeshSets, aParamList);

        Plato::SolverFactory tSolverFactory(aParamList.sublist("Linear Solver"));
        mSolver = tSolverFactory.create(aMesh, aMachine, SimplexPhysics::mNumDofsPerNode);
    }

    /******************************************************************************//**
     * @brief Return number of degrees of freedom in solution.
     * @return Number of degrees of freedom
    **********************************************************************************/
    Plato::OrdinalType getNumSolutionDofs()
    {
        return SimplexPhysics::mNumDofsPerNode;
    }

    /******************************************************************************/
    void setGlobalState(const Plato::ScalarMultiVector & aStates)
    /******************************************************************************/
    {
        assert(aStates.extent(0) == mGlobalState.extent(0));
        assert(aStates.extent(1) == mGlobalState.extent(1));
        Kokkos::deep_copy(mGlobalState, aStates);
    }

    /******************************************************************************/
    Plato::ScalarMultiVector getGlobalState()
    /******************************************************************************/
    {
        return mGlobalState;
    }

    /******************************************************************************/
    Plato::ScalarMultiVector getAdjoint()
    /******************************************************************************/
    {
        return mAdjoints;
    }

    /******************************************************************************/
    void applyConstraints(const Teuchos::RCP<Plato::CrsMatrixType> & aMatrix, const Plato::ScalarVector & aVector)
    /******************************************************************************/
    {
        if(mJacobian->isBlockMatrix())
        {
            Plato::applyBlockConstraints<mNumDofsPerNode>(aMatrix, aVector, mBcDofs, mBcValues);
        }
        else
        {
            Plato::applyConstraints<mNumDofsPerNode>(aMatrix, aVector, mBcDofs, mBcValues);
        }
    }

    void applyBoundaryLoads(const Plato::ScalarVector & aForce){}

    /******************************************************************************//**
     * @brief Update physics-based parameters within optimization iterations
     * @param [in] aGlobalState 2D container of state variables
     * @param [in] aControl 1D container of control variables
    **********************************************************************************/
    void updateProblem(const Plato::ScalarVector & aControl, const Plato::ScalarMultiVector & aGlobalState)
    { return; }

    /******************************************************************************/
    Plato::ScalarMultiVector solution(const Plato::ScalarVector & aControl)
    /******************************************************************************/
    {
        for(Plato::OrdinalType tStepIndex = 1; tStepIndex < mNumSteps; tStepIndex++) {
          Plato::ScalarVector tState = Kokkos::subview(mGlobalState, tStepIndex, Kokkos::ALL());
          Plato::ScalarVector tPrevState = Kokkos::subview(mGlobalState, tStepIndex-1, Kokkos::ALL());
          Plato::blas1::fill(static_cast<Plato::Scalar>(0.0), tState);

          mResidual = mEqualityConstraint.value(tState, tPrevState, aControl, mTimeStep);

          mJacobian = mEqualityConstraint.gradient_u(tState, tPrevState, aControl, mTimeStep);
          this->applyConstraints(mJacobian, mResidual);

<<<<<<< HEAD
#ifdef HAVE_AMGX
          using AmgXLinearProblem = Plato::AmgXSparseLinearProblem< Plato::OrdinalType, SimplexPhysics::mNumDofsPerNode>;
          auto tConfigString = Plato::get_config_string();
          Plato::ScalarVector deltaT("increment", tState.extent(0));
          Plato::blas1::fill(static_cast<Plato::Scalar>(0.0), deltaT);
          auto tSolver = Teuchos::rcp(new AmgXLinearProblem(*mJacobian, deltaT, mResidual, tConfigString));
          tSolver->solve();
          tSolver = Teuchos::null;
          Plato::blas1::axpy(-1.0, deltaT, tState);
#endif
=======
          Plato::ScalarVector deltaT("increment", tState.extent(0));
          Plato::fill(static_cast<Plato::Scalar>(0.0), deltaT);

          mSolver->solve(*mJacobian, deltaT, mResidual);

          Plato::axpy(-1.0, deltaT, tState);
>>>>>>> 5468410c

        }
        return mGlobalState;
    }

    /******************************************************************************/
    Plato::Scalar objectiveValue(const Plato::ScalarVector & aControl, const Plato::ScalarMultiVector & aStates)
    /******************************************************************************/
    {
        assert(aStates.extent(0) == mGlobalState.extent(0));
        assert(aStates.extent(1) == mGlobalState.extent(1));

        if(mObjective == nullptr)
        {
            std::ostringstream tErrorMessage;
            tErrorMessage << "\n\n************** ERROR IN FILE: " << __FILE__ << ", FUNCTION: " << __PRETTY_FUNCTION__
                    << ", LINE: " << __LINE__
                    << ", MESSAGE: OBJECTIVE VALUE REQUESTED BUT OBJECTIVE PTR WAS NOT DEFINED BY THE USER."
                    << " USER SHOULD MAKE SURE THAT OBJECTIVE FUNCTION IS DEFINED IN INPUT FILE. **************\n\n";
            throw std::runtime_error(tErrorMessage.str().c_str());
        }

        return mObjective->value(aStates, aControl);
    }

    /******************************************************************************/
    Plato::Scalar constraintValue(const Plato::ScalarVector & aControl, const Plato::ScalarMultiVector & aStates)
    /******************************************************************************/
    {
        assert(aStates.extent(0) == mGlobalState.extent(0));
        assert(aStates.extent(1) == mGlobalState.extent(1));

        if(mConstraint == nullptr)
        {
            std::ostringstream tErrorMessage;
            tErrorMessage << "\n\n************** ERROR IN FILE: " << __FILE__ << ", FUNCTION: " << __PRETTY_FUNCTION__
                    << ", LINE: " << __LINE__
                    << ", MESSAGE: CONSTRAINT VALUE REQUESTED BUT CONSTRAINT PTR WAS NOT DEFINED BY THE USER."
                    << " USER SHOULD MAKE SURE THAT CONSTRAINT FUNCTION IS DEFINED IN INPUT FILE. **************\n\n";
            throw std::runtime_error(tErrorMessage.str().c_str());
        }

        auto tLastStepIndex = mNumSteps - 1;
        auto tState = Kokkos::subview(mGlobalState, tLastStepIndex, Kokkos::ALL());
        return mConstraint->value(tState, aControl);
    }

    /******************************************************************************/
    Plato::Scalar objectiveValue(const Plato::ScalarVector & aControl)
    /******************************************************************************/
    {
        if(mObjective == nullptr)
        {
            std::ostringstream tErrorMessage;
            tErrorMessage << "\n\n************** ERROR IN FILE: " << __FILE__ << ", FUNCTION: " << __PRETTY_FUNCTION__
                    << ", LINE: " << __LINE__
                    << ", MESSAGE: OBJECTIVE VALUE REQUESTED BUT OBJECTIVE PTR WAS NOT DEFINED BY THE USER."
                    << " USER SHOULD MAKE SURE THAT OBJECTIVE FUNCTION IS DEFINED IN INPUT FILE. **************\n\n";
            throw std::runtime_error(tErrorMessage.str().c_str());
        }

        Plato::ScalarMultiVector tStates = solution(aControl);
        return mObjective->value(tStates, aControl);
    }

    /******************************************************************************/
    Plato::Scalar constraintValue(const Plato::ScalarVector & aControl)
    /******************************************************************************/
    {
        if(mConstraint == nullptr)
        {
            std::ostringstream tErrorMessage;
            tErrorMessage << "\n\n************** ERROR IN FILE: " << __FILE__ << ", FUNCTION: " << __PRETTY_FUNCTION__
                    << ", LINE: " << __LINE__
                    << ", MESSAGE: CONSTRAINT VALUE REQUESTED BUT CONSTRAINT PTR WAS NOT DEFINED BY THE USER."
                    << " USER SHOULD MAKE SURE THAT CONSTRAINT FUNCTION IS DEFINED IN INPUT FILE. **************\n\n";
            throw std::runtime_error(tErrorMessage.str().c_str());
        }

        auto tLastStepIndex = mNumSteps - 1;
        auto tState = Kokkos::subview(mGlobalState, tLastStepIndex, Kokkos::ALL());
        return mConstraint->value(tState, aControl);
    }

    /******************************************************************************/
    Plato::ScalarVector objectiveGradient(const Plato::ScalarVector & aControl, const Plato::ScalarMultiVector & aStates)
    /******************************************************************************/
    {
        assert(aStates.extent(0) == mGlobalState.extent(0));
        assert(aStates.extent(1) == mGlobalState.extent(1));

        if(mObjective == nullptr)
        {
            std::ostringstream tErrorMessage;
            tErrorMessage << "\n\n************** ERROR IN FILE: " << __FILE__ << ", FUNCTION: " << __PRETTY_FUNCTION__
                    << ", LINE: " << __LINE__
                    << ", MESSAGE: OBJECTIVE GRADIENT REQUESTED BUT OBJECTIVE PTR WAS NOT DEFINED BY THE USER."
                    << " USER SHOULD MAKE SURE THAT OBJECTIVE FUNCTION IS DEFINED IN INPUT FILE. **************\n\n";
            throw std::runtime_error(tErrorMessage.str().c_str());
        }

        // compute dFd\phi: partial of objective wrt control
        auto tTotalObjectiveWRT_Control = mObjective->gradient_z(aStates, aControl, mTimeStep);

        // compute lagrange multiplier at the last time step, n
        

        auto tLastStepIndex = mNumSteps - 1;
        for(Plato::OrdinalType tStepIndex = tLastStepIndex; tStepIndex > 0; tStepIndex--) {

            auto tState     = Kokkos::subview(aStates,   tStepIndex,   Kokkos::ALL());
            auto tPrevState = Kokkos::subview(aStates,   tStepIndex-1, Kokkos::ALL());
            Plato::ScalarVector tAdjoint   = Kokkos::subview(mAdjoints, tStepIndex,   Kokkos::ALL());

            // compute dFdT^k: partial of objective wrt T at step k = tStepIndex
            auto tPartialObjectiveWRT_State = mObjective->gradient_u(aStates, aControl, mTimeStep, tStepIndex);

            if(tStepIndex != tLastStepIndex) { // the last step doesn't have a contribution from k+1
                Plato::ScalarVector tNextState   = Kokkos::subview(aStates,   tStepIndex+1, Kokkos::ALL());
                Plato::ScalarVector tNextAdjoint = Kokkos::subview(mAdjoints, tStepIndex+1, Kokkos::ALL());
                // compute dQ^{k+1}/dT^k: partial of PDE at k+1 wrt current state, k.
                mJacobianP = mEqualityConstraint.gradient_p(tNextState, tState, aControl, mTimeStep);

                // multiply dQ^{k+1}/dT^k by lagrange multiplier from k+1 and add to dFdT^k
                Plato::MatrixTimesVectorPlusVector(mJacobianP, tNextAdjoint, tPartialObjectiveWRT_State);
            }
            Plato::blas1::scale(static_cast<Plato::Scalar>(-1), tPartialObjectiveWRT_State);

            // compute dQ^k/dT^k: partial of PDE at k wrt state current state, k.
            mJacobian = mEqualityConstraint.gradient_u(tState, tPrevState, aControl, mTimeStep);

            this->applyConstraints(mJacobian, tPartialObjectiveWRT_State);

            // adjoint problem uses transpose of global stiffness, but we're assuming the constrained
            // system is symmetric.

<<<<<<< HEAD
#ifdef HAVE_AMGX
            typedef Plato::AmgXSparseLinearProblem< Plato::OrdinalType, SimplexPhysics::mNumDofsPerNode> AmgXLinearProblem;
            auto tConfigString = Plato::get_config_string();
            auto tSolver = Teuchos::rcp(new AmgXLinearProblem(*mJacobian, tAdjoint, tPartialObjectiveWRT_State, tConfigString));
            tSolver->solve();
            tSolver = Teuchos::null;
#endif
=======
            mSolver->solve(*mJacobian, tAdjoint, tPartialObjectiveWRT_State);

>>>>>>> 5468410c
            // compute dQ^k/d\phi: partial of PDE wrt control at step k.
            // dQ^k/d\phi is returned transposed, nxm.  n=z.size() and m=u.size().
            auto tPartialPDE_WRT_Control = mEqualityConstraint.gradient_z(tState, tPrevState, aControl, mTimeStep);
    
            // compute dgdz . adjoint + dfdz
            Plato::MatrixTimesVectorPlusVector(tPartialPDE_WRT_Control, tAdjoint, tTotalObjectiveWRT_Control);

        }

        return tTotalObjectiveWRT_Control;
    }

    /******************************************************************************/
    Plato::ScalarVector objectiveGradientX(const Plato::ScalarVector & aControl, const Plato::ScalarMultiVector & aStates)
    /******************************************************************************/
    {
        assert(aStates.extent(0) == mGlobalState.extent(0));
        assert(aStates.extent(1) == mGlobalState.extent(1));

        if(mObjective == nullptr)
        {
            std::ostringstream tErrorMessage;
            tErrorMessage << "\n\n************** ERROR IN FILE: " << __FILE__ << ", FUNCTION: " << __PRETTY_FUNCTION__
                    << ", LINE: " << __LINE__
                    << ", MESSAGE: OBJECTIVE CONFIGURATION GRADIENT REQUESTED BUT OBJECTIVE PTR WAS NOT DEFINED BY THE USER."
                    << " USER SHOULD MAKE SURE THAT OBJECTIVE FUNCTION IS DEFINED IN INPUT FILE. **************\n\n";
            throw std::runtime_error(tErrorMessage.str().c_str());
        }

        // compute partial derivative wrt x
        auto tPartialObjectiveWRT_Config  = mObjective->gradient_x(aStates, aControl, mTimeStep);

        auto tLastStepIndex = mNumSteps - 1;
        for(Plato::OrdinalType tStepIndex = tLastStepIndex; tStepIndex > 0; tStepIndex--) {

            auto tState     = Kokkos::subview(aStates,   tStepIndex,   Kokkos::ALL());
            auto tPrevState = Kokkos::subview(aStates,   tStepIndex-1, Kokkos::ALL());
            Plato::ScalarVector tAdjoint   = Kokkos::subview(mAdjoints, tStepIndex,   Kokkos::ALL());

            // compute dFdT^k: partial of objective wrt T at step k = tStepIndex
            auto tPartialObjectiveWRT_State = mObjective->gradient_u(aStates, aControl, mTimeStep, tStepIndex);

            if(tStepIndex != tLastStepIndex) { // the last step doesn't have a contribution from k+1
                Plato::ScalarVector tNextState   = Kokkos::subview(aStates,   tStepIndex+1, Kokkos::ALL());
                Plato::ScalarVector tNextAdjoint = Kokkos::subview(mAdjoints, tStepIndex+1, Kokkos::ALL());
                // compute dQ^{k+1}/dT^k: partial of PDE at k+1 wrt current state, k.
                mJacobianP = mEqualityConstraint.gradient_p(tNextState, tState, aControl, mTimeStep);

                // multiply dQ^{k+1}/dT^k by lagrange multiplier from k+1 and add to dFdT^k
                Plato::MatrixTimesVectorPlusVector(mJacobianP, tNextAdjoint, tPartialObjectiveWRT_State);
            }
            Plato::blas1::scale(static_cast<Plato::Scalar>(-1), tPartialObjectiveWRT_State);

            // compute dQ^k/dT^k: partial of PDE at k wrt state current state, k.
            mJacobian = mEqualityConstraint.gradient_u(tState, tPrevState, aControl, mTimeStep);

            this->applyConstraints(mJacobian, tPartialObjectiveWRT_State);

            // adjoint problem uses transpose of global stiffness, but we're assuming the constrained
            // system is symmetric.

<<<<<<< HEAD
#ifdef HAVE_AMGX
            typedef Plato::AmgXSparseLinearProblem< Plato::OrdinalType, SimplexPhysics::mNumDofsPerNode> AmgXLinearProblem;
            auto tConfigString = Plato::get_config_string();
            auto tSolver = Teuchos::rcp(new AmgXLinearProblem(*mJacobian, tAdjoint, tPartialObjectiveWRT_State, tConfigString));
            tSolver->solve();
            tSolver = Teuchos::null;
#endif
=======
            mSolver->solve(*mJacobian, tAdjoint, tPartialObjectiveWRT_State);
>>>>>>> 5468410c

            // compute dQ^k/dx: partial of PDE wrt config.
            // dQ^k/dx is returned transposed, nxm.  n=x.size() and m=u.size().
            auto tPartialPDE_WRT_Config = mEqualityConstraint.gradient_x(tState, tPrevState, aControl, mTimeStep);

            // compute dgdx . adjoint + dfdx
            Plato::MatrixTimesVectorPlusVector(tPartialPDE_WRT_Config, tAdjoint, tPartialObjectiveWRT_Config);
        }
        return tPartialObjectiveWRT_Config;
    }

    /******************************************************************************/
    Plato::ScalarVector constraintGradient(const Plato::ScalarVector & aControl)
    /******************************************************************************/
    {
        if(mConstraint == nullptr)
        {
            std::ostringstream tErrorMessage;
            tErrorMessage << "\n\n************** ERROR IN FILE: " << __FILE__ << ", FUNCTION: " << __PRETTY_FUNCTION__
                    << ", LINE: " << __LINE__
                    << ", MESSAGE: CONSTRAINT GRADIENT REQUESTED BUT CONSTRAINT PTR WAS NOT DEFINED BY THE USER."
                    << " USER SHOULD MAKE SURE THAT CONSTRAINT FUNCTION IS DEFINED IN INPUT FILE. **************\n\n";
            throw std::runtime_error(tErrorMessage.str().c_str());
        }
        auto tLastStepIndex = mNumSteps - 1;
        auto tState = Kokkos::subview(mGlobalState, tLastStepIndex, Kokkos::ALL());
        return mConstraint->gradient_z(tState, aControl);
    }

    /******************************************************************************/
    Plato::ScalarVector constraintGradient(const Plato::ScalarVector & aControl, const Plato::ScalarMultiVector & aStates)
    /******************************************************************************/
    {
        assert(aStates.extent(0) == mGlobalState.extent(0));
        assert(aStates.extent(1) == mGlobalState.extent(1));

        if(mConstraint == nullptr)
        {
            std::ostringstream tErrorMessage;
            tErrorMessage << "\n\n************** ERROR IN FILE: " << __FILE__ << ", FUNCTION: " << __PRETTY_FUNCTION__
                    << ", LINE: " << __LINE__
                    << ", MESSAGE: CONSTRAINT GRADIENT REQUESTED BUT CONSTRAINT PTR WAS NOT DEFINED BY THE USER."
                    << " USER SHOULD MAKE SURE THAT CONSTRAINT FUNCTION IS DEFINED IN INPUT FILE. **************\n\n";
            throw std::runtime_error(tErrorMessage.str().c_str());
        }
        auto tLastStepIndex = mNumSteps - 1;
        auto tState = Kokkos::subview(aStates, tLastStepIndex, Kokkos::ALL());
        return mConstraint->gradient_z(tState, aControl);
    }

    /******************************************************************************/
    Plato::ScalarVector objectiveGradient(const Plato::ScalarVector & aControl)
    /******************************************************************************/
    {
        if(mObjective == nullptr)
        {
            std::ostringstream tErrorMessage;
            tErrorMessage << "\n\n************** ERROR IN FILE: " << __FILE__ << ", FUNCTION: " << __PRETTY_FUNCTION__
                    << ", LINE: " << __LINE__
                    << ", MESSAGE: OBJECTIVE GRADIENT REQUESTED BUT OBJECTIVE PTR WAS NOT DEFINED BY THE USER."
                    << " USER SHOULD MAKE SURE THAT OBJECTIVE FUNCTION IS DEFINED IN INPUT FILE. **************\n\n";
            throw std::runtime_error(tErrorMessage.str().c_str());
        }
        return mObjective->gradient_z(mGlobalState, aControl, mTimeStep);
    }

    /******************************************************************************/
    Plato::ScalarVector objectiveGradientX(const Plato::ScalarVector & aControl)
    /******************************************************************************/
    {
        if(mObjective == nullptr)
        {
            std::ostringstream tErrorMessage;
            tErrorMessage << "\n\n************** ERROR IN FILE: " << __FILE__ << ", FUNCTION: " << __PRETTY_FUNCTION__
                    << ", LINE: " << __LINE__
                    << ", MESSAGE: OBJECTIVE CONFIGURATION GRADIENT REQUESTED BUT OBJECTIVE PTR WAS NOT DEFINED BY THE USER."
                    << " USER SHOULD MAKE SURE THAT OBJECTIVE FUNCTION IS DEFINED IN INPUT FILE. **************\n\n";
            throw std::runtime_error(tErrorMessage.str().c_str());
        }
        return mObjective->gradient_x(mGlobalState, aControl, mTimeStep);
    }


    /******************************************************************************/
    Plato::ScalarVector constraintGradientX(const Plato::ScalarVector & aControl)
    /******************************************************************************/
    {
        if(mConstraint == nullptr)
        {
            std::ostringstream tErrorMessage;
            tErrorMessage << "\n\n************** ERROR IN FILE: " << __FILE__ << ", FUNCTION: " << __PRETTY_FUNCTION__
                    << ", LINE: " << __LINE__
                    << ", MESSAGE: CONSTRAINT CONFIGURATION GRADIENT REQUESTED BUT CONSTRAINT PTR WAS NOT DEFINED BY THE USER."
                    << " USER SHOULD MAKE SURE THAT CONSTRAINT FUNCTION IS DEFINED IN INPUT FILE. **************\n\n";
            throw std::runtime_error(tErrorMessage.str().c_str());
        }
        auto tLastStepIndex = mNumSteps - 1;
        auto tState = Kokkos::subview(mGlobalState, tLastStepIndex, Kokkos::ALL());
        return mConstraint->gradient_x(tState, aControl, mTimeStep);
    }

    /******************************************************************************/
    Plato::ScalarVector constraintGradientX(const Plato::ScalarVector & aControl, const Plato::ScalarMultiVector & aStates)
    /******************************************************************************/
    {
        assert(aStates.extent(0) == mGlobalState.extent(0));
        assert(aStates.extent(1) == mGlobalState.extent(1));

        if(mConstraint == nullptr)
        {
            std::ostringstream tErrorMessage;
            tErrorMessage << "\n\n************** ERROR IN FILE: " << __FILE__ << ", FUNCTION: " << __PRETTY_FUNCTION__
                    << ", LINE: " << __LINE__
                    << ", MESSAGE: CONSTRAINT CONFIGURATION GRADIENT REQUESTED BUT CONSTRAINT PTR WAS NOT DEFINED BY THE USER."
                    << " USER SHOULD MAKE SURE THAT CONSTRAINT FUNCTION IS DEFINED IN INPUT FILE. **************\n\n";
            throw std::runtime_error(tErrorMessage.str().c_str());
        }
        auto tLastStepIndex = mNumSteps - 1;
        auto tState = Kokkos::subview(aStates, tLastStepIndex, Kokkos::ALL());
        return mConstraint->gradient_x(tState, aControl, mTimeStep);
    }

private:
    /******************************************************************************/
    void initialize(Omega_h::Mesh& aMesh, Omega_h::MeshSets& aMeshSets, Teuchos::ParameterList& aParamList)
    /******************************************************************************/
    {
        if(aParamList.isSublist("Computed Fields"))
        {
          mComputedFields = Teuchos::rcp(new Plato::ComputedFields<SpatialDim>(aMesh, aParamList.sublist("Computed Fields")));
        }

        if(aParamList.isSublist("Initial State"))
        {
            Plato::ScalarVector tInitialState = Kokkos::subview(mGlobalState, 0, Kokkos::ALL());
            if(mComputedFields == Teuchos::null) {
              throw std::runtime_error("No 'Computed Fields' have been defined");
            }

            auto tDofNames = mEqualityConstraint.getDofNames();

            auto tInitStateParams = aParamList.sublist("Initial State");
            for (auto i = tInitStateParams.begin(); i != tInitStateParams.end(); ++i) {
                const auto &tEntry = tInitStateParams.entry(i);
                const auto &tName  = tInitStateParams.name(i);

                if (tEntry.isList()) 
                {
                    auto& tStateList = tInitStateParams.sublist(tName);
                    auto tFieldName = tStateList.get<std::string>("Computed Field");
                    int tDofIndex = -1;
                    for (int j = 0; j < tDofNames.size(); ++j)
                    {
                        if (tDofNames[j] == tName) {
                           tDofIndex = j;
                        }
                    }
                    mComputedFields->get(tFieldName, tDofIndex, tDofNames.size(), tInitialState);
                }
            }
        }

        Plato::ScalarFunctionBaseFactory<SimplexPhysics> tFunctionBaseFactory;
        Plato::ScalarFunctionIncBaseFactory<SimplexPhysics> tFunctionIncBaseFactory;
        if(aParamList.isType<std::string>("Constraint"))
        {
            std::string tName = aParamList.get<std::string>("Constraint");
            mConstraint = tFunctionBaseFactory.create(aMesh, aMeshSets, mDataMap, aParamList, tName);
        }

        if(aParamList.isType<std::string>("Objective"))
        {
            std::string tName = aParamList.get<std::string>("Objective");
            mObjective = tFunctionIncBaseFactory.create(aMesh, aMeshSets, mDataMap, aParamList, tName);

            auto tLength = mEqualityConstraint.size();
            mAdjoints = Plato::ScalarMultiVector("MyAdjoint", mNumSteps, tLength);
        }

        // parse constraints
        //
        Plato::EssentialBCs<SimplexPhysics>
            tEssentialBoundaryConditions(aParamList.sublist("Essential Boundary Conditions",false));
        tEssentialBoundaryConditions.get(aMeshSets, mBcDofs, mBcValues);
    }
};

} // end namespace Plato

#ifdef PLATOANALYZE_1D
extern template class Plato::ParabolicProblem<::Plato::Thermal<1>>;
#endif
#ifdef PLATOANALYZE_2D
extern template class Plato::ParabolicProblem<::Plato::Thermal<2>>;
#endif
#ifdef PLATOANALYZE_3D
extern template class Plato::ParabolicProblem<::Plato::Thermal<3>>;
#endif

#endif // PLATO_PROBLEM_HPP<|MERGE_RESOLUTION|>--- conflicted
+++ resolved
@@ -70,20 +70,6 @@
     rcp<Plato::AbstractSolver> mSolver;
 public:
     /******************************************************************************/
-<<<<<<< HEAD
-    ParabolicProblem(Omega_h::Mesh& aMesh, Omega_h::MeshSets& aMeshSets, Teuchos::ParameterList& aParamList) :
-            mEqualityConstraint(aMesh, aMeshSets, mDataMap, aParamList, aParamList.get < std::string > ("PDE Constraint")),
-            mNumSteps(aParamList.sublist("Time Integration").get<int>("Number Time Steps")),
-            mTimeStep(aParamList.sublist("Time Integration").get<Plato::Scalar>("Time Step")),
-            mConstraint(nullptr),
-            mObjective(nullptr),
-            mResidual("MyResidual", mEqualityConstraint.size()),
-            mGlobalState("States", mNumSteps, mEqualityConstraint.size()),
-            mJacobian(Teuchos::null),
-            mJacobianP(Teuchos::null),
-            mComputedFields(Teuchos::null),
-            mIsSelfAdjoint(aParamList.get<bool>("Self-Adjoint", false))
-=======
     ParabolicProblem(
       Omega_h::Mesh& aMesh,
       Omega_h::MeshSets& aMeshSets,
@@ -96,12 +82,11 @@
       mConstraint(nullptr),
       mObjective(nullptr),
       mResidual("MyResidual", mEqualityConstraint.size()),
-      mStates("States", mNumSteps, mEqualityConstraint.size()),
+      mGlobalState("States", mNumSteps, mEqualityConstraint.size()),
       mJacobian(Teuchos::null),
       mJacobianP(Teuchos::null),
       mComputedFields(Teuchos::null),
       mIsSelfAdjoint(aParamList.get<bool>("Self-Adjoint", false))
->>>>>>> 5468410c
     /******************************************************************************/
     {
         this->initialize(aMesh, aMeshSets, aParamList);
@@ -180,25 +165,12 @@
           mJacobian = mEqualityConstraint.gradient_u(tState, tPrevState, aControl, mTimeStep);
           this->applyConstraints(mJacobian, mResidual);
 
-<<<<<<< HEAD
-#ifdef HAVE_AMGX
-          using AmgXLinearProblem = Plato::AmgXSparseLinearProblem< Plato::OrdinalType, SimplexPhysics::mNumDofsPerNode>;
-          auto tConfigString = Plato::get_config_string();
           Plato::ScalarVector deltaT("increment", tState.extent(0));
           Plato::blas1::fill(static_cast<Plato::Scalar>(0.0), deltaT);
-          auto tSolver = Teuchos::rcp(new AmgXLinearProblem(*mJacobian, deltaT, mResidual, tConfigString));
-          tSolver->solve();
-          tSolver = Teuchos::null;
+
+          mSolver->solve(*mJacobian, deltaT, mResidual);
+
           Plato::blas1::axpy(-1.0, deltaT, tState);
-#endif
-=======
-          Plato::ScalarVector deltaT("increment", tState.extent(0));
-          Plato::fill(static_cast<Plato::Scalar>(0.0), deltaT);
-
-          mSolver->solve(*mJacobian, deltaT, mResidual);
-
-          Plato::axpy(-1.0, deltaT, tState);
->>>>>>> 5468410c
 
         }
         return mGlobalState;
@@ -335,18 +307,8 @@
             // adjoint problem uses transpose of global stiffness, but we're assuming the constrained
             // system is symmetric.
 
-<<<<<<< HEAD
-#ifdef HAVE_AMGX
-            typedef Plato::AmgXSparseLinearProblem< Plato::OrdinalType, SimplexPhysics::mNumDofsPerNode> AmgXLinearProblem;
-            auto tConfigString = Plato::get_config_string();
-            auto tSolver = Teuchos::rcp(new AmgXLinearProblem(*mJacobian, tAdjoint, tPartialObjectiveWRT_State, tConfigString));
-            tSolver->solve();
-            tSolver = Teuchos::null;
-#endif
-=======
             mSolver->solve(*mJacobian, tAdjoint, tPartialObjectiveWRT_State);
 
->>>>>>> 5468410c
             // compute dQ^k/d\phi: partial of PDE wrt control at step k.
             // dQ^k/d\phi is returned transposed, nxm.  n=z.size() and m=u.size().
             auto tPartialPDE_WRT_Control = mEqualityConstraint.gradient_z(tState, tPrevState, aControl, mTimeStep);
@@ -408,17 +370,7 @@
             // adjoint problem uses transpose of global stiffness, but we're assuming the constrained
             // system is symmetric.
 
-<<<<<<< HEAD
-#ifdef HAVE_AMGX
-            typedef Plato::AmgXSparseLinearProblem< Plato::OrdinalType, SimplexPhysics::mNumDofsPerNode> AmgXLinearProblem;
-            auto tConfigString = Plato::get_config_string();
-            auto tSolver = Teuchos::rcp(new AmgXLinearProblem(*mJacobian, tAdjoint, tPartialObjectiveWRT_State, tConfigString));
-            tSolver->solve();
-            tSolver = Teuchos::null;
-#endif
-=======
             mSolver->solve(*mJacobian, tAdjoint, tPartialObjectiveWRT_State);
->>>>>>> 5468410c
 
             // compute dQ^k/dx: partial of PDE wrt config.
             // dQ^k/dx is returned transposed, nxm.  n=x.size() and m=u.size().
