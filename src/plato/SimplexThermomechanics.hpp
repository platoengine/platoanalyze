--- conflicted
+++ resolved
@@ -21,21 +21,15 @@
     static constexpr Plato::OrdinalType mNumVoigtTerms   = (SpaceDim == 3) ? 6 :
                                              ((SpaceDim == 2) ? 3 :
                                             (((SpaceDim == 1) ? 1 : 0)));
-<<<<<<< HEAD
+
+    static constexpr Plato::OrdinalType mTDofOffset      = SpaceDim;
     static constexpr Plato::OrdinalType mNumDofsPerNode  = SpaceDim + 1;
     static constexpr Plato::OrdinalType mNumDofsPerCell  = mNumDofsPerNode*mNumNodesPerCell;
 
     static constexpr Plato::OrdinalType mNumControl = NumControls;
-=======
-    static constexpr Plato::OrdinalType m_TDofOffset      = SpaceDim;
-    static constexpr Plato::OrdinalType m_numDofsPerNode  = SpaceDim + 1;
-    static constexpr Plato::OrdinalType m_numDofsPerCell  = m_numDofsPerNode*m_numNodesPerCell;
 
-    static constexpr Plato::OrdinalType m_numControl = NumControls;
+    static constexpr Plato::OrdinalType mNumNSPerNode = 0;
 
-    static constexpr Plato::OrdinalType m_numNSPerNode = 0;
-
->>>>>>> 8930584d
 };
 
 
@@ -47,26 +41,26 @@
 class SimplexStabilizedThermomechanics : public Plato::Simplex<SpaceDim>
 {
   public:
-    using Plato::Simplex<SpaceDim>::m_numNodesPerCell;
-    using Plato::Simplex<SpaceDim>::m_numSpatialDims;
+    using Plato::Simplex<SpaceDim>::mNumNodesPerCell;
+    using Plato::Simplex<SpaceDim>::mNumSpatialDims;
 
-    static constexpr Plato::OrdinalType m_numVoigtTerms   = (SpaceDim == 3) ? 6 :
+    static constexpr Plato::OrdinalType mNumVoigtTerms   = (SpaceDim == 3) ? 6 :
                                              ((SpaceDim == 2) ? 3 :
                                             (((SpaceDim == 1) ? 1 : 0)));
 
     // degree-of-freedom attributes
     //
-    static constexpr Plato::OrdinalType m_PDofOffset      = SpaceDim;
-    static constexpr Plato::OrdinalType m_TDofOffset      = SpaceDim + 1;
-    static constexpr Plato::OrdinalType m_numDofsPerNode  = SpaceDim + 2;
-    static constexpr Plato::OrdinalType m_numDofsPerCell  = m_numDofsPerNode*m_numNodesPerCell;
-    static constexpr Plato::OrdinalType m_numControl      = NumControls;
+    static constexpr Plato::OrdinalType mPDofOffset      = SpaceDim;
+    static constexpr Plato::OrdinalType mTDofOffset      = SpaceDim + 1;
+    static constexpr Plato::OrdinalType mNumDofsPerNode  = SpaceDim + 2;
+    static constexpr Plato::OrdinalType mNumDofsPerCell  = mNumDofsPerNode*mNumNodesPerCell;
+    static constexpr Plato::OrdinalType mNumControl      = NumControls;
 
     // this physics can be used with VMS functionality in PA.  The
     // following defines the nodal state attributes required by VMS
     //
-    static constexpr Plato::OrdinalType m_numNSPerNode    = SpaceDim;
-    static constexpr Plato::OrdinalType m_numNSPerCell    = m_numNSPerNode*m_numNodesPerCell;
+    static constexpr Plato::OrdinalType mNumNSPerNode    = SpaceDim;
+    static constexpr Plato::OrdinalType mNumNSPerCell    = mNumNSPerNode*mNumNodesPerCell;
 };
 
 
