//@HEADER
// ************************************************************************
//
//              Copyright (2014) Sandia Corporation
//
// Under the terms of Contract DE-AC04-94AL85000 with Sandia Corporation,
// the U.S. Government retains certain rights in this software.
//
// Redistribution and use in source and binary forms, with or without
// modification, are permitted provided that the following conditions are
// met:
//
// 1. Redistributions of source code must retain the above copyright
// notice, this list of conditions and the following disclaimer.
//
// 2. Redistributions in binary form must reproduce the above copyright
// notice, this list of conditions and the following disclaimer in the
// documentation and/or other materials provided with the distribution.
//
// 3. Neither the name of the Corporation nor the names of the
// contributors may be used to endorse or promote products derived from
// this software without specific prior written permission.
//
// THIS SOFTWARE IS PROVIDED BY SANDIA CORPORATION "AS IS" AND ANY
// EXPRESS OR IMPLIED WARRANTIES, INCLUDING, BUT NOT LIMITED TO, THE
// IMPLIED WARRANTIES OF MERCHANTABILITY AND FITNESS FOR A PARTICULAR
// PURPOSE ARE DISCLAIMED. IN NO EVENT SHALL SANDIA CORPORATION OR THE
// CONTRIBUTORS BE LIABLE FOR ANY DIRECT, INDIRECT, INCIDENTAL, SPECIAL,
// EXEMPLARY, OR CONSEQUENTIAL DAMAGES (INCLUDING, BUT NOT LIMITED TO,
// PROCUREMENT OF SUBSTITUTE GOODS OR SERVICES; LOSS OF USE, DATA, OR
// PROFITS; OR BUSINESS INTERRUPTION) HOWEVER CAUSED AND ON ANY THEORY OF
// LIABILITY, WHETHER IN CONTRACT, STRICT LIABILITY, OR TORT (INCLUDING
// NEGLIGENCE OR OTHERWISE) ARISING IN ANY WAY OUT OF THE USE OF THIS
// SOFTWARE, EVEN IF ADVISED OF THE POSSIBILITY OF SUCH DAMAGE.
//
// ************************************************************************
//@HEADER

// Must be included first on Intel-Phi systems due to
// redefinition of SEEK_SET in <mpi.h>.

#include <Teuchos_ParameterList.hpp>
#include <Teuchos_Time.hpp>

#include "alg/ErrorHandling.hpp"
#include "alg/ParallelComm.hpp"
#include "alg/ParseInput.hpp"
#include "alg/Run.hpp"

int main(int aArgc, char** aArgv) {
  Plato::enable_floating_point_exceptions();

<<<<<<< HEAD
  Plato::comm::Machine tMachine(&aArgc, &aArgv);
=======
  Plato::Comm::Machine machine(&argc, &argv);
>>>>>>> 5468410c

  Kokkos::initialize(aArgc, aArgv);

  Omega_h::Library tOmegaHLib(&aArgc, &aArgv);

  Teuchos::Time tTimeMng("Total Time", true);

  Teuchos::ParameterList tProblem =
      Plato::input_file_parsing(aArgc, aArgv, tMachine);

  bool tSuccess = true;
  int tReturnCode = EXIT_SUCCESS;

  try
  {
    Plato::run(&tOmegaHLib, tProblem, tMachine);
  }
  PLATO_CATCH_STATEMENTS(true, tSuccess);

  if (!tSuccess) tReturnCode = EXIT_FAILURE;

  return tReturnCode;
}<|MERGE_RESOLUTION|>--- conflicted
+++ resolved
@@ -50,11 +50,7 @@
 int main(int aArgc, char** aArgv) {
   Plato::enable_floating_point_exceptions();
 
-<<<<<<< HEAD
-  Plato::comm::Machine tMachine(&aArgc, &aArgv);
-=======
-  Plato::Comm::Machine machine(&argc, &argv);
->>>>>>> 5468410c
+  Plato::Comm::Machine tMachine(&aArgc, &aArgv);
 
   Kokkos::initialize(aArgc, aArgv);
 
