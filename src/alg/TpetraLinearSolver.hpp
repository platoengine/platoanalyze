#ifndef PLATO_TPETRA_SOLVER_HPP
#define PLATO_TPETRA_SOLVER_HPP

#include "PlatoAbstractSolver.hpp"
#include "alg/ParallelComm.hpp"

#include <Omega_h_mesh.hpp>

#include <Teuchos_ParameterList.hpp>
#include <Teuchos_Comm.hpp>
#include <Tpetra_Core.hpp>
#include <Tpetra_MultiVector.hpp>
#include <Tpetra_CrsMatrix.hpp>

namespace Plato {

  using Tpetra_Map = Tpetra::Map<int, Plato::OrdinalType>;
  using Tpetra_MultiVector = Tpetra::MultiVector<Plato::Scalar, int, Plato::OrdinalType>;
  using Tpetra_Vector = Tpetra::Vector<Plato::Scalar, int, Plato::OrdinalType>;
  using Tpetra_Matrix = Tpetra::CrsMatrix<Plato::Scalar, int, Plato::OrdinalType>;
  using Tpetra_Operator = Tpetra::Operator<Plato::Scalar, int, Plato::OrdinalType>;

/******************************************************************************//**
 * @brief Abstract system interface

   This class contains the node and dof map information and permits persistence
   of this information between solutions.
**********************************************************************************/
class TpetraSystem
{
  Teuchos::RCP<Tpetra_Map> mMap;
  Teuchos::RCP<const Teuchos::Comm<int>>  mComm;

  public:
    TpetraSystem(
        int            aNumNodes,
        Comm::Machine  aMachine,
        int            aDofsPerNode
    );

    /******************************************************************************//**
     * @brief Convert from Plato::CrsMatrix<int> to Tpetra_Matrix
    **********************************************************************************/
    Teuchos::RCP<Tpetra_Matrix>
    fromMatrix(const Plato::CrsMatrix<Plato::OrdinalType> tInMatrix) const;

    /******************************************************************************//**
     * @brief Convert from ScalarVector to Tpetra_MultiVector
    **********************************************************************************/
    Teuchos::RCP<Tpetra_MultiVector>
    fromVector(const Plato::ScalarVector tInVector) const;

    /******************************************************************************//**
     * @brief Convert from Tpetra_MultiVector to ScalarVector
    **********************************************************************************/
    void
    toVector(Plato::ScalarVector& tOutVector, const Teuchos::RCP<Tpetra_MultiVector> tInVector) const;

    /******************************************************************************//**
     * @brief get TpetraSystem map 
    **********************************************************************************/
    Teuchos::RCP<Tpetra_Map> getMap() const {return mMap;}

  private:
      void checkInputMatrixSize(const Plato::CrsMatrix<Plato::OrdinalType> aInMatrix,
               Kokkos::View<Plato::OrdinalType*, MemSpace>::HostMirror aRowMap) const;
};

/******************************************************************************//**
 * @brief Concrete TpetraLinearSolver
**********************************************************************************/
class TpetraLinearSolver : public AbstractSolver
{
    Teuchos::RCP<TpetraSystem> mSystem;

    std::string mSolverPackage;
    std::string mSolver;
    std::string mPreconditionerPackage;
    std::string mPreconditionerType;

    Teuchos::ParameterList mSolverOptions;
    Teuchos::ParameterList mPreconditionerOptions;

  public:
    /******************************************************************************//**
     * @brief TpetraLinearSolver constructor

     This constructor takes an Omega_h::Mesh and creates a new System.
    **********************************************************************************/
    TpetraLinearSolver(
        const Teuchos::ParameterList& aSolverParams,
        int                     aNumNodes,
        Comm::Machine           aMachine,
        int                     aDofsPerNode
    );

    /******************************************************************************//**
<<<<<<< HEAD
     * @brief TpetraLinearSolver constructor with MPCs

     This constructor takes an Omega_h::Mesh and MultipointConstraints and creates a new System.
    **********************************************************************************/
    TpetraLinearSolver(
        const Teuchos::ParameterList&                   aSolverParams,
        int                                             aNumNodes,
        Comm::Machine                                   aMachine,
        int                                             aDofsPerNode,
        std::shared_ptr<Plato::MultipointConstraints>   aMPCs
    );

    /******************************************************************************//**
     * @brief Solve the linear system
    **********************************************************************************/
    void
    innerSolve(
        Plato::CrsMatrix<int> aA,
=======
     * @brief Interface function to solve the linear system
    **********************************************************************************/
    void
    solve(
        Plato::CrsMatrix<Plato::OrdinalType> aA,
>>>>>>> 9cb2260c
        Plato::ScalarVector   aX,
        Plato::ScalarVector   aB
    ) override;

  private:
    /******************************************************************************//**
     * @brief Setup the Belos solver and solve
    **********************************************************************************/
    template<class MV, class OP>
    void
    belosSolve (Teuchos::RCP<const OP> A, Teuchos::RCP<MV> X, Teuchos::RCP<const MV> B, Teuchos::RCP<const OP> M);
};

} // end namespace Plato

#endif<|MERGE_RESOLUTION|>--- conflicted
+++ resolved
@@ -95,7 +95,6 @@
     );
 
     /******************************************************************************//**
-<<<<<<< HEAD
      * @brief TpetraLinearSolver constructor with MPCs
 
      This constructor takes an Omega_h::Mesh and MultipointConstraints and creates a new System.
@@ -113,14 +112,7 @@
     **********************************************************************************/
     void
     innerSolve(
-        Plato::CrsMatrix<int> aA,
-=======
-     * @brief Interface function to solve the linear system
-    **********************************************************************************/
-    void
-    solve(
         Plato::CrsMatrix<Plato::OrdinalType> aA,
->>>>>>> 9cb2260c
         Plato::ScalarVector   aX,
         Plato::ScalarVector   aB
     ) override;
