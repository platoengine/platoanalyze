#include "alg/PlatoSolverFactory.hpp"

namespace Plato {

std::string determineSolverStack(const Teuchos::ParameterList& tSolverParams)
{
  std::string tSolverStack;
  if(tSolverParams.isType<std::string>("Solver Stack"))
  {
      tSolverStack = tSolverParams.get<std::string>("Solver Stack");
  }
  else
  {
#ifdef HAVE_AMGX
      tSolverStack = "AmgX";
#elif PLATO_TPETRA
      tSolverStack = "Tpetra";
#else
      tSolverStack = "Epetra";
#endif
  }

  return tSolverStack;
}

/******************************************************************************//**
 * @brief Solver factory for AbstractSolvers
**********************************************************************************/
rcp<AbstractSolver>
SolverFactory::create(
    int                                             aNumNodes,
    Comm::Machine                                   aMachine,
    int                                             aDofsPerNode
)
{
  std::string tSolverStack = determineSolverStack(mSolverParams);

<<<<<<< HEAD
    if(tSolverType == "AztecOO")
    {
        return std::make_shared<Plato::EpetraLinearSolver>(mSolverParams, aNumNodes, aMachine, aDofsPerNode);
    }
#ifdef PLATO_TPETRA
    if(tSolverType == "Belos")
    {
        return std::make_shared<Plato::TpetraLinearSolver>(mSolverParams, aNumNodes, aMachine, aDofsPerNode);
    }
=======
  if(tSolverStack == "Epetra")
  {
      return std::make_shared<Plato::EpetraLinearSolver>(mSolverParams, aMesh, aMachine, aDofsPerNode);
  }
  else if(tSolverStack == "Tpetra")
  {
#ifdef PLATO_TPETRA
      return std::make_shared<Plato::TpetraLinearSolver>(mSolverParams, aMesh, aMachine, aDofsPerNode);
#else
      THROWERR("Not compiled with Tpetra");
>>>>>>> 9cb2260c
#endif
  }
  else if(tSolverStack == "AmgX")
  {
#ifdef HAVE_AMGX
      return std::make_shared<Plato::AmgXLinearSolver>(mSolverParams, aDofsPerNode);
#else
      THROWERR("Not compiled with AmgX");
#endif
  }
  THROWERR("Requested solver stack not found");
}

/******************************************************************************//**
 * @brief Solver factory for AbstractSolvers with MPCs
**********************************************************************************/
rcp<AbstractSolver>
SolverFactory::create(
    int                                             aNumNodes,
    Comm::Machine                                   aMachine,
    int                                             aDofsPerNode,
    std::shared_ptr<Plato::MultipointConstraints>   aMPCs
)
{
    std::string tSolverType;
    if(mSolverParams.isType<std::string>("Solver"))
    {
        tSolverType = mSolverParams.get<std::string>("Solver");
    }
    else
    {
#ifdef HAVE_AMGX
        tSolverType = "AmgX";
#else
        tSolverType = "AztecOO";
#endif
    }

    if(tSolverType == "AztecOO")
    {
        Plato::OrdinalType tNumCondensedNodes = aMPCs->getNumCondensedNodes();
        return std::make_shared<Plato::EpetraLinearSolver>(mSolverParams, tNumCondensedNodes, aMachine, aDofsPerNode, aMPCs);
    }
#ifdef PLATO_TPETRA
    if(tSolverType == "Belos")
    {
        Plato::OrdinalType tNumCondensedNodes = aMPCs->getNumCondensedNodes();
        return std::make_shared<Plato::TpetraLinearSolver>(mSolverParams, tNumCondensedNodes, aMachine, aDofsPerNode, aMPCs);
    }
#endif
    else if(tSolverType == "AmgX")
    {
#ifdef HAVE_AMGX
        return std::make_shared<Plato::AmgXLinearSolver>(mSolverParams, aDofsPerNode, aMPCs);
#else
        THROWERR("Not compiled with AmgX");
#endif
    }
    THROWERR("Requested solver type not found");
}

} // end namespace Plato<|MERGE_RESOLUTION|>--- conflicted
+++ resolved
@@ -35,28 +35,16 @@
 {
   std::string tSolverStack = determineSolverStack(mSolverParams);
 
-<<<<<<< HEAD
-    if(tSolverType == "AztecOO")
+    if(tSolverStack == "Epetra")
     {
         return std::make_shared<Plato::EpetraLinearSolver>(mSolverParams, aNumNodes, aMachine, aDofsPerNode);
     }
+    else if(tSolverStack == "Tpetra")
+    {
 #ifdef PLATO_TPETRA
-    if(tSolverType == "Belos")
-    {
         return std::make_shared<Plato::TpetraLinearSolver>(mSolverParams, aNumNodes, aMachine, aDofsPerNode);
-    }
-=======
-  if(tSolverStack == "Epetra")
-  {
-      return std::make_shared<Plato::EpetraLinearSolver>(mSolverParams, aMesh, aMachine, aDofsPerNode);
-  }
-  else if(tSolverStack == "Tpetra")
-  {
-#ifdef PLATO_TPETRA
-      return std::make_shared<Plato::TpetraLinearSolver>(mSolverParams, aMesh, aMachine, aDofsPerNode);
 #else
-      THROWERR("Not compiled with Tpetra");
->>>>>>> 9cb2260c
+        THROWERR("Not compiled with Tpetra");
 #endif
   }
   else if(tSolverStack == "AmgX")
