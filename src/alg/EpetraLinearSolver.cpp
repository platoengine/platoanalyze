#include "EpetraLinearSolver.hpp"

namespace Plato {

/******************************************************************************//**
 * @brief Abstract system interface

   This class contains the node and dof map information and permits persistence
   of this information between solutions.
**********************************************************************************/
EpetraSystem::EpetraSystem(
    int            aNumNodes,
    Comm::Machine  aMachine,
    int            aDofsPerNode
) {
    mComm = aMachine.epetraComm;
    mBlockRowMap = std::make_shared<Epetra_BlockMap>(aNumNodes, aDofsPerNode, 0, *mComm);

}

/******************************************************************************//**
 * @brief Convert from Plato::CrsMatrix<Plato::OrdinalType> to Epetra_VbrMatrix
**********************************************************************************/
rcp<Epetra_VbrMatrix>
EpetraSystem::fromMatrix(Plato::CrsMatrix<Plato::OrdinalType> tInMatrix) const
{
    auto tRowMap_host = Kokkos::create_mirror_view(tInMatrix.rowMap());
    auto tNumRowsPerBlock = tInMatrix.numRowsPerBlock();
    auto tNumBlocks = tRowMap_host.extent(0)-1;

    int tNumRows = mBlockRowMap->NumMyElements();
    std::vector<int> tNumEntries(tNumRows, 0);
    Kokkos::deep_copy(tRowMap_host, tInMatrix.rowMap());
    int tMaxNumEntries = 0;
    for(int iRow=0; iRow<tNumRows; iRow++)
    {
        tNumEntries[iRow] = tRowMap_host[iRow+1] - tRowMap_host[iRow];
        if(tNumEntries[iRow] > tMaxNumEntries) tMaxNumEntries = tNumEntries[iRow];
    }
    auto tNumColsPerBlock = tInMatrix.numColsPerBlock();

    auto tRetVal = std::make_shared<Epetra_VbrMatrix>(Copy, *mBlockRowMap, tNumEntries.data());

    auto tColMap_host = Kokkos::create_mirror_view(tInMatrix.columnIndices());
    Kokkos::deep_copy(tColMap_host, tInMatrix.columnIndices());

    auto tEntries_host = Kokkos::create_mirror_view(tInMatrix.entries());
    Kokkos::deep_copy(tEntries_host, tInMatrix.entries());

    auto tNumEntriesPerBlock = tNumColsPerBlock*tNumRowsPerBlock;

    std::vector<int> tColIndices(tMaxNumEntries,0);

    Epetra_SerialDenseMatrix tBlockEntry(tNumRowsPerBlock, tNumColsPerBlock);
    for(int iRow=0; iRow<tNumRows; iRow++)
    {

        auto tNumEntries = tRowMap_host(iRow+1) - tRowMap_host(iRow);
        auto tBegin = tRowMap_host(iRow);
        for(int i=0; i<tNumEntries; i++) tColIndices[i] = tColMap_host(tBegin++);
        tRetVal->BeginInsertGlobalValues(iRow, tNumEntries, tColIndices.data());
        for(int iEntryOrd=tRowMap_host(iRow); iEntryOrd<tRowMap_host(iRow+1); iEntryOrd++)
        {
            auto tBlockEntryOrd = iEntryOrd*tNumEntriesPerBlock;
            for(int j=0; j<tNumRowsPerBlock; j++)
            {
                for(int k=0; k<tNumColsPerBlock; k++)
                {
                    tBlockEntry(j,k) = tEntries_host(tBlockEntryOrd+j*tNumColsPerBlock+k);
                }
            }
            tRetVal->SubmitBlockEntry(tBlockEntry);
        }
        tRetVal->EndSubmitEntries();
    }

    tRetVal->FillComplete();

    return tRetVal;
}

/******************************************************************************//**
 * @brief Convert from ScalarVector to Epetra_Vector
**********************************************************************************/
rcp<Epetra_Vector>
EpetraSystem::fromVector(Plato::ScalarVector tInVector) const
{
    auto tRetVal = std::make_shared<Epetra_Vector>(*mBlockRowMap);
    if(tInVector.extent(0) != tRetVal->MyLength())
      throw std::domain_error("ScalarVector size does not match EpetraSystem map\n");

    Plato::Scalar* tRetValData;
    tRetVal->ExtractView(&tRetValData);
    Kokkos::View<Plato::Scalar*, Kokkos::HostSpace, Kokkos::MemoryUnmanaged>
      tDataHostView(tRetValData, tInVector.extent(0));

    // copy to host from device
    Kokkos::deep_copy(tDataHostView, tInVector);

    return tRetVal;
}
/******************************************************************************//**
 * @brief Convert from Epetra_Vector to ScalarVector
**********************************************************************************/
void 
EpetraSystem::toVector(Plato::ScalarVector tOutVector, rcp<Epetra_Vector> tInVector) const
{
    auto tLength = tInVector->MyLength();
    auto tTemp = std::make_shared<Epetra_Vector>(*mBlockRowMap);
    if(tLength != tTemp->MyLength())
      throw std::domain_error("Epetra_Vector map does not match EpetraSystem map.");
    if(tOutVector.extent(0) != tTemp->MyLength())
      throw std::range_error("ScalarVector does not match EpetraSystem map.");
    Plato::Scalar* tInData;
    tInVector->ExtractView(&tInData);
    Kokkos::View<Plato::Scalar*, Kokkos::HostSpace, Kokkos::MemoryUnmanaged>
      tInVector_host(tInData, tLength);
    Kokkos::deep_copy(tOutVector, tInVector_host);
}

/******************************************************************************//**
 * @brief EpetraLinearSolver constructor

 This constructor takes an Omega_h::Mesh and creates a new System.
**********************************************************************************/
EpetraLinearSolver::EpetraLinearSolver(
    const Teuchos::ParameterList& aSolverParams,
    int                     aNumNodes,
    Comm::Machine           aMachine,
    int                     aDofsPerNode
) :
    mSolverParams(aSolverParams),
    mSystem(std::make_shared<EpetraSystem>(aNumNodes, aMachine, aDofsPerNode))
{
    if(mSolverParams.isType<int>("Iterations"))
    {
        mIterations = mSolverParams.get<int>("Iterations");
    }
    else
    {
        mIterations = 100;
    }

    if(mSolverParams.isType<double>("Tolerance"))
    {
        mTolerance = mSolverParams.get<double>("Tolerance");
    }
    else
    {
        mTolerance = 1e-6;
    }
}

/******************************************************************************//**
 * @brief EpetraLinearSolver constructor with MPCs

 This constructor takes an Omega_h::Mesh and MultipointConstraints and creates a new System.
**********************************************************************************/
EpetraLinearSolver::EpetraLinearSolver(
    const Teuchos::ParameterList&                   aSolverParams,
    int                                             aNumNodes,
    Comm::Machine                                   aMachine,
    int                                             aDofsPerNode,
    std::shared_ptr<Plato::MultipointConstraints>   aMPCs
) :
    AbstractSolver(aMPCs),
    mSolverParams(aSolverParams),
    mSystem(std::make_shared<EpetraSystem>(aNumNodes, aMachine, aDofsPerNode))
{
    if(mSolverParams.isType<int>("Iterations"))
    {
        mIterations = mSolverParams.get<int>("Iterations");
    }
    else
    {
        mIterations = 300;
    }

    if(mSolverParams.isType<double>("Tolerance"))
    {
        mTolerance = mSolverParams.get<double>("Tolerance");
    }
    else
    {
        mTolerance = 1e-14;
    }
}

/******************************************************************************//**
 * @brief Solve the linear system
**********************************************************************************/
void
<<<<<<< HEAD
EpetraLinearSolver::innerSolve(
    Plato::CrsMatrix<int> aA,
=======
EpetraLinearSolver::solve(
    Plato::CrsMatrix<Plato::OrdinalType> aA,
>>>>>>> 9cb2260c
    Plato::ScalarVector   aX,
    Plato::ScalarVector   aB
) {
    auto tMatrix = mSystem->fromMatrix(aA);
    auto tSolution = mSystem->fromVector(aX);
    auto tForcing = mSystem->fromVector(aB);

    Epetra_VbrRowMatrix tVbrRowMatrix(tMatrix.get());
    Epetra_LinearProblem tProblem(&tVbrRowMatrix, tSolution.get(), tForcing.get());
    AztecOO tSolver(tProblem);

    setupSolver(tSolver);

    tSolver.Iterate( mIterations, mTolerance );

    mSystem->toVector(aX, tSolution);
}

/******************************************************************************//**
 * @brief Setup the AztecOO solver
**********************************************************************************/
void
EpetraLinearSolver::setupSolver(AztecOO& aSolver)
{
    int tDisplayIterations = 0;
    if(mSolverParams.isType<int>("Display Iterations"))
    {
        tDisplayIterations = mSolverParams.get<int>("Display Iterations");
    }

    aSolver.SetAztecOption(AZ_output, tDisplayIterations);

    // defaults (TODO: add options)
    aSolver.SetAztecOption(AZ_precond, AZ_ilu);
    aSolver.SetAztecOption(AZ_subdomain_solve, AZ_ilu);
    aSolver.SetAztecOption(AZ_precond, AZ_dom_decomp);
    aSolver.SetAztecOption(AZ_scaling, AZ_row_sum);
    aSolver.SetAztecOption(AZ_solver, AZ_gmres);
}

} // end namespace Plato<|MERGE_RESOLUTION|>--- conflicted
+++ resolved
@@ -190,13 +190,8 @@
  * @brief Solve the linear system
 **********************************************************************************/
 void
-<<<<<<< HEAD
 EpetraLinearSolver::innerSolve(
-    Plato::CrsMatrix<int> aA,
-=======
-EpetraLinearSolver::solve(
     Plato::CrsMatrix<Plato::OrdinalType> aA,
->>>>>>> 9cb2260c
     Plato::ScalarVector   aX,
     Plato::ScalarVector   aB
 ) {
