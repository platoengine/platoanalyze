#ifndef PLATO_DRIVER_HPP
#define PLATO_DRIVER_HPP

#include <string>
#include <vector>
#include <memory>

#include <Teuchos_Array.hpp>
#include <Teuchos_ParameterList.hpp>

#include <Omega_h_tag.hpp>
#include <Omega_h_file.hpp>
#include <Omega_h_mesh.hpp>
#include <Omega_h_array.hpp>
#include <Omega_h_assoc.hpp>
#include <Omega_h_teuchos.hpp>

#include "AnalyzeOutput.hpp"
#include "PlatoUtilities.hpp"
#include "PlatoProblemFactory.hpp"
//#include "StructuralDynamicsOutput.hpp"

namespace Plato
{

/***************************************************************************//**
 * \brief Run simulation with Plato Analyze.
 *
 * \tparam SpatialDim spatial dimensions
 *
 * \param [in] aInputData   input parameters list
 * \param [in] aMesh        mesh database
 * \param [in] aMeshSets    side sets database
 * \param [in] aVizFilePath output visualization file path
*******************************************************************************/
template<const Plato::OrdinalType SpatialDim>
<<<<<<< HEAD
void run(Teuchos::ParameterList& aInputData,
         Omega_h::Mesh& aMesh,
         Omega_h::MeshSets& aMeshSets,
         const std::string & aVizFilePath)
=======
void run(Teuchos::ParameterList& aProblemSpec,
         Comm::Machine           aMachine,
         Omega_h::Mesh&          aMesh,
         Omega_h::MeshSets&      aMeshSets)
>>>>>>> 5468410c
{
    // create mesh based density from host data
    std::vector<Plato::Scalar> tControlHost(aMesh.nverts(), 1.0);
    Kokkos::View<Plato::Scalar*, Kokkos::HostSpace, Kokkos::MemoryUnmanaged> tControlHostView(tControlHost.data(), tControlHost.size());
    auto tControl = Kokkos::create_mirror_view_and_copy(Kokkos::DefaultExecutionSpace(), tControlHostView);

    // Solve Plato problem
    Plato::ProblemFactory<SpatialDim> tProblemFactory;
<<<<<<< HEAD
    std::shared_ptr<::Plato::AbstractProblem> tPlatoProblem = tProblemFactory.create(aMesh, aMeshSets, aInputData);
    auto tSolution     = tPlatoProblem->solution(tControl);
    auto tStateDataMap = tPlatoProblem->getDataMap();

    Plato::output<SpatialDim>(aInputData, aVizFilePath, tSolution, tStateDataMap, aMesh);
=======
    std::shared_ptr<::Plato::AbstractProblem> tPlatoProblem = tProblemFactory.create(aMesh, aMeshSets, aProblemSpec, aMachine);
    auto tSolution     = tPlatoProblem->solution(tControl);
    auto tStateDataMap = tPlatoProblem->getDataMap();

    auto tOutputViz = aProblemSpec.get<std::string>("Output Viz");
    Plato::output<SpatialDim>(aProblemSpec, tOutputViz, tSolution, tStateDataMap, aMesh);
>>>>>>> 5468410c
}
// function run


/***************************************************************************//**
 * \brief Run simulation with Plato Analyze.
 *
 * \tparam SpatialDim spatial dimensions
 *
 * \param [in] aLibOSH      pointer to Omega_h library database
 * \param [in] aInputData   input parameters list
 * \param [in] aInputFile   Plato Analyze input file name
 * \param [in] aVizFilePath output visualization file path
*******************************************************************************/
template<const Plato::OrdinalType SpatialDim>
<<<<<<< HEAD
void driver(Omega_h::Library* aLibOSH,
            Teuchos::ParameterList & aInputData,
            const std::string& aInputFile,
            const std::string& aVizFilePath)
{
    Omega_h::Mesh tMesh = Omega_h::read_mesh_file(aInputFile, aLibOSH->world());
=======
void driver(Omega_h::Library*        aLibOSH,
            Teuchos::ParameterList & aProblemSpec,
            Comm::Machine            aMachine)
{
    auto tInputMesh = aProblemSpec.get<std::string>("Input Mesh");

    Omega_h::Mesh tMesh = Omega_h::read_mesh_file(tInputMesh, aLibOSH->world());
>>>>>>> 5468410c
    tMesh.set_parting(Omega_h_Parting::OMEGA_H_GHOSTED);

    Omega_h::Assoc tAssoc;
    if (aInputData.isSublist("Associations"))
    {
      auto& tAssocParamList = aInputData.sublist("Associations");
      Omega_h::update_assoc(&tAssoc, tAssocParamList);
    } 
    else {
      tAssoc[Omega_h::NODE_SET] = tMesh.class_sets;
      tAssoc[Omega_h::SIDE_SET] = tMesh.class_sets;
    }
    Omega_h::MeshSets tMeshSets = Omega_h::invert(&tMesh, tAssoc);
    
<<<<<<< HEAD
    Plato::run<SpatialDim>(aInputData, tMesh, tMeshSets, aVizFilePath);
=======
    Plato::run<SpatialDim>(aProblemSpec, aMachine, tMesh, tMeshSets);
>>>>>>> 5468410c
}
// function driver

/***************************************************************************//**
 * \brief Run simulation with Plato Analyze.
 *
 * \param [in] aLibOSH      pointer to Omega_h library database
 * \param [in] aInputData   input parameters list
 * \param [in] aInputFile   Plato Analyze input file name
 * \param [in] aVizFilePath output visualization file path
*******************************************************************************/
void driver(Omega_h::Library* aLibOmegaH,
<<<<<<< HEAD
            Teuchos::ParameterList & aInputData,
            const std::string& aInputFilename,
            const std::string& aVizFilePath)
=======
            Teuchos::ParameterList & aProblemSpec,
            Comm::Machine            aMachine)
>>>>>>> 5468410c
{
    const Plato::OrdinalType tSpaceDim = aInputData.get<Plato::OrdinalType>("Spatial Dimension", 3);

    // Run Plato problem
    if(tSpaceDim == static_cast<Plato::OrdinalType>(3))
    {
        #ifdef PLATOANALYZE_3D
<<<<<<< HEAD
        driver<3>(aLibOmegaH, aInputData, aInputFilename, aVizFilePath);
=======
//        driver<3>(aLibOmegaH, aProblemSpec, aInputFilename, aVizFilePath);
        driver<3>(aLibOmegaH, aProblemSpec, aMachine);
>>>>>>> 5468410c
        #else
        throw std::runtime_error("3D physics option is not compiled.");
        #endif
    }
    else if(tSpaceDim == static_cast<Plato::OrdinalType>(2))
    {
        #ifdef PLATOANALYZE_2D
<<<<<<< HEAD
        driver<2>(aLibOmegaH, aInputData, aInputFilename, aVizFilePath);
=======
//        driver<2>(aLibOmegaH, aProblemSpec, aInputFilename, aVizFilePath);
        driver<2>(aLibOmegaH, aProblemSpec, aMachine);
>>>>>>> 5468410c
        #else
        throw std::runtime_error("2D physics option is not compiled.");
        #endif
    }
    else if(tSpaceDim == static_cast<Plato::OrdinalType>(1))
    {
        #ifdef PLATOANALYZE_1D
<<<<<<< HEAD
        driver<1>(aLibOmegaH, aInputData, aInputFilename, aVizFilePath);
=======
//        driver<1>(aLibOmegaH, aProblemSpec, aInputFilename, aVizFilePath);
        driver<1>(aLibOmegaH, aProblemSpec, aMachine);
>>>>>>> 5468410c
        #else
        throw std::runtime_error("1D physics option is not compiled.");
        #endif
    }
}
// function driver


}
// namespace Plato

#endif /* #ifndef PLATO_DRIVER_HPP */
<|MERGE_RESOLUTION|>--- conflicted
+++ resolved
@@ -34,17 +34,10 @@
  * \param [in] aVizFilePath output visualization file path
 *******************************************************************************/
 template<const Plato::OrdinalType SpatialDim>
-<<<<<<< HEAD
 void run(Teuchos::ParameterList& aInputData,
-         Omega_h::Mesh& aMesh,
-         Omega_h::MeshSets& aMeshSets,
-         const std::string & aVizFilePath)
-=======
-void run(Teuchos::ParameterList& aProblemSpec,
          Comm::Machine           aMachine,
          Omega_h::Mesh&          aMesh,
          Omega_h::MeshSets&      aMeshSets)
->>>>>>> 5468410c
 {
     // create mesh based density from host data
     std::vector<Plato::Scalar> tControlHost(aMesh.nverts(), 1.0);
@@ -53,20 +46,12 @@
 
     // Solve Plato problem
     Plato::ProblemFactory<SpatialDim> tProblemFactory;
-<<<<<<< HEAD
-    std::shared_ptr<::Plato::AbstractProblem> tPlatoProblem = tProblemFactory.create(aMesh, aMeshSets, aInputData);
+    std::shared_ptr<::Plato::AbstractProblem> tPlatoProblem = tProblemFactory.create(aMesh, aMeshSets, aInputData, aMachine);
     auto tSolution     = tPlatoProblem->solution(tControl);
     auto tStateDataMap = tPlatoProblem->getDataMap();
 
-    Plato::output<SpatialDim>(aInputData, aVizFilePath, tSolution, tStateDataMap, aMesh);
-=======
-    std::shared_ptr<::Plato::AbstractProblem> tPlatoProblem = tProblemFactory.create(aMesh, aMeshSets, aProblemSpec, aMachine);
-    auto tSolution     = tPlatoProblem->solution(tControl);
-    auto tStateDataMap = tPlatoProblem->getDataMap();
-
-    auto tOutputViz = aProblemSpec.get<std::string>("Output Viz");
-    Plato::output<SpatialDim>(aProblemSpec, tOutputViz, tSolution, tStateDataMap, aMesh);
->>>>>>> 5468410c
+    auto tOutputViz = aInputData.get<std::string>("Output Viz");
+    Plato::output<SpatialDim>(aInputData, tOutputViz, tSolution, tStateDataMap, aMesh);
 }
 // function run
 
@@ -82,22 +67,13 @@
  * \param [in] aVizFilePath output visualization file path
 *******************************************************************************/
 template<const Plato::OrdinalType SpatialDim>
-<<<<<<< HEAD
-void driver(Omega_h::Library* aLibOSH,
+void driver(Omega_h::Library*        aLibOSH,
             Teuchos::ParameterList & aInputData,
-            const std::string& aInputFile,
-            const std::string& aVizFilePath)
-{
-    Omega_h::Mesh tMesh = Omega_h::read_mesh_file(aInputFile, aLibOSH->world());
-=======
-void driver(Omega_h::Library*        aLibOSH,
-            Teuchos::ParameterList & aProblemSpec,
             Comm::Machine            aMachine)
 {
-    auto tInputMesh = aProblemSpec.get<std::string>("Input Mesh");
+    auto tInputMesh = aInputData.get<std::string>("Input Mesh");
 
     Omega_h::Mesh tMesh = Omega_h::read_mesh_file(tInputMesh, aLibOSH->world());
->>>>>>> 5468410c
     tMesh.set_parting(Omega_h_Parting::OMEGA_H_GHOSTED);
 
     Omega_h::Assoc tAssoc;
@@ -112,11 +88,7 @@
     }
     Omega_h::MeshSets tMeshSets = Omega_h::invert(&tMesh, tAssoc);
     
-<<<<<<< HEAD
-    Plato::run<SpatialDim>(aInputData, tMesh, tMeshSets, aVizFilePath);
-=======
-    Plato::run<SpatialDim>(aProblemSpec, aMachine, tMesh, tMeshSets);
->>>>>>> 5468410c
+    Plato::run<SpatialDim>(aInputData, aMachine, tMesh, tMeshSets);
 }
 // function driver
 
@@ -129,14 +101,8 @@
  * \param [in] aVizFilePath output visualization file path
 *******************************************************************************/
 void driver(Omega_h::Library* aLibOmegaH,
-<<<<<<< HEAD
             Teuchos::ParameterList & aInputData,
-            const std::string& aInputFilename,
-            const std::string& aVizFilePath)
-=======
-            Teuchos::ParameterList & aProblemSpec,
             Comm::Machine            aMachine)
->>>>>>> 5468410c
 {
     const Plato::OrdinalType tSpaceDim = aInputData.get<Plato::OrdinalType>("Spatial Dimension", 3);
 
@@ -144,12 +110,7 @@
     if(tSpaceDim == static_cast<Plato::OrdinalType>(3))
     {
         #ifdef PLATOANALYZE_3D
-<<<<<<< HEAD
-        driver<3>(aLibOmegaH, aInputData, aInputFilename, aVizFilePath);
-=======
-//        driver<3>(aLibOmegaH, aProblemSpec, aInputFilename, aVizFilePath);
-        driver<3>(aLibOmegaH, aProblemSpec, aMachine);
->>>>>>> 5468410c
+        driver<3>(aLibOmegaH, aInputData, aMachine);
         #else
         throw std::runtime_error("3D physics option is not compiled.");
         #endif
@@ -157,12 +118,7 @@
     else if(tSpaceDim == static_cast<Plato::OrdinalType>(2))
     {
         #ifdef PLATOANALYZE_2D
-<<<<<<< HEAD
-        driver<2>(aLibOmegaH, aInputData, aInputFilename, aVizFilePath);
-=======
-//        driver<2>(aLibOmegaH, aProblemSpec, aInputFilename, aVizFilePath);
-        driver<2>(aLibOmegaH, aProblemSpec, aMachine);
->>>>>>> 5468410c
+        driver<2>(aLibOmegaH, aInputData, aMachine);
         #else
         throw std::runtime_error("2D physics option is not compiled.");
         #endif
@@ -170,12 +126,7 @@
     else if(tSpaceDim == static_cast<Plato::OrdinalType>(1))
     {
         #ifdef PLATOANALYZE_1D
-<<<<<<< HEAD
-        driver<1>(aLibOmegaH, aInputData, aInputFilename, aVizFilePath);
-=======
-//        driver<1>(aLibOmegaH, aProblemSpec, aInputFilename, aVizFilePath);
-        driver<1>(aLibOmegaH, aProblemSpec, aMachine);
->>>>>>> 5468410c
+        driver<1>(aLibOmegaH, aInputData, aMachine);
         #else
         throw std::runtime_error("1D physics option is not compiled.");
         #endif
