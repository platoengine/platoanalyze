--- conflicted
+++ resolved
@@ -29,7 +29,6 @@
 template<Plato::OrdinalType SpaceDim>
 struct FunctionFactory{
 /******************************************************************************/
-<<<<<<< HEAD
     template <typename EvaluationType>
     std::shared_ptr<Plato::Elliptic::AbstractVectorFunction<EvaluationType>>
     createVectorFunction(
@@ -42,24 +41,25 @@
 
         if( strVectorFunctionType == "Elliptic" )
         {
-            auto penaltyParams = aParamList.sublist(strVectorFunctionType).sublist("Penalty Function");
-            std::string penaltyType = penaltyParams.get<std::string>("Type");
-            if( penaltyType == "SIMP" )
+            auto tPenaltyParams = aParamList.sublist(strVectorFunctionType).sublist("Penalty Function");
+            std::string tPenaltyType = tPenaltyParams.get<std::string>("Type");
+
+            if( tPenaltyType == "SIMP" )
             {
                 return std::make_shared<Plato::Elliptic::ThermostaticResidual<EvaluationType, Plato::MSIMP>>
-                    (aSpatialDomain, aDataMap, aParamList, penaltyParams);
-            }
-            else
-            if( penaltyType == "RAMP" )
+                    (aSpatialDomain, aDataMap, aParamList, tPenaltyParams);
+            }
+            else
+            if( tPenaltyType == "RAMP" )
             {
                 return std::make_shared<Plato::Elliptic::ThermostaticResidual<EvaluationType, Plato::RAMP>>
-                    (aSpatialDomain, aDataMap, aParamList, penaltyParams);
-            }
-            else
-            if( penaltyType == "Heaviside" )
+                    (aSpatialDomain, aDataMap, aParamList, tPenaltyParams);
+            }
+            else
+            if( tPenaltyType == "Heaviside" )
             {
                 return std::make_shared<Plato::Elliptic::ThermostaticResidual<EvaluationType, Plato::Heaviside>>
-                    (aSpatialDomain, aDataMap, aParamList, penaltyParams);
+                    (aSpatialDomain, aDataMap, aParamList, tPenaltyParams);
             }
             else
             {
@@ -83,24 +83,25 @@
     {
         if( strVectorFunctionType == "Parabolic" )
         {
-            auto penaltyParams = aParamList.sublist(strVectorFunctionType).sublist("Penalty Function");
-            std::string penaltyType = penaltyParams.get<std::string>("Type");
-            if( penaltyType == "SIMP" )
+            auto tPenaltyParams = aParamList.sublist(strVectorFunctionType).sublist("Penalty Function");
+            std::string tPenaltyType = tPenaltyParams.get<std::string>("Type");
+
+            if( tPenaltyType == "SIMP" )
             {
                 return std::make_shared<Plato::Parabolic::HeatEquationResidual<EvaluationType, Plato::MSIMP>>
-                    (aSpatialDomain, aDataMap, aParamList, penaltyParams);
-            }
-            else
-            if( penaltyType == "RAMP" )
+                    (aSpatialDomain, aDataMap, aParamList, tPenaltyParams);
+            }
+            else
+            if( tPenaltyType == "RAMP" )
             {
                 return std::make_shared<Plato::Parabolic::HeatEquationResidual<EvaluationType, Plato::RAMP>>
-                    (aSpatialDomain, aDataMap, aParamList, penaltyParams);
-            }
-            else
-            if( penaltyType == "Heaviside" )
+                    (aSpatialDomain, aDataMap, aParamList, tPenaltyParams);
+            }
+            else
+            if( tPenaltyType == "Heaviside" )
             {
                 return std::make_shared<Plato::Parabolic::HeatEquationResidual<EvaluationType, Plato::Heaviside>>
-                    (aSpatialDomain, aDataMap, aParamList, penaltyParams);
+                    (aSpatialDomain, aDataMap, aParamList, tPenaltyParams);
             }
             else
             {
@@ -122,28 +123,27 @@
               std::string strScalarFunctionType,
               std::string strScalarFunctionName )
     {
+        auto tPenaltyParams = aParamList.sublist("Criteria").sublist(strScalarFunctionName).sublist("Penalty Function");
+        std::string tPenaltyType = tPenaltyParams.get<std::string>("Type");
 
         if( strScalarFunctionType == "Internal Thermal Energy" )
         {
-            auto penaltyParams = aParamList.sublist(strScalarFunctionName).sublist("Penalty Function");
-
-            std::string penaltyType = penaltyParams.get<std::string>("Type");
-            if( penaltyType == "SIMP" )
+            if( tPenaltyType == "SIMP" )
             {
                 return std::make_shared<Plato::Elliptic::InternalThermalEnergy<EvaluationType, Plato::MSIMP>>
-                    (aSpatialDomain, aDataMap, aParamList, penaltyParams, strScalarFunctionName);
-            }
-            else
-            if( penaltyType == "RAMP" )
+                    (aSpatialDomain, aDataMap, aParamList, tPenaltyParams, strScalarFunctionName);
+            }
+            else
+            if( tPenaltyType == "RAMP" )
             {
                 return std::make_shared<Plato::Elliptic::InternalThermalEnergy<EvaluationType, Plato::RAMP>>
-                    (aSpatialDomain, aDataMap, aParamList, penaltyParams, strScalarFunctionName);
-            }
-            else
-            if( penaltyType == "Heaviside" )
+                    (aSpatialDomain, aDataMap, aParamList, tPenaltyParams, strScalarFunctionName);
+            }
+            else
+            if( tPenaltyType == "Heaviside" )
             {
                 return std::make_shared<Plato::Elliptic::InternalThermalEnergy<EvaluationType, Plato::Heaviside>>
-                    (aSpatialDomain, aDataMap, aParamList, penaltyParams, strScalarFunctionName);
+                    (aSpatialDomain, aDataMap, aParamList, tPenaltyParams, strScalarFunctionName);
             }
             else
             {
@@ -152,24 +152,21 @@
         } else
         if( strScalarFunctionType == "Flux P-Norm" )
         {
-            auto penaltyParams = aParamList.sublist(strScalarFunctionName).sublist("Penalty Function");
-
-            std::string penaltyType = penaltyParams.get<std::string>("Type");
-            if( penaltyType == "SIMP" )
+            if( tPenaltyType == "SIMP" )
             {
                 return std::make_shared<Plato::Elliptic::FluxPNorm<EvaluationType, Plato::MSIMP>>
-                    (aSpatialDomain, aDataMap, aParamList, penaltyParams, strScalarFunctionName);
-            }
-            else
-            if( penaltyType == "RAMP" )
+                    (aSpatialDomain, aDataMap, aParamList, tPenaltyParams, strScalarFunctionName);
+            }
+            else
+            if( tPenaltyType == "RAMP" )
             {
                 return std::make_shared<Plato::Elliptic::FluxPNorm<EvaluationType, Plato::RAMP>>
-                    (aSpatialDomain, aDataMap, aParamList, penaltyParams, strScalarFunctionName);
+                    (aSpatialDomain, aDataMap, aParamList, tPenaltyParams, strScalarFunctionName);
             } else
-            if( penaltyType == "Heaviside" )
+            if( tPenaltyType == "Heaviside" )
             {
                 return std::make_shared<Plato::Elliptic::FluxPNorm<EvaluationType, Plato::Heaviside>>
-                    (aSpatialDomain, aDataMap, aParamList, penaltyParams, strScalarFunctionName);
+                    (aSpatialDomain, aDataMap, aParamList, tPenaltyParams, strScalarFunctionName);
             } else {
                 throw std::runtime_error("Unknown 'Type' specified in 'Penalty Function' ParameterList");
             }
@@ -190,34 +187,27 @@
               std::string              strScalarFunctionName
     )
     {
-/*
-        if( strScalarFunctionType == "Thermal Flux Rate" )
-        {
-            return std::make_shared<Plato::Parabolic::ThermalFluxRate<EvaluationType>>
-                (aSpatialDomain, aDataMap,aParamList);
-        }
-        else
-*/
+        auto tPenaltyParams = aParamList.sublist("Criteria").sublist(strScalarFunctionName).sublist("Penalty Function");
+        std::string tPenaltyType = tPenaltyParams.get<std::string>("Type");
+
         if( strScalarFunctionType == "Internal Thermal Energy" )
         {
-            auto penaltyParams = aParamList.sublist(strScalarFunctionName).sublist("Penalty Function");
-            std::string penaltyType = penaltyParams.get<std::string>("Type");
-            if( penaltyType == "SIMP" )
+            if( tPenaltyType == "SIMP" )
             {
                 return std::make_shared<Plato::Parabolic::InternalThermalEnergy<EvaluationType, Plato::MSIMP>>
-                    (aSpatialDomain, aDataMap, aParamList, penaltyParams, strScalarFunctionName);
-            }
-            else
-            if( penaltyType == "RAMP" )
+                    (aSpatialDomain, aDataMap, aParamList, tPenaltyParams, strScalarFunctionName);
+            }
+            else
+            if( tPenaltyType == "RAMP" )
             {
                 return std::make_shared<Plato::Parabolic::InternalThermalEnergy<EvaluationType, Plato::RAMP>>
-                    (aSpatialDomain, aDataMap, aParamList, penaltyParams, strScalarFunctionName);
-            }
-            else
-            if( penaltyType == "Heaviside" )
+                    (aSpatialDomain, aDataMap, aParamList, tPenaltyParams, strScalarFunctionName);
+            }
+            else
+            if( tPenaltyType == "Heaviside" )
             {
                 return std::make_shared<Plato::Parabolic::InternalThermalEnergy<EvaluationType, Plato::Heaviside>>
-                    (aSpatialDomain, aDataMap, aParamList, penaltyParams, strScalarFunctionName);
+                    (aSpatialDomain, aDataMap, aParamList, tPenaltyParams, strScalarFunctionName);
             } else {
                 throw std::runtime_error("Unknown 'Type' specified in 'Penalty Function' ParameterList");
             }
@@ -225,24 +215,22 @@
         else
         if( strScalarFunctionType == "Temperature Average" )
         {
-            auto penaltyParams = aParamList.sublist(strScalarFunctionName).sublist("Penalty Function");
-            std::string penaltyType = penaltyParams.get<std::string>("Type");
-            if( penaltyType == "SIMP" )
+            if( tPenaltyType == "SIMP" )
             {
                 return std::make_shared<Plato::Parabolic::TemperatureAverage<EvaluationType, Plato::MSIMP>>
-                    (aSpatialDomain, aDataMap, aParamList, penaltyParams, strScalarFunctionName);
-            }
-            else
-            if( penaltyType == "RAMP" )
+                    (aSpatialDomain, aDataMap, aParamList, tPenaltyParams, strScalarFunctionName);
+            }
+            else
+            if( tPenaltyType == "RAMP" )
             {
                 return std::make_shared<Plato::Parabolic::TemperatureAverage<EvaluationType, Plato::RAMP>>
-                    (aSpatialDomain, aDataMap, aParamList, penaltyParams, strScalarFunctionName);
-            }
-            else
-            if( penaltyType == "Heaviside" )
+                    (aSpatialDomain, aDataMap, aParamList, tPenaltyParams, strScalarFunctionName);
+            }
+            else
+            if( tPenaltyType == "Heaviside" )
             {
                 return std::make_shared<Plato::Parabolic::TemperatureAverage<EvaluationType, Plato::Heaviside>>
-                    (aSpatialDomain, aDataMap, aParamList, penaltyParams, strScalarFunctionName);
+                    (aSpatialDomain, aDataMap, aParamList, tPenaltyParams, strScalarFunctionName);
             }
             else
             {
@@ -254,232 +242,6 @@
             throw std::runtime_error("Unknown 'Objective' specified in 'Plato Problem' ParameterList");
         }
     }
-=======
-  template <typename EvaluationType>
-  std::shared_ptr<Plato::Elliptic::AbstractVectorFunction<EvaluationType>>
-  createVectorFunction(
-      Omega_h::Mesh          & aMesh,
-      Omega_h::MeshSets      & aMeshSets, 
-      Plato::DataMap         & aDataMap,
-      Teuchos::ParameterList & aParamList,
-      std::string              strVectorFunctionType
-  )
-  {
-
-      if( strVectorFunctionType == "Elliptic" )
-      {
-          auto penaltyParams = aParamList.sublist(strVectorFunctionType).sublist("Penalty Function");
-          std::string penaltyType = penaltyParams.get<std::string>("Type");
-
-          if( penaltyType == "SIMP" )
-          {
-              return std::make_shared<Plato::Elliptic::ThermostaticResidual<EvaluationType, Plato::MSIMP>>
-                     (aMesh,aMeshSets,aDataMap,aParamList,penaltyParams);
-          }
-          else
-          if( penaltyType == "RAMP" )
-          {
-              return std::make_shared<Plato::Elliptic::ThermostaticResidual<EvaluationType, Plato::RAMP>>
-                     (aMesh,aMeshSets,aDataMap,aParamList,penaltyParams);
-          }
-          else
-          if( penaltyType == "Heaviside" )
-          {
-              return std::make_shared<Plato::Elliptic::ThermostaticResidual<EvaluationType, Plato::Heaviside>>
-                     (aMesh,aMeshSets,aDataMap,aParamList,penaltyParams);
-          }
-          else
-          {
-              throw std::runtime_error("Unknown 'Type' specified in 'Penalty Function' ParameterList");
-          }
-      }
-      else
-      {
-          throw std::runtime_error("Unknown 'PDE Constraint' specified in 'Plato Problem' ParameterList");
-      }
-  }
-
-  template <typename EvaluationType>
-  std::shared_ptr<Plato::Parabolic::AbstractVectorFunction<EvaluationType>>
-  createVectorFunctionParabolic(
-      Omega_h::Mesh          & aMesh,
-      Omega_h::MeshSets      & aMeshSets, 
-      Plato::DataMap         & aDataMap,
-      Teuchos::ParameterList & aParamList,
-      std::string              strVectorFunctionType
-  )
-  {
-      if( strVectorFunctionType == "Parabolic" )
-      {
-          auto penaltyParams = aParamList.sublist(strVectorFunctionType).sublist("Penalty Function");
-          std::string penaltyType = penaltyParams.get<std::string>("Type");
-
-          if( penaltyType == "SIMP" )
-          {
-              return std::make_shared<Plato::Parabolic::HeatEquationResidual<EvaluationType, Plato::MSIMP>>
-                     (aMesh,aMeshSets,aDataMap,aParamList,penaltyParams);
-          }
-          else
-          if( penaltyType == "RAMP" )
-          {
-              return std::make_shared<Plato::Parabolic::HeatEquationResidual<EvaluationType, Plato::RAMP>>
-                     (aMesh,aMeshSets,aDataMap,aParamList,penaltyParams);
-          }
-          else
-          if( penaltyType == "Heaviside" )
-          {
-              return std::make_shared<Plato::Parabolic::HeatEquationResidual<EvaluationType, Plato::Heaviside>>
-                     (aMesh,aMeshSets,aDataMap,aParamList,penaltyParams);
-          }
-          else
-          {
-              throw std::runtime_error("Unknown 'Type' specified in 'Penalty Function' ParameterList");
-          }
-      }
-      else
-      {
-          throw std::runtime_error("Unknown 'PDE Constraint' specified in 'Plato Problem' ParameterList");
-      }
-  }
-
-  template <typename EvaluationType>
-  std::shared_ptr<Plato::Elliptic::AbstractScalarFunction<EvaluationType>>
-  createScalarFunction( 
-      Omega_h::Mesh          & aMesh,
-      Omega_h::MeshSets      & aMeshSets,
-      Plato::DataMap         & aDataMap,
-      Teuchos::ParameterList & aParamList,
-      std::string              strScalarFunctionType,
-      std::string              strScalarFunctionName
-  )
-  {
-
-      auto tPenaltyParams = aParamList.sublist("Criteria").sublist(strScalarFunctionName).sublist("Penalty Function");
-      std::string tPenaltyType = tPenaltyParams.get<std::string>("Type");
-
-      if( strScalarFunctionType == "Internal Thermal Energy" )
-      {
-          if( tPenaltyType == "SIMP" )
-          {
-              return std::make_shared<Plato::Elliptic::InternalThermalEnergy<EvaluationType, Plato::MSIMP>>
-                     (aMesh, aMeshSets, aDataMap, aParamList, tPenaltyParams, strScalarFunctionName);
-          }
-          else
-          if( tPenaltyType == "RAMP" )
-          {
-              return std::make_shared<Plato::Elliptic::InternalThermalEnergy<EvaluationType, Plato::RAMP>>
-                     (aMesh, aMeshSets, aDataMap, aParamList, tPenaltyParams, strScalarFunctionName);
-          }
-          else
-          if( tPenaltyType == "Heaviside" )
-          {
-              return std::make_shared<Plato::Elliptic::InternalThermalEnergy<EvaluationType, Plato::Heaviside>>
-                     (aMesh, aMeshSets, aDataMap, aParamList, tPenaltyParams, strScalarFunctionName);
-          }
-          else
-          {
-            throw std::runtime_error("Unknown 'Type' specified in 'Penalty Function' ParameterList");
-          }
-      }
-      else
-      if( strScalarFunctionType == "Flux P-Norm" )
-      {
-          if( tPenaltyType == "SIMP" )
-          {
-              return std::make_shared<Plato::Elliptic::FluxPNorm<EvaluationType, Plato::MSIMP>>
-                     (aMesh, aMeshSets, aDataMap, aParamList, tPenaltyParams, strScalarFunctionName);
-          } else
-          if( tPenaltyType == "RAMP" )
-          {
-              return std::make_shared<Plato::Elliptic::FluxPNorm<EvaluationType, Plato::RAMP>>
-                     (aMesh, aMeshSets, aDataMap, aParamList, tPenaltyParams, strScalarFunctionName);
-          } else
-          if( tPenaltyType == "Heaviside" )
-          {
-              return std::make_shared<Plato::Elliptic::FluxPNorm<EvaluationType, Plato::Heaviside>>
-                     (aMesh, aMeshSets, aDataMap, aParamList, tPenaltyParams, strScalarFunctionName);
-          }
-          else
-          {
-              throw std::runtime_error("Unknown 'Type' specified in 'Penalty Function' ParameterList");
-          }
-      }
-      else
-      {
-          throw std::runtime_error("Unknown 'Objective' specified in 'Plato Problem' ParameterList");
-      }
-  }
-  template <typename EvaluationType>
-  std::shared_ptr<Plato::Parabolic::AbstractScalarFunction<EvaluationType>>
-  createScalarFunctionParabolic( 
-    Omega_h::Mesh          & aMesh,
-    Omega_h::MeshSets      & aMeshSets,
-    Plato::DataMap         & aDataMap,
-    Teuchos::ParameterList & aParamList,
-    std::string              strScalarFunctionType,
-    std::string              strScalarFunctionName
-  )
-  {
-      auto tPenaltyParams = aParamList.sublist("Criteria").sublist(strScalarFunctionName).sublist("Penalty Function");
-      std::string tPenaltyType = tPenaltyParams.get<std::string>("Type");
-
-      if( strScalarFunctionType == "Thermal Flux Rate" )
-      {
-          return std::make_shared<Plato::Parabolic::ThermalFluxRate<EvaluationType>>(aMesh, aMeshSets, aDataMap,aParamList);
-      }
-      else
-      if( strScalarFunctionType == "Internal Thermal Energy" )
-      {
-          if( tPenaltyType == "SIMP" )
-          {
-              return std::make_shared<Plato::Parabolic::InternalThermalEnergy<EvaluationType, Plato::MSIMP>>
-                     (aMesh, aMeshSets, aDataMap, aParamList, tPenaltyParams, strScalarFunctionName);
-          }
-          else
-          if( tPenaltyType == "RAMP" )
-          {
-              return std::make_shared<Plato::Parabolic::InternalThermalEnergy<EvaluationType, Plato::RAMP>>
-                     (aMesh, aMeshSets, aDataMap, aParamList, tPenaltyParams, strScalarFunctionName);
-          }
-          else
-          if( tPenaltyType == "Heaviside" )
-          {
-              return std::make_shared<Plato::Parabolic::InternalThermalEnergy<EvaluationType, Plato::Heaviside>>
-                     (aMesh, aMeshSets, aDataMap, aParamList, tPenaltyParams, strScalarFunctionName);
-          }
-          else
-          {
-              throw std::runtime_error("Unknown 'Type' specified in 'Penalty Function' ParameterList");
-          }
-      } else
-      if( strScalarFunctionType == "Temperature Average" )
-      {
-          if( tPenaltyType == "SIMP" )
-          {
-              return std::make_shared<Plato::Parabolic::TemperatureAverage<EvaluationType, Plato::MSIMP>>
-                     (aMesh, aMeshSets, aDataMap, aParamList, tPenaltyParams, strScalarFunctionName);
-          }
-          else
-          if( tPenaltyType == "RAMP" )
-          {
-              return std::make_shared<Plato::Parabolic::TemperatureAverage<EvaluationType, Plato::RAMP>>
-                     (aMesh, aMeshSets, aDataMap, aParamList, tPenaltyParams, strScalarFunctionName);
-          }
-          else
-          if( tPenaltyType == "Heaviside" )
-          {
-              return std::make_shared<Plato::Parabolic::TemperatureAverage<EvaluationType, Plato::Heaviside>>
-                     (aMesh, aMeshSets, aDataMap, aParamList, tPenaltyParams, strScalarFunctionName);
-          }
-          else
-          {
-              throw std::runtime_error("Unknown 'Type' specified in 'Penalty Function' ParameterList");
-          }
-      } else {
-          throw std::runtime_error("Unknown 'Objective' specified in 'Plato Problem' ParameterList");
-      }
-  }
->>>>>>> 1e72b948
 };
 
 } // namespace ThermalFactory
