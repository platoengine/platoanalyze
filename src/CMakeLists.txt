--- conflicted
+++ resolved
@@ -29,6 +29,14 @@
     Plato_StructuralMass.cpp 
     VonMisesLocalMeasure.cpp 
     ThermalVonMisesLocalMeasure.cpp 
+)
+
+## Mesh constraint sources
+set(ANALYZE_SOURCES ${ANALYZE_SOURCES}
+    MultipointConstraints.cpp
+    MultipointConstraintFactory.cpp
+    TieMultipointConstraint.cpp
+    PbcMultipointConstraint.cpp
 )
 
 ## core sources
@@ -68,12 +76,6 @@
     InfinitesimalStrainThermoPlasticityResidual.cpp 
     ElasticWorkCriterion.cpp 
     PlasticWorkCriterion.cpp
-<<<<<<< HEAD
-    MultipointConstraints.cpp
-    MultipointConstraintFactory.cpp
-    TieMultipointConstraint.cpp
-    PbcMultipointConstraint.cpp
-=======
   )
 endif()
 
@@ -93,7 +95,6 @@
   set(ANALYZE_SOURCES ${ANALYZE_SOURCES}
     elliptic/Problem.cpp 
     elliptic/SolutionFunction.cpp
->>>>>>> 9cb2260c
     elliptic/DivisionFunction.cpp 
     elliptic/LeastSquaresFunction.cpp 
     elliptic/WeightedSumFunction.cpp 
