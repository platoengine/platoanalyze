--- conflicted
+++ resolved
@@ -56,19 +56,6 @@
 ## plasticity sources
 if(PLASTICITY)
   set(ANALYZE_SOURCES ${ANALYZE_SOURCES}
-<<<<<<< HEAD
-    J2PlasticityLocalResidual.cpp
-    NewtonRaphsonSolver.cpp
-    PathDependentAdjointSolver.cpp
-    GlobalVectorFunctionInc.cpp
-    PathDependentScalarFunctionFactory.cpp
-    BasicLocalScalarFunction.cpp
-    PlasticityProblem.cpp
-    ComputePrincipalStresses.cpp
-    WeightedLocalScalarFunction.cpp
-    InfinitesimalStrainPlasticityResidual.cpp
-    ElasticWorkCriterion.cpp
-=======
     J2PlasticityLocalResidual.cpp 
     NewtonRaphsonSolver.cpp 
     PathDependentAdjointSolver.cpp 
@@ -81,7 +68,6 @@
     InfinitesimalStrainPlasticityResidual.cpp 
     InfinitesimalStrainThermoPlasticityResidual.cpp 
     ElasticWorkCriterion.cpp 
->>>>>>> 9cb2260c
     PlasticWorkCriterion.cpp
   )
 endif()
