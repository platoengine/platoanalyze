--- conflicted
+++ resolved
@@ -241,17 +241,13 @@
             auto tDispSubView = Kokkos::subview(tDisplacements, tSnapshot, Kokkos::ALL());
             auto tDispSubViewDefaultMirror = Kokkos::create_mirror_view(Kokkos::DefaultExecutionSpace(), tDispSubView);
             tMesh.add_tag(Omega_h::VERT, "Displacements", mSpaceDim, Omega_h::Reals(Omega_h::Write<Omega_h::Real>(tDispSubViewDefaultMirror)));
-<<<<<<< HEAD
-            Plato::add_state_tags(tMesh, mDataMap, tSnapshot);
-=======
             if (mTemperatureDofOffset > 0)
             {
               auto tTemperatureSubView = Kokkos::subview(tTemperature, tSnapshot, Kokkos::ALL());
               auto tTemperatureSubViewDefaultMirror = Kokkos::create_mirror_view(Kokkos::DefaultExecutionSpace(), tTemperatureSubView);
               tMesh.add_tag(Omega_h::VERT, "Temperature", 1, Omega_h::Reals(Omega_h::Write<Omega_h::Real>(tTemperatureSubViewDefaultMirror)));
             }
-            Plato::add_element_state_tags(tMesh, mDataMap, tSnapshot);
->>>>>>> 9cb2260c
+            Plato::add_state_tags(tMesh, mDataMap, tSnapshot);
             auto tTags = Omega_h::vtk::get_all_vtk_tags(&tMesh, mSpaceDim);
             auto tTime = mPseudoTimeStep * static_cast<Plato::Scalar>(tSnapshot + 1);
             tWriter.write(tSnapshot, tTime, tTags);
