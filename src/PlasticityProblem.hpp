/*
 * PlasticityProblem.hpp
 *
 *  Created on: Mar 2, 2020
 */

#pragma once

#include <memory>

#include "BLAS1.hpp"
#include "BLAS2.hpp"
#include "SpatialModel.hpp"
#include "EssentialBCs.hpp"
#include "OmegaHUtilities.hpp"
#include "NewtonRaphsonSolver.hpp"
#include "PlatoAbstractProblem.hpp"
#include "PathDependentAdjointSolver.hpp"
#include "InfinitesimalStrainPlasticity.hpp"
#include "PathDependentScalarFunctionFactory.hpp"

namespace Plato
{

/***************************************************************************//**
 * \brief Plasticity problem manager.  This interface is responsible for the
 * evaluation of the criteria value, criteria sensitivities, and residual.
 *
 * \tparam PhysicsT physics type, e.g. Plato::InfinitesimalStrainPlasticity
*******************************************************************************/
template<typename PhysicsT>
class PlasticityProblem : public Plato::AbstractProblem
{

// private member data
private:

    using Criterion       = std::shared_ptr<Plato::LocalScalarFunctionInc>;
    using Criteria        = std::map<std::string, Criterion>;

    static constexpr auto mSpaceDim                = PhysicsT::mSpaceDim;             /*!< spatial dimensions*/
    static constexpr auto mNumNodesPerCell         = PhysicsT::mNumNodesPerCell;      /*!< number of nodes per cell*/
    static constexpr auto mPressureDofOffset       = PhysicsT::mPressureDofOffset;    /*!< number of pressure dofs offset*/
    static constexpr auto mNumGlobalDofsPerNode    = PhysicsT::mNumDofsPerNode;       /*!< number of global degrees of freedom per node*/
    static constexpr auto mNumGlobalDofsPerCell    = PhysicsT::mNumDofsPerCell;       /*!< number of global degrees of freedom per cell (i.e. element)*/
    static constexpr auto mNumLocalDofsPerCell     = PhysicsT::mNumLocalDofsPerCell;  /*!< number of local degrees of freedom per cell (i.e. element)*/
    static constexpr auto mNumPressGradDofsPerCell = PhysicsT::mNumNodeStatePerCell;  /*!< number of projected pressure gradient degrees of freedom per cell (i.e. element)*/
    static constexpr auto mNumPressGradDofsPerNode = PhysicsT::mNumNodeStatePerNode;  /*!< number of projected pressure gradient degrees of freedom per node*/
    static constexpr auto mNumConfigDofsPerCell    = mSpaceDim * mNumNodesPerCell;    /*!< number of configuration (i.e. coordinates) degrees of freedom per cell (i.e. element) */

    Plato::SpatialModel mSpatialModel; /*!< SpatialModel instance contains the mesh, meshsets, domains, etc. */

    // Required
    using PlasticityT = typename Plato::Plasticity<mSpaceDim>;
    using ProjectorT  = typename Plato::Projection<mSpaceDim, PhysicsT::mNumDofsPerNode, PhysicsT::mPressureDofOffset>;
    std::shared_ptr<Plato::VectorFunctionVMS<ProjectorT>> mProjectionEquation;  /*!< global pressure gradient projection interface */
    std::shared_ptr<Plato::GlobalVectorFunctionInc<PhysicsT>> mGlobalEquation;  /*!< global equality constraint interface */
    std::shared_ptr<Plato::LocalVectorFunctionInc<PlasticityT>> mLocalEquation; /*!< local equality constraint interface */

    // Optional
    Criteria mCriteria;

    Plato::OrdinalType mNumPseudoTimeSteps;       /*!< current number of pseudo time steps */
    Plato::OrdinalType mMaxNumPseudoTimeSteps;    /*!< maximum number of pseudo time steps */

    Plato::Scalar mPseudoTimeStep;                /*!< pseudo time step */
    Plato::Scalar mPressureScaling;               /*!< pressure term scaling */
    Plato::Scalar mInitialNormResidual;           /*!< initial norm of global residual */
    Plato::Scalar mDispControlConstant;           /*!< displacement control constant */
    Plato::Scalar mCurrentPseudoTimeStep;         /*!< current pseudo time step */
    Plato::Scalar mPseudoTimeStepMultiplier;      /*!< dynamically increases number of pseudo time steps if Newton solver did not converge */

    Plato::ScalarVector mPressure;                /*!< projected pressure field */
    Plato::ScalarMultiVector mLocalStates;        /*!< local state variables */
    Plato::ScalarMultiVector mGlobalStates;       /*!< global state variables */
    Plato::ScalarMultiVector mReactionForce;      /*!< reaction */
    Plato::ScalarMultiVector mProjectedPressGrad; /*!< projected pressure gradient (# Time Steps, # Projected Pressure Gradient dofs) */

    Plato::ScalarVector mDirichletValues;         /*!< values associated with the Dirichlet boundary conditions */
    Plato::LocalOrdinalVector mDirichletDofs;     /*!< list of degrees of freedom associated with the Dirichlet boundary conditions */

    Plato::WorksetBase<Plato::SimplexPlasticity<mSpaceDim>> mWorksetBase; /*!< assembly routine interface */

    std::shared_ptr<Plato::NewtonRaphsonSolver<PhysicsT>> mNewtonSolver;         /*!< Newton-Raphson solve interface */
    std::shared_ptr<Plato::PathDependentAdjointSolver<PhysicsT>> mAdjointSolver; /*!< Path-dependent adjoint solver interface */

    bool mStopOptimization; /*!< stops optimization problem if Newton-Raphson solver fails to converge during an optimization run */
    bool mMaxNumPseudoTimeStepsReached; /*!< use to check if maximum number of allowable pseudo time steps has been reached */

// public functions
public:
    /***************************************************************************//**
     * \brief Plasticity problem constructor
     * \param [in] aMesh mesh database
     * \param [in] aMeshSets side sets database
     * \param [in] aInputs input parameters database
     * \param [in] aMachine MPI communicator wrapper
    *******************************************************************************/
    PlasticityProblem(
      Omega_h::Mesh& aMesh,
      Omega_h::MeshSets& aMeshSets,
      Teuchos::ParameterList& aInputs,
      Comm::Machine& aMachine
    ) :
<<<<<<< HEAD
      mSpatialModel(aMesh, aMeshSets, aInputs),
      mLocalEquation(std::make_shared<Plato::LocalVectorFunctionInc<PlasticityT>>(mSpatialModel, mDataMap, aInputs)),
      mGlobalEquation(std::make_shared<Plato::GlobalVectorFunctionInc<PhysicsT>>(mSpatialModel, mDataMap, aInputs, aInputs.get<std::string>("PDE Constraint"))),
      mProjectionEquation(std::make_shared<Plato::VectorFunctionVMS<ProjectorT>>(mSpatialModel, mDataMap, aInputs, std::string("State Gradient Projection"))),
      mObjective(nullptr),
      mConstraint(nullptr),
=======
      mLocalEquation(std::make_shared<Plato::LocalVectorFunctionInc<PlasticityT>>(aMesh, aMeshSets, mDataMap, aInputs)),
      mGlobalEquation(std::make_shared<Plato::GlobalVectorFunctionInc<PhysicsT>>(aMesh, aMeshSets, mDataMap, aInputs, aInputs.get<std::string>("PDE Constraint"))),
      mProjectionEquation(std::make_shared<Plato::VectorFunctionVMS<ProjectorT>>(aMesh, aMeshSets, mDataMap, aInputs, std::string("State Gradient Projection"))),
>>>>>>> 1e72b948
      mNumPseudoTimeSteps(Plato::ParseTools::getSubParam<Plato::OrdinalType>(aInputs, "Time Stepping", "Initial Num. Pseudo Time Steps", 20)),
      mMaxNumPseudoTimeSteps(Plato::ParseTools::getSubParam<Plato::OrdinalType>(aInputs, "Time Stepping", "Maximum Num. Pseudo Time Steps", 80)),
      mPseudoTimeStep(1.0/(static_cast<Plato::Scalar>(mNumPseudoTimeSteps))),
      mPressureScaling(1.0),
      mInitialNormResidual(std::numeric_limits<Plato::Scalar>::max()),
      mDispControlConstant(std::numeric_limits<Plato::Scalar>::min()),
      mCurrentPseudoTimeStep(0.0),
      mPseudoTimeStepMultiplier(Plato::ParseTools::getSubParam<Plato::Scalar>(aInputs, "Time Stepping", "Expansion Multiplier", 2)),
      mPressure("Previous Pressure Field", aMesh.nverts()),
      mLocalStates("Local States", mNumPseudoTimeSteps, mLocalEquation->size()),
      mGlobalStates("Global States", mNumPseudoTimeSteps, mGlobalEquation->size()),
      mReactionForce("Reaction Force", mNumPseudoTimeSteps, aMesh.nverts()),
      mProjectedPressGrad("Projected Pressure Gradient", mNumPseudoTimeSteps, mProjectionEquation->size()),
      mWorksetBase(aMesh),
      mNewtonSolver(std::make_shared<Plato::NewtonRaphsonSolver<PhysicsT>>(aMesh, aInputs)),
      mAdjointSolver(std::make_shared<Plato::PathDependentAdjointSolver<PhysicsT>>(aMesh, aInputs)),
      mStopOptimization(false),
      mMaxNumPseudoTimeStepsReached(false)
    {
        this->initialize(aInputs);
    }

    /***************************************************************************//**
     * \brief Plasticity problem constructor
     * \param [in] aMesh mesh database
    *******************************************************************************/
/* TODO this constructor hoses const references
    explicit PlasticityProblem(Omega_h::Mesh& aMesh) :
            mLocalEquation(nullptr),
            mGlobalEquation(nullptr),
            mProjectionEquation(nullptr),
            mNumPseudoTimeSteps(20),
            mMaxNumPseudoTimeSteps(80),
            mPseudoTimeStep(1.0/(static_cast<Plato::Scalar>(mNumPseudoTimeSteps))),
            mPressureScaling(1.0),
            mInitialNormResidual(std::numeric_limits<Plato::Scalar>::max()),
            mDispControlConstant(std::numeric_limits<Plato::Scalar>::min()),
            mCurrentPseudoTimeStep(0.0),
            mPseudoTimeStepMultiplier(2),
            mPressure("Pressure Field", aMesh.nverts()),
            mLocalStates("Local States", mNumPseudoTimeSteps, aMesh.nelems() * mNumLocalDofsPerCell),
            mGlobalStates("Global States", mNumPseudoTimeSteps, aMesh.nverts() * mNumGlobalDofsPerNode),
            mReactionForce("Reaction Force", mNumPseudoTimeSteps, aMesh.nverts()),
            mProjectedPressGrad("Projected Pressure Gradient", mNumPseudoTimeSteps, aMesh.nverts() * mNumPressGradDofsPerNode),
            mWorksetBase(aMesh),
            mNewtonSolver(std::make_shared<Plato::NewtonRaphsonSolver<PhysicsT>>(aMesh)),
            mAdjointSolver(std::make_shared<Plato::PathDependentAdjointSolver<PhysicsT>>(aMesh)),
            mStopOptimization(false),
            mMaxNumPseudoTimeStepsReached(false)
    {
    }
*/

    /***************************************************************************//**
     * \brief PLATO Plasticity Problem destructor
    *******************************************************************************/
    virtual ~PlasticityProblem()
    {
    }

    /***************************************************************************//**
     * \brief Append global residual evaluation interface
     * \param [in] aInput global residual evaluation interface
    *******************************************************************************/
    void appendGlobalResidual(const std::shared_ptr<Plato::GlobalVectorFunctionInc<PhysicsT>>& aInput)
    {
        mGlobalEquation = aInput;
    }

    /***************************************************************************//**
     * \brief Read essential (Dirichlet) boundary conditions from the Exodus file.
     * \param [in] aSpatialModel Plato Analyze spatial model
     * \param [in] aInputs input parameters database
    *******************************************************************************/
    void readEssentialBoundaryConditions(Teuchos::ParameterList& aInputs)
    {
        if(aInputs.isSublist("Essential Boundary Conditions") == false)
        {
            THROWERR("Plasticity Problem: Essential Boundary Conditions are not defined for this problem.")
        }
        Plato::EssentialBCs<PhysicsT> tDirichletBCs(aInputs.sublist("Essential Boundary Conditions", false));
        tDirichletBCs.get(mSpatialModel.MeshSets, mDirichletDofs, mDirichletValues);
    }

    /***************************************************************************//**
     * \brief Set Dirichlet boundary conditions
     * \param [in] aDirichletDofs   degrees of freedom associated with Dirichlet boundary conditions
     * \param [in] aDirichletValues values associated with Dirichlet degrees of freedom
    *******************************************************************************/
    void setEssentialBoundaryConditions(const Plato::LocalOrdinalVector & aDirichletDofs, const Plato::ScalarVector & aDirichletValues)
    {
        if(aDirichletDofs.size() != aDirichletValues.size())
        {
            std::ostringstream tError;
            tError << "PLASTICITY PROBLEM: DIMENSION MISMATCH: THE NUMBER OF ELEMENTS IN INPUT DOFS AND VALUES ARRAY DO NOT MATCH."
                << "DOFS SIZE = " << aDirichletDofs.size() << " AND VALUES SIZE = " << aDirichletValues.size();
            THROWERR(tError.str())
        }
        mDirichletDofs = aDirichletDofs;
        mDirichletValues = aDirichletValues;
    }

    /***************************************************************************//**
     * \brief Save states to visualization file
     * \param [in] aFilepath output/viz directory path
    *******************************************************************************/
    void saveStates(const std::string& aFilepath)
    {
        auto tMesh = mSpatialModel.Mesh;

        auto tNumNodes = mGlobalEquation->numNodes();
        Plato::ScalarMultiVector tPressure("Pressure", mGlobalStates.extent(0), tNumNodes);
        Plato::ScalarMultiVector tDisplacements("Displacements", mGlobalStates.extent(0), tNumNodes*mSpaceDim);
        Plato::blas2::extract<mNumGlobalDofsPerNode, mPressureDofOffset>(mGlobalStates, tPressure);
        Plato::blas2::extract<mNumGlobalDofsPerNode, mSpaceDim>(tNumNodes, mGlobalStates, tDisplacements);
        Plato::blas2::scale(mPressureScaling, tPressure);

        Omega_h::vtk::Writer tWriter = Omega_h::vtk::Writer(aFilepath.c_str(), &tMesh, mSpaceDim);
        for(Plato::OrdinalType tSnapshot = 0; tSnapshot < tDisplacements.extent(0); tSnapshot++)
        {
            auto tPressSubView = Kokkos::subview(tPressure, tSnapshot, Kokkos::ALL());
            auto tPressSubViewDefaultMirror = Kokkos::create_mirror_view(Kokkos::DefaultExecutionSpace(), tPressSubView);
            tMesh.add_tag(Omega_h::VERT, "Pressure", 1, Omega_h::Reals(Omega_h::Write<Omega_h::Real>(tPressSubViewDefaultMirror)));
            auto tForceSubView = Kokkos::subview(mReactionForce, tSnapshot, Kokkos::ALL());
            auto tForceSubViewDefaultMirror = Kokkos::create_mirror_view(Kokkos::DefaultExecutionSpace(), tForceSubView);
            tMesh.add_tag(Omega_h::VERT, "Reaction Force", 1, Omega_h::Reals(Omega_h::Write<Omega_h::Real>(tForceSubViewDefaultMirror)));
            auto tDispSubView = Kokkos::subview(tDisplacements, tSnapshot, Kokkos::ALL());
            auto tDispSubViewDefaultMirror = Kokkos::create_mirror_view(Kokkos::DefaultExecutionSpace(), tDispSubView);
            tMesh.add_tag(Omega_h::VERT, "Displacements", mSpaceDim, Omega_h::Reals(Omega_h::Write<Omega_h::Real>(tDispSubViewDefaultMirror)));
            Plato::add_element_state_tags(tMesh, mDataMap, tSnapshot);
            auto tTags = Omega_h::vtk::get_all_vtk_tags(&tMesh, mSpaceDim);
            auto tTime = mPseudoTimeStep * static_cast<Plato::Scalar>(tSnapshot + 1);
            tWriter.write(tSnapshot, tTime, tTags);
        }
    }

    /***************************************************************************//**
     * \brief Return number of global degrees of freedom in solution.
     * \return Number of global degrees of freedom
    *******************************************************************************/
    Plato::OrdinalType getNumSolutionDofs() override
    {
        return (mGlobalEquation->size());
    }

    /***************************************************************************//**
     * \brief Set global state variables
     * \param [in] aSolution Plato::Solution composed of global state variables
    *******************************************************************************/
    void setGlobalSolution(const Plato::Solution & aSolution) override
    {
        auto tGlobalState = aSolution.State;
        assert(tGlobalState.extent(0) == mGlobalStates.extent(0));
        assert(tGlobalState.extent(1) == mGlobalStates.extent(1));
        Kokkos::deep_copy(mGlobalStates, tGlobalState);
    }

    /***************************************************************************//**
     * \brief Return 2D view of global state variables - (NumTimeSteps, TotalDofs)
     * \return 2D view of global state variables
    *******************************************************************************/
    Plato::Solution getGlobalSolution() override
    {
        return Plato::Solution(mGlobalStates);
    }

    /***************************************************************************//**
     * \brief Set local state variables
     * \param [in] aLocalState 2D view of local state variables, e.g. LS(NumTimeSteps, TotalDofs)
    *******************************************************************************/
    void setLocalState(const Plato::ScalarMultiVector & aLocalState) override
    {
        assert(aLocalState.extent(0) == mLocalStates.extent(0));
        assert(aLocalState.extent(1) == mLocalStates.extent(1));
        Kokkos::deep_copy(mLocalStates, aLocalState);
    }

    /***************************************************************************//**
     * \brief Return 2D view of local state variables, e.g. LS(NumTimeSteps, TotalDofs)
     * \return 2D view of global state variables
    *******************************************************************************/
    Plato::ScalarMultiVector getLocalState() override
    {
        return mLocalStates;
    }

    /***************************************************************************//**
     * \brief Return 2D view of global adjoint variables - (2, TotalDofs)
     * \return 2D view of global adjoint variables
    *******************************************************************************/
    Plato::Solution getAdjoint() override
    {
        THROWERR("PLASTICITY PROBLEM: ADJOINT MEMBER DATA IS NOT DEFINED");
    }

    /***************************************************************************//**
     * \brief Apply Dirichlet constraints
     * \param [in] aMatrix Compressed Row Storage (CRS) matrix
     * \param [in] aVector 1D view of Right-Hand-Side forces
    *******************************************************************************/
    void applyConstraints(const Teuchos::RCP<Plato::CrsMatrixType> & aMatrix, const Plato::ScalarVector & aVector) {return;}

    /***************************************************************************//**
     * \brief Fill right-hand-side vector values
    *******************************************************************************/
    void applyBoundaryLoads(const Plato::ScalarVector & aForce) override { return; }

    /***************************************************************************//**
     * \brief Update physics-based parameters within optimization iterations
     * \param [in] aControls 1D container of control variables
     * \param [in] aSolution Plato::Solution composed of global state variables
    *******************************************************************************/
    void updateProblem(const Plato::ScalarVector & aControls,
                       const Plato::Solution     & aSolution) override
    {
        auto tGlobalState = aSolution.State;
        mLocalEquation->updateProblem(tGlobalState, mLocalStates, aControls, mCurrentPseudoTimeStep);
        mGlobalEquation->updateProblem(tGlobalState, mLocalStates, aControls, mCurrentPseudoTimeStep);
        mProjectionEquation->updateProblem(tGlobalState, aControls, mCurrentPseudoTimeStep);

        for( auto tCriterion : mCriteria )
        {
            tCriterion.second->updateProblem(tGlobalState, mLocalStates, aControls, mCurrentPseudoTimeStep);
        }
    }

    /***************************************************************************//**
     * \brief Solve system of equations
     * \param [in] aControls 1D view of control variables
     * \return Plato::Solution composed of state variables
    *******************************************************************************/
    Plato::Solution solution(const Plato::ScalarVector &aControls) override
    {
        // TODO: NOTES
        // 1. WRITE LOCAL STATES, PRESSURE, AND GLOBAL STATES HISTORY TO FILE - MEMORY CONCERNS
        //   1.1. NO NEED TO STORE MEMBER DATA FOR THESE QUANTITIES
        //   1.2. READ DATA FROM FILES DURING ADJOINT SOLVE
        // 4. HOW WILL OUTPUT DATA BE PRESENTED TO THE USERS, WE CANNOT SEND TIME-DEPENDENT DATA THROUGH THE ENGINE.
        if(aControls.size() <= static_cast<Plato::OrdinalType>(0))
        {
            THROWERR("PLASTICITY PROBLEM: INPUT CONTROL VECTOR IS EMPTY.")
        }

        bool tStop = false;
        while (tStop == false)
        {
            bool tDidSolverConverge = this->solveForwardProblem(aControls);
            if (tDidSolverConverge == true)
            {
                tStop = true;
                std::stringstream tMsg;
                tMsg << "\n**** Forward Solve Was Successful ****\n";
                mNewtonSolver->appendOutputMessage(tMsg);
                break;
            }
            else
            {
                if(mMaxNumPseudoTimeStepsReached == true)
                {
                    tStop = true;
                    std::stringstream tMsg;
                    tMsg << "\n**** Maximum Number of Pseudo Time Steps Was Reached. "
                            << "Plasticity Problem failed to converge to a solution. ****\n";
                    REPORT(tMsg.str().c_str());
                    mNewtonSolver->appendOutputMessage(tMsg);
                    mStopOptimization = true;
                    break;
                }
                this->resizeTimeDependentStates();
                std::stringstream tMsg;
                tMsg << "\n**** Forward Solve Was Not Successful ****\n"
                        << "Number of pseudo time steps will be increased to '" << mNumPseudoTimeSteps << "'\n.";
                REPORT(tMsg.str().c_str());
                mNewtonSolver->appendOutputMessage(tMsg);
            }
        }

        return Plato::Solution(mGlobalStates);
    }

    /***************************************************************************//**
     * \fn Plato::Scalar criterionValue(const Plato::ScalarVector & aControls,
     *                                  const Plato::Solution     & aSolution)
     * \brief Evaluate criterion function and return its value
     * \param [in] aControls 1D view of control variables
     * \param [in] aSolution Plato::Solution composed of state variables
     * \param [in] aName Name of criterion.
     * \return criterion function value
    *******************************************************************************/
    Plato::Scalar
    criterionValue(
        const Plato::ScalarVector & aControls,
        const Plato::Solution     & aSolution,
        const std::string         & aName
    ) override
    {
        if(aControls.size() <= static_cast<Plato::OrdinalType>(0))
        {
            THROWERR("PLASTICITY PROBLEM: CONTROL 1D VIEW IS EMPTY.");
        }
        if(aSolution.State.size() <= static_cast<Plato::OrdinalType>(0))
        {
            THROWERR("PLASTICITY PROBLEM: GLOBAL STATE 2D VIEW IS EMPTY.");
        }

        if( mCriteria.count(aName) )
        {
            Criterion tCriterion = mCriteria[aName];

            this->shouldOptimizationProblemStop();
            auto tOutput = this->evaluateCriterion(*tCriterion, aSolution.State, mLocalStates, aControls);

            return (tOutput);
        }
        else
        {
            THROWERR("REQUESTED CRITERION NOT DEFINED BY USER.");
        }
    }

    /***************************************************************************//**
     * \brief Evaluate criterion function and return its value
     * \param [in] aControls 1D view of control variables
     * \param [in] aName Name of criterion.
     * \return criterion function value
    *******************************************************************************/
    Plato::Scalar
    criterionValue(
        const Plato::ScalarVector & aControls,
        const std::string         & aName
    ) override
    {
        if(aControls.size() <= static_cast<Plato::OrdinalType>(0))
        {
            THROWERR("PLASTICITY PROBLEM: CONTROL 1D VIEW IS EMPTY.");
        }

        if( mCriteria.count(aName) )
        {
            Criterion tCriterion = mCriteria[aName];

            this->shouldOptimizationProblemStop();
            auto tOutput = this->evaluateCriterion(*tCriterion, mGlobalStates, mLocalStates, aControls);

            return (tOutput);
        }
        else
        {
            THROWERR("REQUESTED CRITERION NOT DEFINED BY USER.");
        }

    }

    /***************************************************************************//**
     * \brief Evaluate criterion partial derivative wrt control variables
     * \param [in] aControls 1D view of control variables
     * \param [in] aName Name of criterion.
     * \return 1D view - criterion partial derivative wrt control variables
    *******************************************************************************/
    Plato::ScalarVector
    criterionGradient(
        const Plato::ScalarVector & aControls,
        const std::string         & aName
    ) override
    {
        if(aControls.size() <= static_cast<Plato::OrdinalType>(0))
        {
            THROWERR("PLASTICITY PROBLEM: CONTROL 1D VIEW IS EMPTY.");
        }

        if( mCriteria.count(aName) )
        {
            Criterion tCriterion = mCriteria[aName];

            this->shouldOptimizationProblemStop();
            auto tTotalDerivative = this->criterionGradient(aControls, Plato::Solution(mGlobalStates), tCriterion);

            return tTotalDerivative;
        }
        else
        {
            THROWERR("REQUESTED CRITERION NOT DEFINED BY USER.");
        }
    }

    /***************************************************************************//**
     * \brief Evaluate criterion gradient wrt control variables
     * \param [in] aControls 1D view of control variables
     * \param [in] aSolution Plato::Solution composed of global state variables
     * \param [in] aName Name of criterion.
     * \return 1D view of the criterion gradient wrt control variables
    *******************************************************************************/
    Plato::ScalarVector
    criterionGradient(
        const Plato::ScalarVector & aControls,
        const Plato::Solution     & aSolution,
        const std::string         & aName
    ) override
    {
        if(aControls.size() <= static_cast<Plato::OrdinalType>(0))
        {
            THROWERR("PLASTICITY PROBLEM: CONTROL 1D VIEW IS EMPTY.");
        }
        if(aSolution.State.size() <= static_cast<Plato::OrdinalType>(0))
        {
            THROWERR("PLASTICITY PROBLEM: GLOBAL STATE 2D VIEW IS EMPTY.");
        }

        if( mCriteria.count(aName) )
        {
            Criterion tCriterion = mCriteria[aName];

            this->shouldOptimizationProblemStop();
            auto tTotalDerivative = this->criterionGradient(aControls, aSolution, tCriterion);

            return (tTotalDerivative);
        }
        else
        {
            THROWERR("REQUESTED CRITERION NOT DEFINED BY USER.");
        }
    }

    /***************************************************************************//**
     * \brief Evaluate criterion gradient wrt control variables
     * \param [in] aControls 1D view of control variables
     * \param [in] aSolution Plato::Solution composed of global state variables
     * \param [in] aName Name of criterion.
     * \return 1D view of the criterion gradient wrt control variables
    *******************************************************************************/
    Plato::ScalarVector
    criterionGradient(
        const Plato::ScalarVector & aControls,
        const Plato::Solution     & aSolution,
              Criterion             aCriterion
    )
    {
        if(aControls.size() <= static_cast<Plato::OrdinalType>(0))
        {
            THROWERR("PLASTICITY PROBLEM: CONTROL 1D VIEW IS EMPTY.");
        }
        if(aSolution.State.size() <= static_cast<Plato::OrdinalType>(0))
        {
            THROWERR("PLASTICITY PROBLEM: GLOBAL STATE 2D VIEW IS EMPTY.");
        }

        this->shouldOptimizationProblemStop();
        mAdjointSolver->appendScalarFunction(aCriterion);

        auto tNumNodes = mGlobalEquation->numNodes();
        Plato::ScalarVector tTotalDerivative("Total Derivative", tNumNodes);
        this->backwardTimeIntegration(Plato::PartialDerivative::CONTROL, aControls, tTotalDerivative);
        this->addCriterionPartialDerivativeZ(*aCriterion, aControls, tTotalDerivative);

        return (tTotalDerivative);
    }

    /***************************************************************************//**
     * \brief Evaluate criterion partial derivative wrt configuration variables
     * \param [in] aControls 1D view of control variables
     * \param [in] aName Name of criterion.
     * \return 1D view - criterion partial derivative wrt configuration variables
    *******************************************************************************/
    Plato::ScalarVector
    criterionGradientX(
        const Plato::ScalarVector & aControls,
        const std::string         & aName
    ) override
    {
        if(aControls.size() <= static_cast<Plato::OrdinalType>(0))
        {
            THROWERR("PLASTICITY PROBLEM: CONTROL 1D VIEW IS EMPTY.");
        }

        if( mCriteria.count(aName) )
        {
            Criterion tCriterion = mCriteria[aName];

            this->shouldOptimizationProblemStop();
            auto tTotalDerivative = this->criterionGradientX(aControls, Plato::Solution(mGlobalStates), tCriterion);

            return tTotalDerivative;
        }
        else
        {
            THROWERR("REQUESTED CRITERION NOT DEFINED BY USER.");
        }

    }

    /***************************************************************************//**
     * \brief Evaluate criterion gradient wrt configuration variables
     * \param [in] aControls 1D view of control variables
     * \param [in] aSolution Plato::Solution composed of global state variables
     * \param [in] aName Name of criterion.
     * \return 1D view of the criterion gradient wrt control variables
    *******************************************************************************/
    Plato::ScalarVector
    criterionGradientX(
        const Plato::ScalarVector & aControls,
        const Plato::Solution     & aSolution,
        const std::string         & aName
    ) override
    {
        if(aControls.size() <= static_cast<Plato::OrdinalType>(0))
        {
            THROWERR("PLASTICITY PROBLEM: CONTROL 1D VIEW IS EMPTY.");
        }
        if(aSolution.State.size() <= static_cast<Plato::OrdinalType>(0))
        {
            THROWERR("PLASTICITY PROBLEM: GLOBAL STATE 2D VIEW IS EMPTY.");
        }

        if( mCriteria.count(aName) )
        {
            Criterion tCriterion = mCriteria[aName];
            auto tTotalDerivative = this->criterionGradientX(aControls, aSolution, tCriterion);

            return (tTotalDerivative);
        }
        else
        {
            THROWERR("REQUESTED CRITERION NOT DEFINED BY USER.");
        }
    }

    /***************************************************************************//**
     * \brief Evaluate criterion gradient wrt configuration variables
     * \param [in] aControls 1D view of control variables
     * \param [in] aSolution Plato::Solution composed of global state variables
     * \param [in] aName Name of criterion.
     * \return 1D view of the criterion gradient wrt control variables
    *******************************************************************************/
    Plato::ScalarVector
    criterionGradientX(
        const Plato::ScalarVector & aControls,
        const Plato::Solution     & aSolution,
              Criterion             aCriterion
    )
    {
        if(aControls.size() <= static_cast<Plato::OrdinalType>(0))
        {
            THROWERR("PLASTICITY PROBLEM: CONTROL 1D VIEW IS EMPTY.");
        }
        if(aSolution.State.size() <= static_cast<Plato::OrdinalType>(0))
        {
            THROWERR("PLASTICITY PROBLEM: GLOBAL STATE 2D VIEW IS EMPTY.");
        }


        this->shouldOptimizationProblemStop();
        mAdjointSolver->appendScalarFunction(aCriterion);
        Plato::ScalarVector tTotalDerivative("Total Derivative", mNumConfigDofsPerCell);
        this->backwardTimeIntegration(Plato::PartialDerivative::CONFIGURATION, aControls, tTotalDerivative);
        this->addCriterionPartialDerivativeX(*aCriterion, aControls, tTotalDerivative);

        return (tTotalDerivative);
    }

    /***************************************************************************//**
     * \brief Compute reaction force.
     * \param [in] aControl 1D view of controls
     * \param [in] aStates  C++ structure with current state information
    *******************************************************************************/
    void computeReactionForce(const Plato::ScalarVector &aControl, Plato::CurrentStates &aStates)
    {
        mDataMap.mScalarValues["LoadControlConstant"] = 0.0;
        auto tInternalForce = mGlobalEquation->value(aStates.mCurrentGlobalState, aStates.mPreviousGlobalState,
                                                     aStates.mCurrentLocalState,  aStates.mPreviousLocalState,
                                                     aStates.mProjectedPressGrad, aControl, aStates.mCurrentStepIndex);

        auto tNumNodes = mGlobalEquation->numNodes();
        auto tReactionForce = Kokkos::subview(mReactionForce, aStates.mCurrentStepIndex, Kokkos::ALL());
        Kokkos::parallel_for(Kokkos::RangePolicy<>(0, tNumNodes), LAMBDA_EXPRESSION(const Plato::OrdinalType &aOrdinal)
        {
            for(Plato::OrdinalType tDim = 0; tDim < mSpaceDim; tDim++)
            {
                tReactionForce(aOrdinal) += tInternalForce(aOrdinal*mNumGlobalDofsPerNode+tDim);
            }
        }, "reaction force");
    }

// private functions
private:
    /***************************************************************************//**
     * \brief Initialize member data
     * \param [in] aInputParams  input parameter list
    *******************************************************************************/
    void initialize(Teuchos::ParameterList& aInputParams)
    {
<<<<<<< HEAD
        auto tMesh     = mSpatialModel.Mesh;
        auto tMeshSets = mSpatialModel.MeshSets;

        this->allocateObjectiveFunction(aInputParams);
        this->allocateConstraintFunction(aInputParams);
=======
        this->allocateCriteria(aMesh, aMeshSets, aInputParams);

>>>>>>> 1e72b948
        if(mNumPseudoTimeSteps >= mMaxNumPseudoTimeSteps)
        {
            mNumPseudoTimeSteps = mMaxNumPseudoTimeSteps;
            mMaxNumPseudoTimeStepsReached = true;
        }

        if(aInputParams.isSublist("Material Models") == false)
        {
            THROWERR("Plasticity Problem: 'Material Models' Parameter Sublist is not defined.")
        }
        Teuchos::ParameterList tMaterialsInputs = aInputParams.get<Teuchos::ParameterList>("Material Models");

        mPressureScaling = tMaterialsInputs.get<Plato::Scalar>("Pressure Scaling", 1.0);
    }

    /***************************************************************************//**
     * \brief Checks if optimization problem should be stop due to Newton-Raphson
     * solver's failure to converge during optimization.
    *******************************************************************************/
    void shouldOptimizationProblemStop()
    {
        if(mStopOptimization == true)
        {
            std::stringstream tMsg;
            tMsg << "\n**** Plasticity Problem: Newton-Raphson solver failed to converge during optimization. "
                    << "Optimization results are going to be impacted by the solver's failure to converge. ****\n";
            THROWERR(tMsg.str().c_str())
        }
    }

    /***************************************************************************//**
     * \brief Resize time-dependent state containers and decrease pseudo-time step.
    *******************************************************************************/
    void resizeTimeDependentStates()
    {
        mNumPseudoTimeSteps = static_cast<Plato::OrdinalType>(mNumPseudoTimeSteps * mPseudoTimeStepMultiplier);
        if(mNumPseudoTimeSteps >= mMaxNumPseudoTimeSteps)
        {
            mNumPseudoTimeSteps = mMaxNumPseudoTimeSteps;
            mMaxNumPseudoTimeStepsReached = true;
        }
        mPseudoTimeStep = static_cast<Plato::Scalar>(1.0) / static_cast<Plato::Scalar>(mNumPseudoTimeSteps);

        Kokkos::resize(mLocalStates, mNumPseudoTimeSteps, mLocalEquation->size());
        Kokkos::resize(mGlobalStates, mNumPseudoTimeSteps, mGlobalEquation->size());
        Kokkos::resize(mReactionForce, mNumPseudoTimeSteps, mGlobalEquation->numNodes());
        Kokkos::resize(mProjectedPressGrad, mNumPseudoTimeSteps, mProjectionEquation->size());
    }

    /***************************************************************************//**
     * \brief Initialize Newton-Raphson solver
    *******************************************************************************/
    void initializeNewtonSolver()
    {
        mNewtonSolver->appendDirichletDofs(mDirichletDofs);
        mNewtonSolver->appendDirichletValues(mDirichletValues);

        mNewtonSolver->appendLocalEquation(mLocalEquation);
        mNewtonSolver->appendGlobalEquation(mGlobalEquation);

        std::stringstream tMsg("\n\n**** NEW NEWTON-RAPHSON SOLVE ****\n\n");
        mNewtonSolver->appendOutputMessage(tMsg);
    }

    /***************************************************************************//**
     * \brief Solve forward problem
     * \param [in] aControls 1-D view of controls, e.g. design variables
     * \return flag used to indicate forward problem was solved to completion
    *******************************************************************************/
    bool solveForwardProblem(const Plato::ScalarVector & aControls)
    {
        mDataMap.clearStates();

        Plato::CurrentStates tCurrentState;
        auto tNumCells = mLocalEquation->numCells();
        tCurrentState.mDeltaGlobalState = Plato::ScalarVector("Global State Increment", mGlobalEquation->size());

        this->initializeNewtonSolver();

        bool tForwardProblemSolved = false;
        for(Plato::OrdinalType tCurrentStepIndex = 0; tCurrentStepIndex < mNumPseudoTimeSteps; tCurrentStepIndex++)
        {
            std::stringstream tMsg;
            mCurrentPseudoTimeStep = mPseudoTimeStep * static_cast<Plato::Scalar>(tCurrentStepIndex + 1);
            tMsg << "TIME STEP #" << tCurrentStepIndex + static_cast<Plato::OrdinalType>(1) << " OUT OF " << mNumPseudoTimeSteps
                 << " TIME STEPS, TOTAL TIME = " << mCurrentPseudoTimeStep << "\n";
            mNewtonSolver->appendOutputMessage(tMsg);

            tCurrentState.mCurrentStepIndex = tCurrentStepIndex;
            this->cacheStateData(tCurrentState);

            // update displacement and load control multiplier
            this->updateDispAndLoadControlMultipliers(tCurrentStepIndex);

            // update local and global states
            bool tNewtonRaphsonConverged = mNewtonSolver->solve(aControls, tCurrentState);
            mDataMap.saveState();

            // compute reaction force
            this->computeReactionForce(aControls, tCurrentState);

            if(tNewtonRaphsonConverged == false)
            {
                std::stringstream tMsg;
                tMsg << "**** Newton-Raphson Solver did not converge at time step #"
                     << tCurrentStepIndex + static_cast<Plato::OrdinalType>(1)
                     << ".  Number of pseudo time steps will be increased to '"
                     << static_cast<Plato::OrdinalType>(mNumPseudoTimeSteps * mPseudoTimeStepMultiplier) << "'. ****\n\n";
                mNewtonSolver->appendOutputMessage(tMsg);
                return tForwardProblemSolved;
            }

            // update projected pressure gradient state
            this->updateProjectedPressureGradient(aControls, tCurrentState);
        }
        tForwardProblemSolved = true;
        return tForwardProblemSolved;
    }

    /***************************************************************************//**
     * \brief Update displacement and load control multiplier.
     * \param [in] aInput  current time step index
    *******************************************************************************/
    void updateDispAndLoadControlMultipliers(const Plato::OrdinalType& aInput)
    {
        mNewtonSolver->setDirichletValuesMultiplier(mPseudoTimeStep);
        auto tLoadControlConstant = mPseudoTimeStep * static_cast<Plato::Scalar>(aInput + 1);
        mDataMap.mScalarValues["LoadControlConstant"] = tLoadControlConstant;
    }

    /***************************************************************************//**
     * \brief Update projected pressure gradient.
     * \param [in]     aControls  1-D view of controls, e.g. design variables
     * \param [in/out] aStateData data manager with current and previous global and local state data
    *******************************************************************************/
    void updateProjectedPressureGradient(const Plato::ScalarVector &aControls,
                                         Plato::CurrentStates &aStateData)
    {
        Plato::OrdinalType tNextStepIndex = aStateData.mCurrentStepIndex + static_cast<Plato::OrdinalType>(1);
        if(tNextStepIndex >= mNumPseudoTimeSteps)
        {
            return;
        }

        // copy projection state, i.e. pressure
        Plato::blas1::extract<mNumGlobalDofsPerNode, mPressureDofOffset>(aStateData.mCurrentGlobalState, mPressure);

        // compute projected pressure gradient
        auto tNextProjectedPressureGradient = Kokkos::subview(mProjectedPressGrad, tNextStepIndex, Kokkos::ALL());
        Plato::blas1::fill(0.0, tNextProjectedPressureGradient);
        auto tProjResidual = mProjectionEquation->value(tNextProjectedPressureGradient, mPressure, aControls, tNextStepIndex);
        auto tProjJacobian = mProjectionEquation->gradient_u(tNextProjectedPressureGradient, mPressure, aControls, tNextStepIndex);
        Plato::Solve::RowSummed<PhysicsT::mNumSpatialDims>(tProjJacobian, aStateData.mProjectedPressGrad, tProjResidual);
    }

    /***************************************************************************//**
     * \brief Get previous state
     * \param [in]     aCurrentStepIndex current time step index
     * \param [in]     aStates           states at each time step
     * \param [in/out] aOutput           previous state
    *******************************************************************************/
    void getPreviousState(const Plato::OrdinalType & aCurrentStepIndex,
                          const Plato::ScalarMultiVector & aStates,
                          Plato::ScalarVector & aOutput) const
    {
        auto tPreviousStepIndex = aCurrentStepIndex - static_cast<Plato::OrdinalType>(1);
        if(tPreviousStepIndex >= static_cast<Plato::OrdinalType>(0))
        {
            aOutput = Kokkos::subview(aStates, tPreviousStepIndex, Kokkos::ALL());
        }
        else
        {
            auto tLength = aStates.extent(1);
            aOutput = Plato::ScalarVector("Local State t=i-1", tLength);
            Plato::blas1::fill(0.0, aOutput);
        }
    }

    /***************************************************************************//**
     * \brief Evaluate criterion
     * \param [in] aCriterion   criterion scalar function interface
     * \param [in] aGlobalState global states for all time steps
     * \param [in] aLocalState  local states for all time steps
     * \param [in] aControls    current controls, e.g. design variables
     * \return new criterion value
    *******************************************************************************/
    Plato::Scalar evaluateCriterion(Plato::LocalScalarFunctionInc & aCriterion,
                                    const Plato::ScalarMultiVector & aGlobalState,
                                    const Plato::ScalarMultiVector & aLocalState,
                                    const Plato::ScalarVector & aControls)
    {
        Plato::ScalarVector tPreviousLocalState;
        Plato::ScalarVector tPreviousGlobalState;

        Plato::Scalar tOutput = 0;
        for(Plato::OrdinalType tCurrentStepIndex = 0; tCurrentStepIndex < mNumPseudoTimeSteps; tCurrentStepIndex++)
        {
            // SET CURRENT STATES
            auto tCurrentLocalState = Kokkos::subview(aLocalState, tCurrentStepIndex, Kokkos::ALL());
            auto tCurrentGlobalState = Kokkos::subview(aGlobalState, tCurrentStepIndex, Kokkos::ALL());

            // SET PREVIOUS AND FUTURE STATES
            this->getPreviousState(tCurrentStepIndex, aLocalState, tPreviousLocalState);
            this->getPreviousState(tCurrentStepIndex, aGlobalState, tPreviousGlobalState);

            tOutput += aCriterion.value(tCurrentGlobalState, tPreviousGlobalState,
                                        tCurrentLocalState, tPreviousLocalState,
                                        aControls, tCurrentStepIndex);
        }

        return tOutput;
    }

    /***************************************************************************//**
     * \brief Add contribution from partial derivative of criterion with respect to
     * controls to total derivative of criterion with respect to controls.
     * \param [in]     aCriterion     design criterion interface
     * \param [in]     aControls      current controls, e.g. design variables
     * \param [in/out] aTotalGradient total derivative of criterion with respect to controls
    *******************************************************************************/
    void addCriterionPartialDerivativeZ(Plato::LocalScalarFunctionInc & aCriterion,
                                        const Plato::ScalarVector & aControls,
                                        Plato::ScalarVector & aTotalGradient)
    {
        Plato::ScalarVector tPreviousLocalState;
        Plato::ScalarVector tPreviousGlobalState;
        for(Plato::OrdinalType tCurrentStepIndex = 0; tCurrentStepIndex < mNumPseudoTimeSteps; tCurrentStepIndex++)
        {
            auto tCurrentLocalState = Kokkos::subview(mLocalStates, tCurrentStepIndex, Kokkos::ALL());
            auto tCurrentGlobalState = Kokkos::subview(mGlobalStates, tCurrentStepIndex, Kokkos::ALL());

            // SET PREVIOUS LOCAL STATES
            this->getPreviousState(tCurrentStepIndex, mLocalStates, tPreviousLocalState);
            this->getPreviousState(tCurrentStepIndex, mGlobalStates, tPreviousGlobalState);

            auto tDfDz = aCriterion.gradient_z(tCurrentGlobalState, tPreviousGlobalState,
                                               tCurrentLocalState, tPreviousLocalState,
                                               aControls, tCurrentStepIndex);
            mWorksetBase.assembleScalarGradientZ(tDfDz, aTotalGradient);
        }
    }

    /***************************************************************************//**
     * \brief Add contribution from partial derivative of criterion with respect to
     * configuration to total derivative of criterion with respect to configuration.
     * \param [in]     aCriterion     design criterion interface
     * \param [in]     aControls      current controls, e.g. design variables
     * \param [in/out] aTotalGradient total derivative of criterion with respect to configuration
    *******************************************************************************/
    void addCriterionPartialDerivativeX(Plato::LocalScalarFunctionInc & aCriterion,
                                        const Plato::ScalarVector & aControls,
                                        Plato::ScalarVector & aTotalGradient)
    {
        Plato::ScalarVector tPreviousLocalState;
        Plato::ScalarVector tPreviousGlobalState;
        for(Plato::OrdinalType tCurrentStepIndex = 0; tCurrentStepIndex < mNumPseudoTimeSteps; tCurrentStepIndex++)
        {
            auto tCurrentLocalState = Kokkos::subview(mLocalStates, tCurrentStepIndex, Kokkos::ALL());
            auto tCurrentGlobalState = Kokkos::subview(mGlobalStates, tCurrentStepIndex, Kokkos::ALL());

            // SET PREVIOUS AND FUTURE LOCAL STATES
            this->getPreviousState(tCurrentStepIndex, mLocalStates, tPreviousLocalState);
            this->getPreviousState(tCurrentStepIndex, mGlobalStates, tPreviousGlobalState);

            auto tDfDX = aCriterion.gradient_x(tCurrentGlobalState, tPreviousGlobalState,
                                               tCurrentLocalState, tPreviousLocalState,
                                               aControls, tCurrentStepIndex);
            mWorksetBase.assembleVectorGradientX(tDfDX, aTotalGradient);
        }
    }

    /***************************************************************************//**
     * \brief Initialize adjoint solver, i.e. append necessary system of equation interfaces.
    *******************************************************************************/
    void initializeAdjointSolver()
    {
        mAdjointSolver->appendDirichletDofs(mDirichletDofs);
        mAdjointSolver->appendLocalEquation(mLocalEquation);
        mAdjointSolver->appendGlobalEquation(mGlobalEquation);
        mAdjointSolver->appendProjectionEquation(mProjectionEquation);
        mAdjointSolver->setNumPseudoTimeSteps(mNumPseudoTimeSteps);
    }

    /***************************************************************************//**
     * \brief Perform backward time integration and add Partial Differential Equation
     * (PDE) contribution to total gradient.
     * \param [in]     aType      partial derivative type
     * \param [in]     aControls current controls, e.g. design variables
     * \param [in/out] aOutput   total derivative of criterion with respect to controls
    *******************************************************************************/
    void backwardTimeIntegration(const Plato::PartialDerivative::derivative_t & aType,
                                 const Plato::ScalarVector & aControls,
                                 Plato::ScalarVector aTotalDerivative)
    {
        // Create state data manager
        auto tNumCells = mLocalEquation->numCells();
        Plato::ForwardStates tCurrentStates(aType);
        Plato::ForwardStates tPreviousStates(aType);
        Plato::AdjointStates tAdjointStates(mGlobalEquation->size(), mLocalEquation->size(), mProjectionEquation->size());
        tAdjointStates.mInvLocalJacT = ScalarArray3D("Inv(DhDc)^T", tNumCells, mNumLocalDofsPerCell, mNumLocalDofsPerCell);

        this->initializeAdjointSolver();

        // outer loop for pseudo time steps
        auto tLastStepIndex = mNumPseudoTimeSteps - static_cast<Plato::OrdinalType>(1);
        for(tCurrentStates.mCurrentStepIndex = tLastStepIndex; tCurrentStates.mCurrentStepIndex >= 0; tCurrentStates.mCurrentStepIndex--)
        {
            tPreviousStates.mCurrentStepIndex = tCurrentStates.mCurrentStepIndex + 1;
            if(tPreviousStates.mCurrentStepIndex < mNumPseudoTimeSteps)
            {
                this->updateForwardState(tPreviousStates);
            }

            this->updateForwardState(tCurrentStates);
            this->updateAdjointState(tAdjointStates);

            mAdjointSolver->updateAdjointVariables(aControls, tCurrentStates, tPreviousStates, tAdjointStates);
            mAdjointSolver->addContributionFromPDE(aControls, tCurrentStates, tAdjointStates, aTotalDerivative);
        }
    }

    /***************************************************************************//**
     * \brief Update state data for time step n, i.e. current time step:
     * \param [in] aStateData state data manager
     * \param [in] aZeroEntries flag - zero all entries in current states (default = false)
    *******************************************************************************/
    void cacheStateData(Plato::CurrentStates & aStateData)
    {
        // GET CURRENT STATE
        aStateData.mCurrentLocalState = Kokkos::subview(mLocalStates, aStateData.mCurrentStepIndex, Kokkos::ALL());
        aStateData.mCurrentGlobalState = Kokkos::subview(mGlobalStates, aStateData.mCurrentStepIndex, Kokkos::ALL());
        aStateData.mProjectedPressGrad = Kokkos::subview(mProjectedPressGrad, aStateData.mCurrentStepIndex, Kokkos::ALL());

        // GET PREVIOUS STATE
        this->getPreviousState(aStateData.mCurrentStepIndex, mLocalStates, aStateData.mPreviousLocalState);
        this->getPreviousState(aStateData.mCurrentStepIndex, mGlobalStates, aStateData.mPreviousGlobalState);

        // SET ENTRIES IN CURRENT STATES TO ZERO
        Plato::blas1::fill(static_cast<Plato::Scalar>(0.0), aStateData.mCurrentLocalState);
        Plato::blas1::fill(static_cast<Plato::Scalar>(0.0), aStateData.mCurrentGlobalState);
        Plato::blas1::fill(static_cast<Plato::Scalar>(0.0), aStateData.mProjectedPressGrad);
        Plato::blas1::fill(static_cast<Plato::Scalar>(0.0), mPressure);
    }

    /***************************************************************************//**
     * \brief Update state data for time step n, i.e. current time step:
     * \param [in] aStateData state data manager
     * \param [in] aZeroEntries flag - zero all entries in current states (default = false)
    *******************************************************************************/
    void updateForwardState(Plato::ForwardStates & aStateData)
    {
        // GET CURRENT STATE
        aStateData.mCurrentLocalState = Kokkos::subview(mLocalStates, aStateData.mCurrentStepIndex, Kokkos::ALL());
        aStateData.mCurrentGlobalState = Kokkos::subview(mGlobalStates, aStateData.mCurrentStepIndex, Kokkos::ALL());
        aStateData.mProjectedPressGrad = Kokkos::subview(mProjectedPressGrad, aStateData.mCurrentStepIndex, Kokkos::ALL());
        if(aStateData.mPressure.size() <= static_cast<Plato::OrdinalType>(0))
        {
            auto tNumVerts = mSpatialModel.Mesh.nverts();
            aStateData.mPressure = Plato::ScalarVector("Current Pressure Field", tNumVerts);
        }
        Plato::blas1::extract<mNumGlobalDofsPerNode, mPressureDofOffset>(aStateData.mCurrentGlobalState, aStateData.mPressure);

        // GET PREVIOUS STATE.
        this->getPreviousState(aStateData.mCurrentStepIndex, mLocalStates, aStateData.mPreviousLocalState);
        this->getPreviousState(aStateData.mCurrentStepIndex, mGlobalStates, aStateData.mPreviousGlobalState);
    }

    /***************************************************************************//**
     * \brief Update adjoint data for time step n, i.e. current time step:
     * \param [in] aAdjointData adjoint data manager
    *******************************************************************************/
    void updateAdjointState(Plato::AdjointStates& aAdjointStates)
    {
        // NOTE: CURRENT ADJOINT VARIABLES ARE UPDATED AT SOLVE TIME. THERE IS NO NEED TO SET THEM TO ZERO HERE.
        const Plato::Scalar tAlpha = 1.0; const Plato::Scalar tBeta = 0.0;
        Plato::blas1::update(tAlpha, aAdjointStates.mCurrentLocalAdjoint, tBeta, aAdjointStates.mPreviousLocalAdjoint);
        Plato::blas1::update(tAlpha, aAdjointStates.mCurrentGlobalAdjoint, tBeta, aAdjointStates.mPreviousGlobalAdjoint);
        Plato::blas1::update(tAlpha, aAdjointStates.mProjPressGradAdjoint, tBeta, aAdjointStates.mPreviousProjPressGradAdjoint);
    }

    /***************************************************************************//**
     * \brief Allocate objective function interface and adjoint containers
     * \param [in] aInputParams input parameters database
    *******************************************************************************/
<<<<<<< HEAD
    void allocateObjectiveFunction(Teuchos::ParameterList& aInputParams)
=======
    void allocateCriteria(Omega_h::Mesh& aMesh, Omega_h::MeshSets& aMeshSets, Teuchos::ParameterList& aInputParams)
>>>>>>> 1e72b948
    {
        if(aInputParams.isSublist("Criteria"))
        {
<<<<<<< HEAD
            auto tMesh     = mSpatialModel.Mesh;
            auto tMeshSets = mSpatialModel.MeshSets;
            auto tUserDefinedName = aInputParams.get<std::string>("Objective");
            Plato::PathDependentScalarFunctionFactory<PhysicsT> tObjectiveFunctionFactory;
            mObjective = tObjectiveFunctionFactory.create(mSpatialModel, mDataMap, aInputParams, tUserDefinedName);
        }
        else
        {
            REPORT("Plasticity Problem: Objective Function is disabled for this problem.")
        }
    }

    /***************************************************************************//**
     * \brief Allocate constraint function interface and adjoint containers
     * \param [in] aInputParams input parameters database
    *******************************************************************************/
    void allocateConstraintFunction(Teuchos::ParameterList& aInputParams)
    {
        if(aInputParams.isType<std::string>("Constraint"))
        {
            auto tMesh     = mSpatialModel.Mesh;
            auto tMeshSets = mSpatialModel.MeshSets;
            Plato::PathDependentScalarFunctionFactory<PhysicsT> tContraintFunctionFactory;
            auto tUserDefinedName = aInputParams.get<std::string>("Constraint");
            mConstraint = tContraintFunctionFactory.create(mSpatialModel, mDataMap, aInputParams, tUserDefinedName);
=======
            Plato::PathDependentScalarFunctionFactory<PhysicsT> tObjectiveFunctionFactory;

            auto tCriteriaParams = aInputParams.sublist("Criteria");
            for(Teuchos::ParameterList::ConstIterator tIndex = tCriteriaParams.begin(); tIndex != tCriteriaParams.end(); ++tIndex)
            {
                const Teuchos::ParameterEntry & tEntry = tCriteriaParams.entry(tIndex);
                std::string tName = tCriteriaParams.name(tIndex);

                TEUCHOS_TEST_FOR_EXCEPTION(!tEntry.isList(), std::logic_error,
                  " Parameter in Criteria block not valid.  Expect lists only.");

                if( tCriteriaParams.sublist(tName).get<bool>("Linear", false) == false )
                {
                    auto tCriterion = tObjectiveFunctionFactory.create(aMesh, aMeshSets, mDataMap, aInputParams, tName);
                    if( tCriterion != nullptr )
                    {
                        mCriteria[tName] = tCriterion;
                    }
                }
            }
>>>>>>> 1e72b948
        }
        if(mCriteria.size() == 0)
        {
            REPORT("Plasticity Problem: No criteria defined for this problem.")
        }
    }
};
// class PlasticityProblem

}
// namespace Plato

#ifdef PLATOANALYZE_1D
extern template class Plato::PlasticityProblem<Plato::InfinitesimalStrainPlasticity<1>>;
#endif

#ifdef PLATOANALYZE_2D
extern template class Plato::PlasticityProblem<Plato::InfinitesimalStrainPlasticity<2>>;
#endif

#ifdef PLATOANALYZE_3D
extern template class Plato::PlasticityProblem<Plato::InfinitesimalStrainPlasticity<3>>;
#endif
<|MERGE_RESOLUTION|>--- conflicted
+++ resolved
@@ -102,18 +102,10 @@
       Teuchos::ParameterList& aInputs,
       Comm::Machine& aMachine
     ) :
-<<<<<<< HEAD
       mSpatialModel(aMesh, aMeshSets, aInputs),
       mLocalEquation(std::make_shared<Plato::LocalVectorFunctionInc<PlasticityT>>(mSpatialModel, mDataMap, aInputs)),
       mGlobalEquation(std::make_shared<Plato::GlobalVectorFunctionInc<PhysicsT>>(mSpatialModel, mDataMap, aInputs, aInputs.get<std::string>("PDE Constraint"))),
       mProjectionEquation(std::make_shared<Plato::VectorFunctionVMS<ProjectorT>>(mSpatialModel, mDataMap, aInputs, std::string("State Gradient Projection"))),
-      mObjective(nullptr),
-      mConstraint(nullptr),
-=======
-      mLocalEquation(std::make_shared<Plato::LocalVectorFunctionInc<PlasticityT>>(aMesh, aMeshSets, mDataMap, aInputs)),
-      mGlobalEquation(std::make_shared<Plato::GlobalVectorFunctionInc<PhysicsT>>(aMesh, aMeshSets, mDataMap, aInputs, aInputs.get<std::string>("PDE Constraint"))),
-      mProjectionEquation(std::make_shared<Plato::VectorFunctionVMS<ProjectorT>>(aMesh, aMeshSets, mDataMap, aInputs, std::string("State Gradient Projection"))),
->>>>>>> 1e72b948
       mNumPseudoTimeSteps(Plato::ParseTools::getSubParam<Plato::OrdinalType>(aInputs, "Time Stepping", "Initial Num. Pseudo Time Steps", 20)),
       mMaxNumPseudoTimeSteps(Plato::ParseTools::getSubParam<Plato::OrdinalType>(aInputs, "Time Stepping", "Maximum Num. Pseudo Time Steps", 80)),
       mPseudoTimeStep(1.0/(static_cast<Plato::Scalar>(mNumPseudoTimeSteps))),
@@ -704,16 +696,8 @@
     *******************************************************************************/
     void initialize(Teuchos::ParameterList& aInputParams)
     {
-<<<<<<< HEAD
-        auto tMesh     = mSpatialModel.Mesh;
-        auto tMeshSets = mSpatialModel.MeshSets;
-
-        this->allocateObjectiveFunction(aInputParams);
-        this->allocateConstraintFunction(aInputParams);
-=======
-        this->allocateCriteria(aMesh, aMeshSets, aInputParams);
-
->>>>>>> 1e72b948
+        this->allocateCriteria(aInputParams);
+
         if(mNumPseudoTimeSteps >= mMaxNumPseudoTimeSteps)
         {
             mNumPseudoTimeSteps = mMaxNumPseudoTimeSteps;
@@ -1098,41 +1082,10 @@
      * \brief Allocate objective function interface and adjoint containers
      * \param [in] aInputParams input parameters database
     *******************************************************************************/
-<<<<<<< HEAD
-    void allocateObjectiveFunction(Teuchos::ParameterList& aInputParams)
-=======
-    void allocateCriteria(Omega_h::Mesh& aMesh, Omega_h::MeshSets& aMeshSets, Teuchos::ParameterList& aInputParams)
->>>>>>> 1e72b948
+    void allocateCriteria(Teuchos::ParameterList& aInputParams)
     {
         if(aInputParams.isSublist("Criteria"))
         {
-<<<<<<< HEAD
-            auto tMesh     = mSpatialModel.Mesh;
-            auto tMeshSets = mSpatialModel.MeshSets;
-            auto tUserDefinedName = aInputParams.get<std::string>("Objective");
-            Plato::PathDependentScalarFunctionFactory<PhysicsT> tObjectiveFunctionFactory;
-            mObjective = tObjectiveFunctionFactory.create(mSpatialModel, mDataMap, aInputParams, tUserDefinedName);
-        }
-        else
-        {
-            REPORT("Plasticity Problem: Objective Function is disabled for this problem.")
-        }
-    }
-
-    /***************************************************************************//**
-     * \brief Allocate constraint function interface and adjoint containers
-     * \param [in] aInputParams input parameters database
-    *******************************************************************************/
-    void allocateConstraintFunction(Teuchos::ParameterList& aInputParams)
-    {
-        if(aInputParams.isType<std::string>("Constraint"))
-        {
-            auto tMesh     = mSpatialModel.Mesh;
-            auto tMeshSets = mSpatialModel.MeshSets;
-            Plato::PathDependentScalarFunctionFactory<PhysicsT> tContraintFunctionFactory;
-            auto tUserDefinedName = aInputParams.get<std::string>("Constraint");
-            mConstraint = tContraintFunctionFactory.create(mSpatialModel, mDataMap, aInputParams, tUserDefinedName);
-=======
             Plato::PathDependentScalarFunctionFactory<PhysicsT> tObjectiveFunctionFactory;
 
             auto tCriteriaParams = aInputParams.sublist("Criteria");
@@ -1146,14 +1099,13 @@
 
                 if( tCriteriaParams.sublist(tName).get<bool>("Linear", false) == false )
                 {
-                    auto tCriterion = tObjectiveFunctionFactory.create(aMesh, aMeshSets, mDataMap, aInputParams, tName);
+                    auto tCriterion = tObjectiveFunctionFactory.create(mSpatialModel, mDataMap, aInputParams, tName);
                     if( tCriterion != nullptr )
                     {
                         mCriteria[tName] = tCriterion;
                     }
                 }
             }
->>>>>>> 1e72b948
         }
         if(mCriteria.size() == 0)
         {
