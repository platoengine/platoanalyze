--- conflicted
+++ resolved
@@ -18,15 +18,8 @@
 #include <Plato_SharedData.hpp>
 #include <Plato_SharedField.hpp>
 
-<<<<<<< HEAD
 #include "Solutions.hpp"
-=======
-// JR are these needed?
-//#include "Mechanics.hpp"
-//#include "Thermal.hpp"
-
 #include "AnalyzeAppUtils.hpp"
->>>>>>> 5d1ce905
 #include "PlatoUtilities.hpp"
 #include "PlatoAbstractProblem.hpp"
 #include "alg/ParseInput.hpp"
@@ -400,13 +393,8 @@
         {
 	    auto tState = mGlobalSolution.get("State");
             const Plato::OrdinalType tTIME_STEP_INDEX = 0;
-<<<<<<< HEAD
-            auto tStatesSubView = Kokkos::subview(tState, tTIME_STEP_INDEX, Kokkos::ALL());
-            auto tScalarField = getVectorComponent(tStatesSubView,/*component=*/0, /*stride=*/1);
-=======
             auto tStatesSubView = Kokkos::subview(mGlobalSolution.State, tTIME_STEP_INDEX, Kokkos::ALL());
             auto tScalarField = Plato::getVectorComponent(tStatesSubView,/*component=*/0, /*stride=*/1);
->>>>>>> 5d1ce905
             this->copyFieldFromAnalyze(tScalarField, aSharedField);
         }
         else if(aName == "Solution X")
@@ -414,39 +402,23 @@
 	    auto tState = mGlobalSolution.get("State");
             const Plato::OrdinalType tTIME_STEP_INDEX = tState.extent(0)-1;
             auto tStatesSubView = Kokkos::subview(mGlobalSolution.State, tTIME_STEP_INDEX, Kokkos::ALL());
-<<<<<<< HEAD
-            auto tScalarField = getVectorComponent(tStatesSubView,/*component=*/0, /*stride=*/mNumSpatialDims);
-=======
             auto tScalarField = Plato::getVectorComponent(tStatesSubView,/*component=*/0, /*stride=*/mNumSolutionDofs);
->>>>>>> 5d1ce905
             this->copyFieldFromAnalyze(tScalarField, aSharedField);
         }
         else if(aName == "Solution Y")
         {
-<<<<<<< HEAD
 	    auto tState = mGlobalSolution.get("State");
             const Plato::OrdinalType tTIME_STEP_INDEX = tState.extent(0)-1;
             auto tStatesSubView = Kokkos::subview(tState, tTIME_STEP_INDEX, Kokkos::ALL());
             auto tScalarField = getVectorComponent(tStatesSubView,/*component=*/1, /*stride=*/mNumSpatialDims);
-=======
-            const Plato::OrdinalType tTIME_STEP_INDEX = mGlobalSolution.State.extent(0)-1;
-            auto tStatesSubView = Kokkos::subview(mGlobalSolution.State, tTIME_STEP_INDEX, Kokkos::ALL());
-            auto tScalarField = Plato::getVectorComponent(tStatesSubView,/*component=*/1, /*stride=*/mNumSolutionDofs);
->>>>>>> 5d1ce905
             this->copyFieldFromAnalyze(tScalarField, aSharedField);
         }
         else if(aName == "Solution Z")
         {
-<<<<<<< HEAD
 	    auto tState = mGlobalSolution.get("State");
             const Plato::OrdinalType tTIME_STEP_INDEX = tState.extent(0)-1;
             auto tStatesSubView = Kokkos::subview(tState, tTIME_STEP_INDEX, Kokkos::ALL());
             auto tScalarField = getVectorComponent(tStatesSubView,/*component=*/2, /*stride=*/mNumSpatialDims);
-=======
-            const Plato::OrdinalType tTIME_STEP_INDEX = mGlobalSolution.State.extent(0)-1;
-            auto tStatesSubView = Kokkos::subview(mGlobalSolution.State, tTIME_STEP_INDEX, Kokkos::ALL());
-            auto tScalarField = Plato::getVectorComponent(tStatesSubView,/*component=*/2, /*stride=*/mNumSolutionDofs);
->>>>>>> 5d1ce905
             this->copyFieldFromAnalyze(tScalarField, aSharedField);
         }
         else
