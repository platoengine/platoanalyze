--- conflicted
+++ resolved
@@ -62,45 +62,27 @@
      * \brief Initialization of Geometry Scalar Function
      * \param [in] aProblemParams input parameters database
     **********************************************************************************/
-<<<<<<< HEAD
     void
     initialize(
-        Teuchos::ParameterList & aInputParams
+        Teuchos::ParameterList & aProblemParams
     )
-    {
-        typename GeometryT::FunctionFactory tFactory;
-
-        auto tProblemDefault = aInputParams.sublist(mFunctionName);
-        auto tFunctionType = tProblemDefault.get<std::string>("Scalar Function Type", "");
-
-        for(const auto& tDomain : mSpatialModel.Domains)
-        {
-            auto tName = tDomain.getDomainName();
-
-            mValueFunctions    [tName] = tFactory.template createScalarFunction<Residual> (tDomain, mDataMap, aInputParams, tFunctionType, mFunctionName);
-            mGradientXFunctions[tName] = tFactory.template createScalarFunction<GradientX>(tDomain, mDataMap, aInputParams, tFunctionType, mFunctionName);
-            mGradientZFunctions[tName] = tFactory.template createScalarFunction<GradientZ>(tDomain, mDataMap, aInputParams, tFunctionType, mFunctionName);
-        }
-=======
-    void initialize (Omega_h::Mesh& aMesh, 
-                     Omega_h::MeshSets& aMeshSets, 
-                     Teuchos::ParameterList & aProblemParams)
     {
         typename GeometryT::FunctionFactory tFactory;
 
         auto tFunctionParams = aProblemParams.sublist("Criteria").sublist(mFunctionName);
         auto tFunctionType = tFunctionParams.get<std::string>("Scalar Function Type", "");
 
-        mScalarFunctionValue =
-            tFactory.template createScalarFunction<Residual>(
-                aMesh, aMeshSets, mDataMap, aProblemParams, tFunctionType, mFunctionName);
-        mScalarFunctionGradientX =
-            tFactory.template createScalarFunction<GradientX>(
-                aMesh, aMeshSets, mDataMap, aProblemParams, tFunctionType, mFunctionName);
-        mScalarFunctionGradientZ =
-            tFactory.template createScalarFunction<GradientZ>(
-                aMesh, aMeshSets, mDataMap, aProblemParams, tFunctionType, mFunctionName);
->>>>>>> 1e72b948
+        for(const auto& tDomain : mSpatialModel.Domains)
+        {
+            auto tName = tDomain.getDomainName();
+
+            mValueFunctions    [tName] = tFactory.template createScalarFunction<Residual> 
+                (tDomain, mDataMap, aProblemParams, tFunctionType, mFunctionName);
+            mGradientXFunctions[tName] = tFactory.template createScalarFunction<GradientX>
+                (tDomain, mDataMap, aProblemParams, tFunctionType, mFunctionName);
+            mGradientZFunctions[tName] = tFactory.template createScalarFunction<GradientZ>
+                (tDomain, mDataMap, aProblemParams, tFunctionType, mFunctionName);
+        }
     }
 
 public:
@@ -111,11 +93,10 @@
      * \param [in] aProblemParams input parameters database
      * \param [in] aName user defined function name
     **********************************************************************************/
-<<<<<<< HEAD
     GeometryScalarFunction(
         const Plato::SpatialModel    & aSpatialModel,
               Plato::DataMap         & aDataMap,
-              Teuchos::ParameterList & aInputParams,
+              Teuchos::ParameterList & aProblemParams,
               std::string            & aName
     ) :
         Plato::Geometric::WorksetBase<GeometryT>(aSpatialModel.Mesh),
@@ -123,19 +104,7 @@
         mDataMap      (aDataMap),
         mFunctionName (aName)
     {
-        initialize(aInputParams);
-=======
-    GeometryScalarFunction(Omega_h::Mesh& aMesh,
-            Omega_h::MeshSets& aMeshSets,
-            Plato::DataMap & aDataMap,
-            Teuchos::ParameterList& aProblemParams,
-            std::string& aName) :
-            Plato::Geometric::WorksetBase<GeometryT>(aMesh),
-            mDataMap(aDataMap),
-            mFunctionName(aName)
-    {
-        initialize(aMesh, aMeshSets, aProblemParams);
->>>>>>> 1e72b948
+        initialize(aProblemParams);
     }
 
     /******************************************************************************//**
