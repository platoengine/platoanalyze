#ifndef ABSTRACT_VECTOR_FUNCTION_HYPERBOLIC_HPP
#define ABSTRACT_VECTOR_FUNCTION_HYPERBOLIC_HPP

#include <Omega_h_mesh.hpp>
#include <Omega_h_assoc.hpp>

#include "PlatoStaticsTypes.hpp"

namespace Plato
{

namespace Hyperbolic
{

/******************************************************************************/
template<typename EvaluationType>
class AbstractVectorFunction
/******************************************************************************/
{
protected:
    const Plato::SpatialDomain & mSpatialDomain;

    Plato::DataMap& mDataMap;
    std::vector<std::string> mDofNames;
    std::vector<std::string> mDofDotNames;

public:
    /******************************************************************************/
    explicit 
    AbstractVectorFunction(
<<<<<<< HEAD
        const Plato::SpatialDomain     & aSpatialDomain,
              Plato::DataMap           & aDataMap,
              std::vector<std::string>   aStateNames
    ) :
    /******************************************************************************/
        mSpatialDomain (aSpatialDomain),
        mDataMap       (aDataMap),
        mDofNames      (aStateNames)
=======
        Omega_h::Mesh            & aMesh, 
        Omega_h::MeshSets        & aMeshSets,
        Plato::DataMap           & aDataMap,
        std::vector<std::string>   aStateNames,
        std::vector<std::string>   aStateDotNames
    ) :
    /******************************************************************************/
            mMesh(aMesh),
            mDataMap(aDataMap),
            mMeshSets(aMeshSets),
            mDofNames(aStateNames),
            mDofDotNames(aStateDotNames)
>>>>>>> d45ad210
    {
    }
    /******************************************************************************/
    virtual ~AbstractVectorFunction()
    /******************************************************************************/
    {
    }

    /****************************************************************************//**
    * \brief Return reference to Omega_h mesh data base 
    ********************************************************************************/
    decltype(mSpatialDomain.Mesh) getMesh() const
    {
        return (mSpatialDomain.Mesh);
    }

    /****************************************************************************//**
    * \brief Return reference to Omega_h mesh sets 
    ********************************************************************************/
    decltype(mSpatialDomain.MeshSets) getMeshSets() const
    {
        return (mSpatialDomain.MeshSets);
    }

    /****************************************************************************//**
    * \brief Return reference to state index map
    ********************************************************************************/
    decltype(mDofNames) getDofNames() const
    {
        return (mDofNames);
    }

    /****************************************************************************//**
    * \brief Return reference to state dot index map
    ********************************************************************************/
    decltype(mDofDotNames) getDofDotNames() const
    {
        return (mDofDotNames);
    }


    /******************************************************************************/
    virtual void
<<<<<<< HEAD
    evaluate(
        const Plato::ScalarMultiVectorT< typename EvaluationType::StateScalarType       > & aState,
        const Plato::ScalarMultiVectorT< typename EvaluationType::StateDotScalarType    > & aStateDot,
        const Plato::ScalarMultiVectorT< typename EvaluationType::StateDotDotScalarType > & aStateDotDot,
        const Plato::ScalarMultiVectorT< typename EvaluationType::ControlScalarType     > & aControl,
        const Plato::ScalarArray3DT    < typename EvaluationType::ConfigScalarType      > & aConfig,
              Plato::ScalarMultiVectorT< typename EvaluationType::ResultScalarType      > & aResult,
              Plato::Scalar aTimeStep = 0.0) const = 0;
    /******************************************************************************/

    /******************************************************************************/
    virtual void
    evaluate_boundary(
        const Plato::SpatialModel                                                         & aSpatialModel,
        const Plato::ScalarMultiVectorT< typename EvaluationType::StateScalarType       > & aState,
        const Plato::ScalarMultiVectorT< typename EvaluationType::StateDotScalarType    > & aStateDot,
        const Plato::ScalarMultiVectorT< typename EvaluationType::StateDotDotScalarType > & aStateDotDot,
        const Plato::ScalarMultiVectorT< typename EvaluationType::ControlScalarType     > & aControl,
        const Plato::ScalarArray3DT    < typename EvaluationType::ConfigScalarType      > & aConfig,
              Plato::ScalarMultiVectorT< typename EvaluationType::ResultScalarType      > & aResult,
              Plato::Scalar aTimeStep = 0.0) const = 0;
=======
    evaluate(const Plato::ScalarMultiVectorT< typename EvaluationType::StateScalarType       > & aState,
             const Plato::ScalarMultiVectorT< typename EvaluationType::StateDotScalarType    > & aStateDot,
             const Plato::ScalarMultiVectorT< typename EvaluationType::StateDotDotScalarType > & aStateDotDot,
             const Plato::ScalarMultiVectorT< typename EvaluationType::ControlScalarType     > & aControl,
             const Plato::ScalarArray3DT    < typename EvaluationType::ConfigScalarType      > & aConfig,
                   Plato::ScalarMultiVectorT< typename EvaluationType::ResultScalarType      > & aResult,
                   Plato::Scalar aTimeStep = 0.0,
                   Plato::Scalar aCurrentTime = 0.0) const = 0;
>>>>>>> d45ad210
    /******************************************************************************/
};

} // namespace Hyperbolic

} // namespace Plato

#endif<|MERGE_RESOLUTION|>--- conflicted
+++ resolved
@@ -28,29 +28,16 @@
     /******************************************************************************/
     explicit 
     AbstractVectorFunction(
-<<<<<<< HEAD
         const Plato::SpatialDomain     & aSpatialDomain,
               Plato::DataMap           & aDataMap,
-              std::vector<std::string>   aStateNames
+              std::vector<std::string>   aStateNames,
+              std::vector<std::string>   aStateDotNames
     ) :
     /******************************************************************************/
         mSpatialDomain (aSpatialDomain),
         mDataMap       (aDataMap),
-        mDofNames      (aStateNames)
-=======
-        Omega_h::Mesh            & aMesh, 
-        Omega_h::MeshSets        & aMeshSets,
-        Plato::DataMap           & aDataMap,
-        std::vector<std::string>   aStateNames,
-        std::vector<std::string>   aStateDotNames
-    ) :
-    /******************************************************************************/
-            mMesh(aMesh),
-            mDataMap(aDataMap),
-            mMeshSets(aMeshSets),
-            mDofNames(aStateNames),
-            mDofDotNames(aStateDotNames)
->>>>>>> d45ad210
+        mDofNames      (aStateNames),
+        mDofDotNames   (aStateDotNames)
     {
     }
     /******************************************************************************/
@@ -94,7 +81,6 @@
 
     /******************************************************************************/
     virtual void
-<<<<<<< HEAD
     evaluate(
         const Plato::ScalarMultiVectorT< typename EvaluationType::StateScalarType       > & aState,
         const Plato::ScalarMultiVectorT< typename EvaluationType::StateDotScalarType    > & aStateDot,
@@ -102,7 +88,8 @@
         const Plato::ScalarMultiVectorT< typename EvaluationType::ControlScalarType     > & aControl,
         const Plato::ScalarArray3DT    < typename EvaluationType::ConfigScalarType      > & aConfig,
               Plato::ScalarMultiVectorT< typename EvaluationType::ResultScalarType      > & aResult,
-              Plato::Scalar aTimeStep = 0.0) const = 0;
+              Plato::Scalar aTimeStep = 0.0, 
+              Plato::Scalar aCurrentTime = 0.0) const = 0;
     /******************************************************************************/
 
     /******************************************************************************/
@@ -115,17 +102,8 @@
         const Plato::ScalarMultiVectorT< typename EvaluationType::ControlScalarType     > & aControl,
         const Plato::ScalarArray3DT    < typename EvaluationType::ConfigScalarType      > & aConfig,
               Plato::ScalarMultiVectorT< typename EvaluationType::ResultScalarType      > & aResult,
-              Plato::Scalar aTimeStep = 0.0) const = 0;
-=======
-    evaluate(const Plato::ScalarMultiVectorT< typename EvaluationType::StateScalarType       > & aState,
-             const Plato::ScalarMultiVectorT< typename EvaluationType::StateDotScalarType    > & aStateDot,
-             const Plato::ScalarMultiVectorT< typename EvaluationType::StateDotDotScalarType > & aStateDotDot,
-             const Plato::ScalarMultiVectorT< typename EvaluationType::ControlScalarType     > & aControl,
-             const Plato::ScalarArray3DT    < typename EvaluationType::ConfigScalarType      > & aConfig,
-                   Plato::ScalarMultiVectorT< typename EvaluationType::ResultScalarType      > & aResult,
-                   Plato::Scalar aTimeStep = 0.0,
-                   Plato::Scalar aCurrentTime = 0.0) const = 0;
->>>>>>> d45ad210
+              Plato::Scalar aTimeStep = 0.0, 
+              Plato::Scalar aCurrentTime = 0.0) const = 0;
     /******************************************************************************/
 };
 
