--- conflicted
+++ resolved
@@ -66,30 +66,19 @@
      * \param [in] aMeshSets side sets database
      * \param [in] aInputParams input parameters database
     **********************************************************************************/
-<<<<<<< HEAD
-    EllipticProblem(Omega_h::Mesh& aMesh, Omega_h::MeshSets& aMeshSets, Teuchos::ParameterList& aInputParams) :
-            mPDE(std::make_shared<Plato::VectorFunction<SimplexPhysics>>(aMesh, aMeshSets, mDataMap, aInputParams, aInputParams.get<std::string>("PDE Constraint"))),
-            mConstraint(nullptr),
-            mObjective(nullptr),
-            mResidual("MyResidual", mPDE->size()),
-            mStates("States", static_cast<Plato::OrdinalType>(1), mPDE->size()),
-            mJacobian(Teuchos::null),
-            mIsSelfAdjoint(aInputParams.get<bool>("Self-Adjoint", false))
-=======
     EllipticProblem(
       Omega_h::Mesh& aMesh,
       Omega_h::MeshSets& aMeshSets,
       Teuchos::ParameterList& aInputParams,
       Comm::Machine aMachine
     ) :
-      mEqualityConstraint(aMesh, aMeshSets, mDataMap, aInputParams, aInputParams.get<std::string>("PDE Constraint")),
+      mPDE(std::make_shared<Plato::VectorFunction<SimplexPhysics>>(aMesh, aMeshSets, mDataMap, aInputParams, aInputParams.get<std::string>("PDE Constraint"))),
       mConstraint(nullptr),
       mObjective(nullptr),
-      mResidual("MyResidual", mEqualityConstraint.size()),
-      mStates("States", static_cast<Plato::OrdinalType>(1), mEqualityConstraint.size()),
+      mResidual("MyResidual", mPDE->size()),
+      mStates("States", static_cast<Plato::OrdinalType>(1), mPDE->size()),
       mJacobian(Teuchos::null),
       mIsSelfAdjoint(aInputParams.get<bool>("Self-Adjoint", false))
->>>>>>> 5468410c
     {
         this->initialize(aMesh, aMeshSets, aInputParams);
 
@@ -236,17 +225,7 @@
         mJacobian = mPDE->gradient_u(tStatesSubView, aControl);
         this->applyConstraints(mJacobian, mResidual);
 
-<<<<<<< HEAD
-#ifdef HAVE_AMGX
-        using AmgXLinearProblem = Plato::AmgXSparseLinearProblem< Plato::OrdinalType, SimplexPhysics::mNumDofsPerNode>;
-        auto tConfigString = Plato::get_config_string();
-        auto tSolver = Teuchos::rcp(new AmgXLinearProblem(*mJacobian, tStatesSubView, mResidual, tConfigString));
-        tSolver->solve();
-        tSolver = Teuchos::null;
-#endif
-=======
         mSolver->solve(*mJacobian, tStatesSubView, mResidual);
->>>>>>> 5468410c
 
         mResidual = mPDE->value(tStatesSubView, aControl);
         Plato::blas1::scale(-1.0, mResidual);
@@ -382,18 +361,8 @@
             // system is symmetric.
 
             Plato::ScalarVector tAdjointSubView = Kokkos::subview(mAdjoint, tTIME_STEP_INDEX, Kokkos::ALL());
-<<<<<<< HEAD
-#ifdef HAVE_AMGX
-            typedef Plato::AmgXSparseLinearProblem< Plato::OrdinalType, SimplexPhysics::mNumDofsPerNode> AmgXLinearProblem;
-            auto tConfigString = Plato::get_config_string();
-            auto tSolver = Teuchos::rcp(new AmgXLinearProblem(*mJacobian, tAdjointSubView, tPartialObjectiveWRT_State, tConfigString));
-            tSolver->solve();
-            tSolver = Teuchos::null;
-#endif
-=======
 
             mSolver->solve(*mJacobian, tAdjointSubView, tPartialObjectiveWRT_State);
->>>>>>> 5468410c
 
             // compute dgdz: partial of PDE wrt state.
             // dgdz is returned transposed, nxm.  n=z.size() and m=u.size().
@@ -446,18 +415,8 @@
 
             Plato::ScalarVector
               tAdjointSubView = Kokkos::subview(mAdjoint, tTIME_STEP_INDEX, Kokkos::ALL());
-<<<<<<< HEAD
-#ifdef HAVE_AMGX
-            typedef Plato::AmgXSparseLinearProblem< Plato::OrdinalType, SimplexPhysics::mNumDofsPerNode> AmgXLinearProblem;
-            auto tConfigString = Plato::get_config_string();
-            auto tSolver = Teuchos::rcp(new AmgXLinearProblem(*mJacobian, tAdjointSubView, tPartialObjectiveWRT_State, tConfigString));
-            tSolver->solve();
-            tSolver = Teuchos::null;
-#endif
-=======
 
             mSolver->solve(*mJacobian, tAdjointSubView, tPartialObjectiveWRT_State);
->>>>>>> 5468410c
 
             // compute dgdx: partial of PDE wrt config.
             // dgdx is returned transposed, nxm.  n=x.size() and m=u.size().
