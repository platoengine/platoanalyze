/*
 * PlasticWorkCriterion.hpp
 *
 *  Created on: Feb 29, 2020
 */

#pragma once

#include "Simp.hpp"
#include "Strain.hpp"
#include "SimplexFadTypes.hpp"
#include "ImplicitFunctors.hpp"
#include "SimplexPlasticity.hpp"
#include "SimplexThermoPlasticity.hpp"
#include "ComputeCauchyStress.hpp"
#include "Plato_TopOptFunctors.hpp"
#include "J2PlasticityUtilities.hpp"
#include "LinearTetCubRuleDegreeOne.hpp"
#include "ThermoPlasticityUtilities.hpp"
#include "IsotropicMaterialUtilities.hpp"
#include "DoubleDotProduct2ndOrderTensor.hpp"
#include "AbstractLocalScalarFunctionInc.hpp"

#include "ExpInstMacros.hpp"

namespace Plato
{

/***************************************************************************//**
 * \brief Evaluate the plastic work criterion using a trapezoid rule.  The plastic
 *   work criterion is given by:
 *
 *  \f$ f(\phi,u_{k},u_{k-1},c_{k},c_{k-1}) = \frac{1}{2}\int_{\Omega}\sigma_{k} :
 *       \left( \epsilon_{k}^{p} - \epsilon_{k-1}^{p} \right) d\Omega  \f$
 *
 * where \f$ \phi \f$ are the control variables, \f$ u \f$ are the global state
 * variables, \f$ c \f$ are the local state variables, \f$ \epsilon^p \f$ is the
 * plastic strain tensor, and \f$ \sigma \f$ is the Cauchy stress tensor.  The
 * \f$ k-th \f$ index denotes the time stpe index.
 *
 * \tparam EvaluationType      evaluation type for scalar function, determines
 *                             which AD type is active
 * \tparam SimplexPhysicsType  simplex physics type, determines values of
 *                             physics-based static parameters
*******************************************************************************/
template<typename EvaluationType, typename SimplexPhysicsType>
class PlasticWorkCriterion : public Plato::AbstractLocalScalarFunctionInc<EvaluationType>
{
// private member data
private:
    static constexpr auto mSpaceDim = EvaluationType::SpatialDim; /*!< spatial dimensions */

    static constexpr auto mNumStressTerms       = SimplexPhysicsType::mNumStressTerms;  /*!< number of stress/strain components */
    static constexpr auto mNumNodesPerCell      = SimplexPhysicsType::mNumNodesPerCell; /*!< number nodes per cell */
    static constexpr auto mNumGlobalDofsPerNode = SimplexPhysicsType::mNumDofsPerNode;  /*!< number global degrees of freedom per node */

    using ResultT = typename EvaluationType::ResultScalarType;                 /*!< result variables automatic differentiation type */
    using ConfigT = typename EvaluationType::ConfigScalarType;                 /*!< config variables automatic differentiation type */
    using ControlT = typename EvaluationType::ControlScalarType;               /*!< control variables automatic differentiation type */
    using LocalStateT = typename EvaluationType::LocalStateScalarType;         /*!< local state variables automatic differentiation type */
    using GlobalStateT = typename EvaluationType::StateScalarType;             /*!< global state variables automatic differentiation type */
    using PrevLocalStateT = typename EvaluationType::PrevLocalStateScalarType; /*!< local state variables automatic differentiation type */
    using PrevGlobalStateT = typename EvaluationType::PrevStateScalarType;     /*!< global state variables automatic differentiation type */

    using FunctionBaseType = Plato::AbstractLocalScalarFunctionInc<EvaluationType>;
    using Plato::AbstractLocalScalarFunctionInc<EvaluationType>::mSpatialDomain;

    Plato::Scalar mBulkModulus;              /*!< elastic bulk modulus */
    Plato::Scalar mShearModulus;             /*!< elastic shear modulus */

    Plato::Scalar mThermalExpansionCoefficient;    /*!< thermal expansion coefficient */
    Plato::Scalar mReferenceTemperature;           /*!< thermal reference temperature */
<<<<<<< HEAD
=======
    Plato::Scalar mTemperatureScaling;             /*!< temperature scaling */
>>>>>>> fb939f6d

    Plato::Scalar mPenaltySIMP;                /*!< SIMP penalty for elastic properties */
    Plato::Scalar mMinErsatz;                  /*!< SIMP min ersatz stiffness for elastic properties */
    Plato::Scalar mUpperBoundOnPenaltySIMP;    /*!< continuation parameter: upper bound on SIMP penalty for elastic properties */
    Plato::Scalar mAdditiveContinuationParam;  /*!< continuation parameter: multiplier on SIMP penalty for elastic properties */

    Plato::LinearTetCubRuleDegreeOne<mSpaceDim> mCubatureRule;  /*!< simplex linear cubature rule */

// public access functions
public:
    /***************************************************************************//**
     * \brief Constructor for plastic work criterion
     *
     * \param [in] aSpatialDomain Plato Analyze spatial domain
     * \param [in] aDataMap     PLATO Analyze output data map side sets database
     * \param [in] aInputParams input parameters from XML file
     * \param [in] aName        scalar function name
    *******************************************************************************/
    PlasticWorkCriterion(
        const Plato::SpatialDomain   & aSpatialDomain,
              Plato::DataMap         & aDataMap,
              Teuchos::ParameterList & aInputParams,
        const std::string            & aName
    ) :
        FunctionBaseType(aSpatialDomain, aDataMap, aName),
        mBulkModulus(-1.0),
        mShearModulus(-1.0),
        mThermalExpansionCoefficient(0.0),
        mReferenceTemperature(0.0),
        mTemperatureScaling(1.0),
        mPenaltySIMP(3),
        mMinErsatz(1e-9),
        mUpperBoundOnPenaltySIMP(4),
        mAdditiveContinuationParam(0.1),
        mCubatureRule()
    {
        this->parsePenaltyModelParams(aInputParams);
        this->parseMaterialProperties(aInputParams);
    }

    /***************************************************************************//**
     * \brief Constructor of maximize total work criterion
     *
     * \param [in] aSpatialDomain Plato Analyze spatial domain
     * \param [in] aDataMap     PLATO Analyze output data map side sets database
     * \param [in] aName        scalar function name
    *******************************************************************************/
    PlasticWorkCriterion(
        const Plato::SpatialDomain & aSpatialDomain,
              Plato::DataMap       & aDataMap,
              std::string            aName = ""
    ) :
        FunctionBaseType(aSpatialDomain, aDataMap, aName),
        mBulkModulus(1.0),
        mShearModulus(1.0),
        mThermalExpansionCoefficient(0.0),
        mReferenceTemperature(0.0),
        mPenaltySIMP(3),
        mMinErsatz(1e-9),
        mUpperBoundOnPenaltySIMP(4),
        mAdditiveContinuationParam(0.1),
        mCubatureRule()
    {
    }

    /***************************************************************************//**
     * \brief Destructor of maximize total work criterion
    *******************************************************************************/
    virtual ~PlasticWorkCriterion(){}

    /***************************************************************************//**
     * \brief Evaluates plastic work criterion. FAD type determines output/result value.
     *
     * \param [in] aCurrentGlobalState  current global states
     * \param [in] aPreviousGlobalState previous global states
     * \param [in] aCurrentLocalState   current local states
     * \param [in] aPreviousLocalState  previous global states
     * \param [in] aControls            control variables
     * \param [in] aConfig              configuration variables
     * \param [in] aResult              output container
     * \param [in] aTimeStep            pseudo time step index
    *******************************************************************************/
    void evaluate(const Plato::ScalarMultiVectorT<GlobalStateT> &aCurrentGlobalState,
                  const Plato::ScalarMultiVectorT<PrevGlobalStateT> &aPreviousGlobalState,
                  const Plato::ScalarMultiVectorT<LocalStateT> &aCurrentLocalState,
                  const Plato::ScalarMultiVectorT<PrevLocalStateT> &aPreviousLocalState,
                  const Plato::ScalarMultiVectorT<ControlT> &aControls,
                  const Plato::ScalarArray3DT<ConfigT> &aConfig,
                  const Plato::ScalarVectorT<ResultT> &aResult,
                  Plato::Scalar aTimeStep = 0.0)
    {
        using TotalStrainT   = typename Plato::fad_type_t<SimplexPhysicsType, GlobalStateT, ConfigT>;
        using ElasticStrainT = typename Plato::fad_type_t<SimplexPhysicsType, LocalStateT, ConfigT, GlobalStateT>;

        using PreviousTotalStrainT   = typename Plato::fad_type_t<SimplexPhysicsType, PrevGlobalStateT, ConfigT>;
        using PreviousElasticStrainT = typename Plato::fad_type_t<SimplexPhysicsType, PrevLocalStateT, ConfigT, PrevGlobalStateT>;

        // allocate functors used to evaluate criterion
        Plato::ComputeGradientWorkset<mSpaceDim> tComputeGradient;
        Plato::ComputeCauchyStress<mSpaceDim> tComputeCauchyStress;
        Plato::J2PlasticityUtilities<mSpaceDim>  tJ2PlasticityUtils;
        Plato::Strain<mSpaceDim, mNumGlobalDofsPerNode> tComputeTotalStrain;
<<<<<<< HEAD
        Plato::DoubleDotProduct2ndOrderTensor<mSpaceDim> tComputeDoubleDotProduct;
        Plato::ThermoPlasticityUtilities<mSpaceDim, SimplexPhysicsType> tThermoPlasticityUtils(mThermalExpansionCoefficient, mReferenceTemperature);
=======
        Plato::ThermoPlasticityUtilities<mSpaceDim, SimplexPhysicsType> tThermoPlasticityUtils(mThermalExpansionCoefficient, mReferenceTemperature,
                                                                                               mTemperatureScaling);
>>>>>>> fb939f6d
        Plato::MSIMP tPenaltyFunction(mPenaltySIMP, mMinErsatz);

        // allocate local containers used to evaluate criterion
        auto tNumCells = mSpatialDomain.numCells();

        Plato::ScalarMultiVectorT<PreviousTotalStrainT>   tPreviousTotalStrain("previous total strain",tNumCells, mNumStressTerms);
        Plato::ScalarMultiVectorT<PreviousElasticStrainT> tPreviousElasticStrain("previous elastic strain", tNumCells, mNumStressTerms);
        Plato::ScalarMultiVectorT<ResultT>                tPreviousCauchyStress("previous cauchy stress", tNumCells, mNumStressTerms);

        Plato::ScalarVectorT<ConfigT> tCellVolume("cell volume", tNumCells);
        Plato::ScalarMultiVectorT<ResultT> tCurrentCauchyStress("current cauchy stress", tNumCells, mNumStressTerms);
        Plato::ScalarMultiVectorT<ResultT> tPlasticStrainMisfit("plastic strain misfit", tNumCells, mNumStressTerms);
        Plato::ScalarMultiVectorT<TotalStrainT> tCurrentTotalStrain("current total strain",tNumCells, mNumStressTerms);
        Plato::ScalarMultiVectorT<ElasticStrainT> tCurrentElasticStrain("current elastic strain", tNumCells, mNumStressTerms);
        Plato::ScalarArray3DT<ConfigT> tConfigurationGradient("configuration gradient", tNumCells, mNumNodesPerCell, mSpaceDim);

        Plato::ScalarMultiVectorT<ResultT> tAverageCauchyStress("average cauchy stress", tNumCells, mNumStressTerms);

        auto tNumStressTerms = mNumStressTerms;

        constexpr Plato::Scalar tOneHalf = 0.5;

        // transfer member data to device
        auto tElasticBulkModulus = mBulkModulus;
        auto tElasticShearModulus = mShearModulus;

        auto tQuadratureWeight = mCubatureRule.getCubWeight();
        auto tBasisFunctions = mCubatureRule.getBasisFunctions();
        Kokkos::parallel_for(Kokkos::RangePolicy<>(0, tNumCells), LAMBDA_EXPRESSION(const Plato::OrdinalType &aCellOrdinal)
        {
            // compute configuration gradients
            tComputeGradient(aCellOrdinal, tConfigurationGradient, aConfig, tCellVolume);
            tCellVolume(aCellOrdinal) *= tQuadratureWeight;

            // compute plastic strain misfit
            tJ2PlasticityUtils.computePlasticStrainMisfit(aCellOrdinal, aCurrentLocalState, aPreviousLocalState, tPlasticStrainMisfit);

            // compute previous elastic strain
            tComputeTotalStrain(aCellOrdinal, tPreviousTotalStrain, aPreviousGlobalState, tConfigurationGradient);
            tThermoPlasticityUtils.computeElasticStrain(aCellOrdinal, aPreviousGlobalState, aPreviousLocalState,
                                                        tBasisFunctions, tPreviousTotalStrain, tPreviousElasticStrain);

            // compute current elastic strain
            tComputeTotalStrain(aCellOrdinal, tCurrentTotalStrain, aCurrentGlobalState, tConfigurationGradient);
            tThermoPlasticityUtils.computeElasticStrain(aCellOrdinal, aCurrentGlobalState, aCurrentLocalState,
                                                        tBasisFunctions, tCurrentTotalStrain, tCurrentElasticStrain);

            // compute cell penalty and penalized elastic properties
            ControlT tDensity = Plato::cell_density<mNumNodesPerCell>(aCellOrdinal, aControls);
            ControlT tElasticPropertiesPenalty = tPenaltyFunction(tDensity);
            ControlT tPenalizedBulkModulus = tElasticPropertiesPenalty * tElasticBulkModulus;
            ControlT tPenalizedShearModulus = tElasticPropertiesPenalty * tElasticShearModulus;

            // compute current Cauchy stress
            tComputeCauchyStress(aCellOrdinal, tPenalizedBulkModulus, tPenalizedShearModulus, tPreviousElasticStrain, tPreviousCauchyStress);
            tComputeCauchyStress(aCellOrdinal, tPenalizedBulkModulus, tPenalizedShearModulus, tCurrentElasticStrain, tCurrentCauchyStress);

            for (Plato::OrdinalType tIndex = 0; tIndex < tNumStressTerms; ++tIndex)
                tAverageCauchyStress(aCellOrdinal, tIndex) = tOneHalf * 
                                                             (tCurrentCauchyStress(aCellOrdinal, tIndex) + tPreviousCauchyStress(aCellOrdinal, tIndex));

            // compute double dot product (strain tensor shear terms already have factor of 2)
            aResult(aCellOrdinal) = 0.0;
            for (Plato::OrdinalType tIndex = 0; tIndex < tNumStressTerms; ++tIndex)
                aResult(aCellOrdinal) += tAverageCauchyStress(aCellOrdinal, tIndex) * tPlasticStrainMisfit(aCellOrdinal, tIndex);
            aResult(aCellOrdinal) *= tCellVolume(aCellOrdinal);
        }, "plastic work criterion");
    }

    /******************************************************************************//**
     * \brief Update physics-based data within a frequency of optimization iterations
     * \param [in] aGlobalState global state variables
     * \param [in] aLocalState  local state variables
     * \param [in] aControl     control variables, e.g. design variables
    **********************************************************************************/
    void updateProblem(const Plato::ScalarMultiVector & aGlobalState,
                       const Plato::ScalarMultiVector & aLocalState,
                       const Plato::ScalarVector & aControl) override
    {
        // update SIMP penalty parameter
        auto tPreviousPenaltySIMP = mPenaltySIMP;
        auto tSuggestedPenaltySIMP = tPreviousPenaltySIMP + mAdditiveContinuationParam;
        mPenaltySIMP = tSuggestedPenaltySIMP >= mUpperBoundOnPenaltySIMP ? mUpperBoundOnPenaltySIMP : tSuggestedPenaltySIMP;
        std::ostringstream tMsg;
        tMsg << "Plastic Work Criterion: New penalty parameter is set to '" << mPenaltySIMP
                << "'. Previous penalty parameter was '" << tPreviousPenaltySIMP << "'.\n";
        REPORT(tMsg.str().c_str())
    }

private:
    /**********************************************************************//**
     * \brief Parse elastic material properties
     * \param [in] aInputParams input XML data, i.e. parameter list
    **************************************************************************/
    void parsePenaltyModelParams(Teuchos::ParameterList &aInputParams)
    {
        auto tFunctionName = this->getName();
        if(aInputParams.sublist("Criteria").isSublist(tFunctionName) == true)
        {
            Teuchos::ParameterList tFunctionParams = aInputParams.sublist("Criteria").sublist(tFunctionName);
            Teuchos::ParameterList tInputData = tFunctionParams.sublist("Penalty Function");
            mPenaltySIMP = tInputData.get<Plato::Scalar>("Exponent", 3.0);
            mMinErsatz = tInputData.get<Plato::Scalar>("Minimum Value", 1e-9);
            mAdditiveContinuationParam = tInputData.get<Plato::Scalar>("Additive Continuation", 0.1);
            mUpperBoundOnPenaltySIMP = tInputData.get<Plato::Scalar>("Penalty Exponent Upper Bound", 4.0);
        }
        else
        {
            const auto tError = std::string("UNKNOWN USER DEFINED SCALAR FUNCTION SUBLIST '")
                    + tFunctionName + "'. USER DEFINED SCALAR FUNCTION SUBLIST '" + tFunctionName
                    + "' IS NOT DEFINED IN THE INPUT FILE.";
            THROWERR(tError)
        }
    }

    /**********************************************************************//**
     * \brief Parse elastic material properties
     * \param [in] aProblemParams input XML data, i.e. parameter list
    **************************************************************************/
    void parseMaterialProperties(Teuchos::ParameterList &aProblemParams)
    {
        if(aProblemParams.isSublist("Material Models"))
        {
            auto tMaterialName = mSpatialDomain.getMaterialName();
            Teuchos::ParameterList tMaterialsList = aProblemParams.sublist("Material Models");
            Teuchos::ParameterList tMaterialList  = tMaterialsList.sublist(tMaterialName);
            this->parseIsotropicMaterialProperties(tMaterialList);
        }
        else
        {
            THROWERR("'Material Models' SUBLIST IS NOT DEFINED.")
        }
    }

    /**********************************************************************//**
     * \brief Parse isotropic material properties
     * \param [in] aProblemParams input XML data, i.e. parameter list
    **************************************************************************/
    void parseIsotropicMaterialProperties(Teuchos::ParameterList &aMaterialParams)
    {
<<<<<<< HEAD
=======
        mTemperatureScaling = aMaterialParams.get<Plato::Scalar>("Temperature Scaling", 1.0);
>>>>>>> fb939f6d
        if (aMaterialParams.isSublist("Isotropic Linear Elastic"))
        {
            auto tElasticSubList = aMaterialParams.sublist("Isotropic Linear Elastic");
            auto tPoissonsRatio = Plato::parse_poissons_ratio(tElasticSubList);
            auto tElasticModulus = Plato::parse_elastic_modulus(tElasticSubList);
            mBulkModulus = Plato::compute_bulk_modulus(tElasticModulus, tPoissonsRatio);
            mShearModulus = Plato::compute_shear_modulus(tElasticModulus, tPoissonsRatio);
        }
        else if (aMaterialParams.isSublist("Isotropic Linear Thermoelastic"))
        {
            auto tThermoelasticSubList = aMaterialParams.sublist("Isotropic Linear Thermoelastic");
            auto tPoissonsRatio = Plato::parse_poissons_ratio(tThermoelasticSubList);
            auto tElasticModulus = Plato::parse_elastic_modulus(tThermoelasticSubList);
            mBulkModulus = Plato::compute_bulk_modulus(tElasticModulus, tPoissonsRatio);
            mShearModulus = Plato::compute_shear_modulus(tElasticModulus, tPoissonsRatio);

            mThermalExpansionCoefficient = tThermoelasticSubList.get<Plato::Scalar>("Thermal Expansion Coefficient");
            mReferenceTemperature        = tThermoelasticSubList.get<Plato::Scalar>("Reference Temperature");
        }
        else
        {
            THROWERR("'Isotropic Linear Elastic' or 'Isotropic Linear Thermoelastic' sublist of 'Material Model' is not defined.")
        }
    }
};
// class PlasticWorkCriterion

#ifdef PLATOANALYZE_2D
PLATO_EXPL_DEC_INC_VMS(Plato::PlasticWorkCriterion, Plato::SimplexPlasticity, 2)
PLATO_EXPL_DEC_INC_VMS(Plato::PlasticWorkCriterion, Plato::SimplexThermoPlasticity, 2)
#endif

#ifdef PLATOANALYZE_3D
PLATO_EXPL_DEC_INC_VMS(Plato::PlasticWorkCriterion, Plato::SimplexPlasticity, 3)
PLATO_EXPL_DEC_INC_VMS(Plato::PlasticWorkCriterion, Plato::SimplexThermoPlasticity, 3)
#endif

}
// namespace Plato<|MERGE_RESOLUTION|>--- conflicted
+++ resolved
@@ -70,10 +70,7 @@
 
     Plato::Scalar mThermalExpansionCoefficient;    /*!< thermal expansion coefficient */
     Plato::Scalar mReferenceTemperature;           /*!< thermal reference temperature */
-<<<<<<< HEAD
-=======
     Plato::Scalar mTemperatureScaling;             /*!< temperature scaling */
->>>>>>> fb939f6d
 
     Plato::Scalar mPenaltySIMP;                /*!< SIMP penalty for elastic properties */
     Plato::Scalar mMinErsatz;                  /*!< SIMP min ersatz stiffness for elastic properties */
@@ -176,13 +173,8 @@
         Plato::ComputeCauchyStress<mSpaceDim> tComputeCauchyStress;
         Plato::J2PlasticityUtilities<mSpaceDim>  tJ2PlasticityUtils;
         Plato::Strain<mSpaceDim, mNumGlobalDofsPerNode> tComputeTotalStrain;
-<<<<<<< HEAD
-        Plato::DoubleDotProduct2ndOrderTensor<mSpaceDim> tComputeDoubleDotProduct;
-        Plato::ThermoPlasticityUtilities<mSpaceDim, SimplexPhysicsType> tThermoPlasticityUtils(mThermalExpansionCoefficient, mReferenceTemperature);
-=======
         Plato::ThermoPlasticityUtilities<mSpaceDim, SimplexPhysicsType> tThermoPlasticityUtils(mThermalExpansionCoefficient, mReferenceTemperature,
                                                                                                mTemperatureScaling);
->>>>>>> fb939f6d
         Plato::MSIMP tPenaltyFunction(mPenaltySIMP, mMinErsatz);
 
         // allocate local containers used to evaluate criterion
@@ -323,10 +315,7 @@
     **************************************************************************/
     void parseIsotropicMaterialProperties(Teuchos::ParameterList &aMaterialParams)
     {
-<<<<<<< HEAD
-=======
         mTemperatureScaling = aMaterialParams.get<Plato::Scalar>("Temperature Scaling", 1.0);
->>>>>>> fb939f6d
         if (aMaterialParams.isSublist("Isotropic Linear Elastic"))
         {
             auto tElasticSubList = aMaterialParams.sublist("Isotropic Linear Elastic");
