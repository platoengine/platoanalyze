--- conflicted
+++ resolved
@@ -947,11 +947,7 @@
 /*!
   \brief Create a matrix of type MatrixType
 
-<<<<<<< HEAD
   \param mesh Omega_h mesh on which the matrix is based.  
-=======
-  @param mesh Omega_h mesh on which the matrix is based.
->>>>>>> fb939f6d
 
   Create a block matrix from connectivity in mesh with block size
   DofsPerNode_I X DofsPerNode_J.
@@ -1035,11 +1031,7 @@
 /*!
   \brief Create a matrix of type MatrixType
 
-<<<<<<< HEAD
   \param mesh Omega_h mesh on which the matrix is based.  
-=======
-  @param mesh Omega_h mesh on which the matrix is based.
->>>>>>> fb939f6d
 
   Create a matrix from connectivity in mesh with DofsPerNode.
 */
