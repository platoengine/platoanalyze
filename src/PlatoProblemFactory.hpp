--- conflicted
+++ resolved
@@ -68,12 +68,12 @@
 // function is_pde_constraint_supported
 
 /******************************************************************************//**
-* \brief Create a Plato abstract problem of type mechanical.
-* \param [in] aMesh        mesh metadata
-* \param [in] aMeshSets    sidesets mesh metadata
-* \param [in] aPlatoProb input xml metadata
-* \param [in] aMachine     mpi communicator interface
-* \returns shared pointer to a Plato abstract problem of type mechanical
+* \brief Create mechanical problem.
+* \param [in] aMesh        mesh metadata
+* \param [in] aMeshSets    sidesets mesh metadata
+* \param [in] aPlatoProb input xml metadata
+* \param [in] aMachine     mpi communicator interface
+* \returns shared pointer to abstract problem of type mechanical
 **********************************************************************************/
 template<Plato::OrdinalType SpatialDim>
 inline 
@@ -102,19 +102,19 @@
     }
     else
     {
-        THROWERR(std::string("Value = '") + tLowerPDE + "' set for parameter 'PDE Constraint' is not supported.");
+        THROWERR(std::string("'PDE Constraint' of type '") + tLowerPDE + "' is not supported.");
     }
 #endif
 }
 // function create_mechanical_problem
 
 /******************************************************************************//**
-* \brief Create a Plato abstract problem of type plasticity.
-* \param [in] aMesh        mesh metadata
-* \param [in] aMeshSets    sidesets mesh metadata
-* \param [in] aPlatoProb input xml metadata
-* \param [in] aMachine     mpi communicator interface
-* \returns shared pointer to a Plato abstract problem of type plasticity
+* \brief Create plasticity problem.
+* \param [in] aMesh        mesh metadata
+* \param [in] aMeshSets    sidesets mesh metadata
+* \param [in] aPlatoProb input xml metadata
+* \param [in] aMachine     mpi communicator interface
+* \returns shared pointer to abstract problem of type plasticity
 **********************************************************************************/
 template<Plato::OrdinalType SpatialDim>
 inline 
@@ -136,19 +136,53 @@
     }
     else
     {
-        THROWERR(std::string("Value = '") + tLowerPDE + "' set for parameter 'PDE Constraint' is not supported.");
+        THROWERR(std::string("'PDE Constraint' of type '") + tLowerPDE + "' is not supported.");
     }
 #endif
  }
  // function create_plasticity_problem
 
 /******************************************************************************//**
-* \brief Create a Plato abstract problem of type stabilized mechanical.
-* \param [in] aMesh        mesh metadata
-* \param [in] aMeshSets    sidesets mesh metadata
-* \param [in] aPlatoProb input xml metadata
-* \param [in] aMachine     mpi communicator interface
-* \returns shared pointer to a Plato abstract problem of type stabilized mechanical
+* \brief Create a thermoplasticity problem.
+* \param [in] aMesh        mesh metadata
+* \param [in] aMeshSets    sidesets mesh metadata
+* \param [in] aPlatoProb input xml metadata
+* \param [in] aMachine     mpi communicator interface
+* \returns shared pointer to abstract problem of type thermoplasticity
+**********************************************************************************/
+template<Plato::OrdinalType SpatialDim>
+inline 
+std::shared_ptr<Plato::AbstractProblem> 
+create_thermoplasticity_problem
+(Omega_h::Mesh          & aMesh,
+ Omega_h::MeshSets      & aMeshSets,
+ Teuchos::ParameterList & aPlatoProb,
+ Comm::Machine            aMachine)
+ {
+     auto tLowerPDE = Plato::is_pde_constraint_supported(aPlatoProb);
+
+#ifdef PLATO_ELLIPTIC
+    if(tLowerPDE == "elliptic")
+    {
+        auto tOutput = std::make_shared < PlasticityProblem<::Plato::InfinitesimalStrainThermoPlasticity<SpatialDim>> > (aMesh, aMeshSets, aPlatoProb, aMachine);
+        tOutput->readEssentialBoundaryConditions(aPlatoProb);
+        return tOutput;
+    }
+    else
+    {
+        THROWERR(std::string("'PDE Constraint' of type '") + tLowerPDE + "' is not supported.");
+    }
+#endif
+ }
+ // function create_thermoplasticity_problem
+
+/******************************************************************************//**
+* \brief Create a abstract problem of type stabilized mechanical.
+* \param [in] aMesh        mesh metadata
+* \param [in] aMeshSets    sidesets mesh metadata
+* \param [in] aPlatoProb input xml metadata
+* \param [in] aMachine     mpi communicator interface
+* \returns shared pointer to abstract problem of type stabilized mechanical
 **********************************************************************************/
 template<Plato::OrdinalType SpatialDim>
 inline 
@@ -170,18 +204,18 @@
     else
   #endif
     {
-        THROWERR(std::string("Value = '") + tLowerPDE + "' set for parameter 'PDE Constraint' is not supported.");
+        THROWERR(std::string("'PDE Constraint' of type '") + tLowerPDE + "' is not supported.");
     }
 }
  // function create_stabilized_mechanical_problem
 
 /******************************************************************************//**
-* \brief Create a Plato abstract problem of type thermal.
-* \param [in] aMesh        mesh metadata
-* \param [in] aMeshSets    sidesets mesh metadata
-* \param [in] aPlatoProb input xml metadata
-* \param [in] aMachine     mpi communicator interface
-* \returns shared pointer to a Plato abstract problem of type thermal
+* \brief Create a abstract problem of type thermal.
+* \param [in] aMesh        mesh metadata
+* \param [in] aMeshSets    sidesets mesh metadata
+* \param [in] aPlatoProb input xml metadata
+* \param [in] aMachine     mpi communicator interface
+* \returns shared pointer to abstract problem of type thermal
 **********************************************************************************/
 template<Plato::OrdinalType SpatialDim>
 inline 
@@ -211,18 +245,18 @@
     else
 #endif
     {
-        THROWERR(std::string("Value = '") + tLowerPDE + "' set for parameter 'PDE Constraint' is not supported.");
+        THROWERR(std::string("'PDE Constraint' of type '") + tLowerPDE + "' is not supported.");
     }
  }
  // function create_thermal_problem
 
 /******************************************************************************//**
-* \brief Create a Plato abstract problem of type electromechanical.
-* \param [in] aMesh        mesh metadata
-* \param [in] aMeshSets    sidesets mesh metadata
-* \param [in] aPlatoProb input xml metadata
-* \param [in] aMachine     mpi communicator interface
-* \returns shared pointer to a Plato abstract problem of type electromechanical
+* \brief Create a abstract problem of type electromechanical.
+* \param [in] aMesh        mesh metadata
+* \param [in] aMeshSets    sidesets mesh metadata
+* \param [in] aPlatoProb input xml metadata
+* \param [in] aMachine     mpi communicator interface
+* \returns shared pointer to abstract problem of type electromechanical
 **********************************************************************************/
 template<Plato::OrdinalType SpatialDim>
 inline 
@@ -240,12 +274,12 @@
  // function create_electromechanical_problem
 
 /******************************************************************************//**
-* \brief Create a Plato abstract problem of type stabilized thermomechanical.
-* \param [in] aMesh        mesh metadata
-* \param [in] aMeshSets    sidesets mesh metadata
-* \param [in] aPlatoProb input xml metadata
-* \param [in] aMachine     mpi communicator interface
-* \returns shared pointer to a Plato abstract problem of type stabilized thermomechanical
+* \brief Create a abstract problem of type stabilized thermomechanical.
+* \param [in] aMesh        mesh metadata
+* \param [in] aMeshSets    sidesets mesh metadata
+* \param [in] aPlatoProb input xml metadata
+* \param [in] aMachine     mpi communicator interface
+* \returns shared pointer to abstract problem of type stabilized thermomechanical
 **********************************************************************************/
 template<Plato::OrdinalType SpatialDim>
 inline 
@@ -265,18 +299,18 @@
     }
     else
     {
-        THROWERR(std::string("Value = '") + tLowerPDE + "' set for parameter 'PDE Constraint' is not supported.");
+        THROWERR(std::string("'PDE Constraint' of type '") + tLowerPDE + "' is not supported.");
     }
  }
  // function create_stabilized_thermomechanical_problem
 
 /******************************************************************************//**
-* \brief Create a Plato abstract problem of type thermomechanical.
-* \param [in] aMesh        mesh metadata
-* \param [in] aMeshSets    sidesets mesh metadata
-* \param [in] aPlatoProb input xml metadata
-* \param [in] aMachine     mpi communicator interface
-* \returns shared pointer to a Plato abstract problem of type thermomechanical
+* \brief Create a abstract problem of type thermomechanical.
+* \param [in] aMesh        mesh metadata
+* \param [in] aMeshSets    sidesets mesh metadata
+* \param [in] aPlatoProb input xml metadata
+* \param [in] aMachine     mpi communicator interface
+* \returns shared pointer to abstract problem of type thermomechanical
 **********************************************************************************/
 template<Plato::OrdinalType SpatialDim>
 inline 
@@ -306,18 +340,18 @@
     else
 #endif
     {
-        THROWERR(std::string("Value = '") + tLowerPDE + "' set for parameter 'PDE Constraint' is not supported.");
+        THROWERR(std::string("'PDE Constraint' of type '") + tLowerPDE + "' is not supported.");
     }
  }
  // function create_thermomechanical_problem
 
 /******************************************************************************//**
-* \brief Create a Plato abstract problem of type incompressible fluid.
-* \param [in] aMesh        mesh metadata
-* \param [in] aMeshSets    sidesets mesh metadata
-* \param [in] aPlatoProb input xml metadata
-* \param [in] aMachine     mpi communicator interface
-* \returns shared pointer to a Plato abstract problem of type incompressible fluid
+* \brief Create a abstract problem of type incompressible fluid.
+* \param [in] aMesh        mesh metadata
+* \param [in] aMeshSets    sidesets mesh metadata
+* \param [in] aPlatoProb input xml metadata
+* \param [in] aMachine     mpi communicator interface
+* \returns shared pointer to abstract problem of type incompressible fluid
 **********************************************************************************/
 template<Plato::OrdinalType SpatialDim>
 inline 
@@ -337,7 +371,7 @@
     }
     else
     {
-        THROWERR(std::string("Value = '") + tLowerPDE + "' set for parameter 'PDE Constraint' is not supported.");
+        THROWERR(std::string("'PDE Constraint' of type '") + tLowerPDE + "' is not supported.");
     }
 #endif
  }
@@ -373,37 +407,7 @@
 
         if(tLowerPhysics == "mechanical")
         {
-<<<<<<< HEAD
             return ( Plato::create_mechanical_problem<SpatialDim>(aMesh, aMeshSets, tInputData, aMachine) );
-=======
-#ifdef PLATO_ELLIPTIC
-            if(tPDE == "Elliptic")
-            {
-                auto tOutput = std::make_shared < Plato::Elliptic::Problem<::Plato::Mechanics<SpatialDim>> > (aMesh, aMeshSets, tInputData, aMachine);
-                tOutput->readEssentialBoundaryConditions(tInputData);
-                return tOutput;
-            }
-            else 
-            if(tPDE == "Updated Lagrangian Elliptic")
-            {
-                using PhysicsType = Plato::Elliptic::UpdatedLagrangian::Mechanics<SpatialDim>;
-                auto tOutput = std::make_shared<Plato::Elliptic::UpdatedLagrangian::Problem<PhysicsType>> (aMesh, aMeshSets, tInputData, aMachine);
-                return tOutput;
-            }
-#endif
-#ifdef PLATO_HYPERBOLIC
-            else
-            if(tPDE == "Hyperbolic")
-            {
-                return std::make_shared < HyperbolicProblem<::Plato::Hyperbolic::Mechanics<SpatialDim>> > (aMesh, aMeshSets, tInputData, aMachine);
-            }
-            else
-            {
-                THROWERR(std::string("Requested 'PDE' keyword '") + tPDE + "' is not supported.");
-            }
-#endif
-#ifdef PLATO_PLASTICITY
->>>>>>> fb939f6d
         }
 #ifdef PLATO_PLASTICITY
         else 
@@ -411,18 +415,10 @@
         {
             return ( Plato::create_plasticity_problem<SpatialDim>(aMesh, aMeshSets, tInputData, aMachine) );
         }
-        else if(tPhysics == "Thermoplasticity") 
-        {
-            if(tPDE == "Elliptic")
-            {
-                auto tOutput = std::make_shared < PlasticityProblem<::Plato::InfinitesimalStrainThermoPlasticity<SpatialDim>> > (aMesh, aMeshSets, tInputData, aMachine);
-                tOutput->readEssentialBoundaryConditions(tInputData);
-                return tOutput;
-            }
-            else
-            {
-                THROWERR(std::string("Requested 'PDE' keyword '") + tPDE + "' is not supported.");
-            }
+        else 
+        if(tPhysics == "thermoplasticity") 
+        {
+            return ( Plato::create_thermoplasticity_problem<SpatialDim>(aMesh, aMeshSets, tInputData, aMachine) );
         }
 #endif
 #ifdef PLATO_STABILIZED
@@ -460,7 +456,7 @@
         }
         else
         {
-            THROWERR(std::string("Value = '") + tPhysics + "' set for parameter 'Physics' is not supported.");
+            THROWERR(std::string("'Physics' of type ") + tLowerPhysics + "' is not supported.");
         }
         return nullptr;
     }
