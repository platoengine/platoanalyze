#ifndef PLATO_PROBLEM_HPP
#define PLATO_PROBLEM_HPP

#include "PlatoUtilities.hpp"

#include <memory>
#include <sstream>

#include <Omega_h_mesh.hpp>
#include <Omega_h_assoc.hpp>

#include "BLAS1.hpp"
#include "Solutions.hpp"
#include "NaturalBCs.hpp"
#include "EssentialBCs.hpp"
#include "AnalyzeOutput.hpp"
#include "ImplicitFunctors.hpp"
#include "ApplyConstraints.hpp"
#include "SpatialModel.hpp"

#include "ParseTools.hpp"
#include "PlatoMathHelpers.hpp"
#include "PlatoStaticsTypes.hpp"
#include "PlatoAbstractProblem.hpp"

#include "Geometrical.hpp"
#include "geometric/ScalarFunctionBase.hpp"
#include "geometric/ScalarFunctionBaseFactory.hpp"

#include "elliptic/VectorFunction.hpp"
#include "elliptic/ScalarFunctionBaseFactory.hpp"
#include "AnalyzeMacros.hpp"

#include "alg/ParallelComm.hpp"
#include "alg/PlatoSolverFactory.hpp"

namespace Plato
{

namespace Elliptic
{

/******************************************************************************//**
 * \brief Manage scalar and vector function evaluations
**********************************************************************************/
template<typename PhysicsT>
class Problem: public Plato::AbstractProblem
{
private:

    using Criterion       = std::shared_ptr<Plato::Elliptic::ScalarFunctionBase>;
    using Criteria        = std::map<std::string, Criterion>;

    using LinearCriterion = std::shared_ptr<Plato::Geometric::ScalarFunctionBase>;
    using LinearCriteria  = std::map<std::string, LinearCriterion>;

<<<<<<< HEAD
    static constexpr Plato::OrdinalType mSpatialDim = SimplexPhysics::mNumSpatialDims; /*!< spatial dimensions */
=======
    static constexpr Plato::OrdinalType SpatialDim = PhysicsT::mNumSpatialDims; /*!< spatial dimensions */
>>>>>>> fb939f6d

    using VectorFunctionType = Plato::Elliptic::VectorFunction<PhysicsT>;

    Plato::SpatialModel mSpatialModel; /*!< SpatialModel instance contains the mesh, meshsets, domains, etc. */

    // required
    std::shared_ptr<VectorFunctionType> mPDE; /*!< equality constraint interface */

    LinearCriteria mLinearCriteria;
    Criteria       mCriteria;

    Plato::OrdinalType mNumNewtonSteps;
    Plato::Scalar      mNewtonResTol, mNewtonIncTol;

    bool mSaveState;

    Plato::ScalarMultiVector mAdjoint;
    Plato::ScalarVector mResidual;

    Plato::ScalarMultiVector mStates; /*!< state variables */

    bool mIsSelfAdjoint; /*!< indicates if problem is self-adjoint */

    Teuchos::RCP<Plato::CrsMatrixType> mJacobian; /*!< Jacobian matrix */

    Plato::LocalOrdinalVector mBcDofs; /*!< list of degrees of freedom associated with the Dirichlet boundary conditions */
    Plato::ScalarVector mBcValues; /*!< values associated with the Dirichlet boundary conditions */

    rcp<Plato::AbstractSolver> mSolver;

    std::string mPDEType; /*!< partial differential equation type */
    std::string mPhysics; /*!< physics used for the simulation */

public:
    /******************************************************************************//**
     * \brief PLATO problem constructor
     * \param [in] aMesh mesh database
     * \param [in] aMeshSets side sets database
     * \param [in] aProblemParams input parameters database
    **********************************************************************************/
    Problem(
      Omega_h::Mesh& aMesh,
      Omega_h::MeshSets& aMeshSets,
      Teuchos::ParameterList& aProblemParams,
      Comm::Machine aMachine
    ) :
      mSpatialModel  (aMesh, aMeshSets, aProblemParams),
      mPDE(std::make_shared<VectorFunctionType>(mSpatialModel, mDataMap, aProblemParams, aProblemParams.get<std::string>("PDE Constraint"))),
      mNumNewtonSteps(Plato::ParseTools::getSubParam<int>   (aProblemParams, "Newton Iteration", "Maximum Iterations",  1  )),
      mNewtonIncTol  (Plato::ParseTools::getSubParam<double>(aProblemParams, "Newton Iteration", "Increment Tolerance", 0.0)),
      mNewtonResTol  (Plato::ParseTools::getSubParam<double>(aProblemParams, "Newton Iteration", "Residual Tolerance",  0.0)),
      mSaveState     (aProblemParams.sublist("Elliptic").isType<Teuchos::Array<std::string>>("Plottable")),
      mResidual      ("MyResidual", mPDE->size()),
      mStates        ("States", static_cast<Plato::OrdinalType>(1), mPDE->size()),
      mJacobian      (Teuchos::null),
      mIsSelfAdjoint (aProblemParams.get<bool>("Self-Adjoint", false)),
      mPDEType       (aProblemParams.get<std::string>("PDE Constraint")),
      mPhysics       (aProblemParams.get<std::string>("Physics"))
    {
        this->initialize(aProblemParams);

        Plato::SolverFactory tSolverFactory(aProblemParams.sublist("Linear Solver"));
        mSolver = tSolverFactory.create(aMesh, aMachine, PhysicsT::mNumDofsPerNode);
    }

    ~Problem(){}

    Plato::OrdinalType numNodes() const
    {
        const auto tNumNodes = mPDE->numNodes();
        return (tNumNodes);
    }

    Plato::OrdinalType numCells() const
    {
        const auto tNumCells = mPDE->numCells();
        return (tNumCells);
    }
    
    Plato::OrdinalType numDofsPerCell() const
    {
        const auto tNumDofsPerCell = mPDE->numDofsPerCell();
        return (tNumDofsPerCell);
    }

    Plato::OrdinalType numNodesPerCell() const
    {
        const auto tNumNodesPerCell = mPDE->numNodesPerCell();
        return (tNumNodesPerCell);
    }

    Plato::OrdinalType numDofsPerNode() const
    {
        const auto tNumDofsPerNode = mPDE->numDofsPerNode();
        return (tNumDofsPerNode);
    }

    Plato::OrdinalType numControlsPerNode() const
    {
        const auto tNumControlsPerNode = mPDE->numControlsPerNode();
        return (tNumControlsPerNode);
    }

    /******************************************************************************//**
<<<<<<< HEAD
     * \brief Output solution to visualization file.
     * \param [in] aFilepath output/visualizaton file path
=======
     * \brief Is criterion independent of the solution state?
     * \param [in] aName Name of criterion.
    **********************************************************************************/
    bool
    criterionIsLinear(
        const std::string & aName
    ) override
    {
        return mLinearCriteria.count(aName) > 0 ? true : false;
    }

    /******************************************************************************//**
     * \brief Return number of degrees of freedom in solution.
     * \return Number of degrees of freedom
    **********************************************************************************/
    Plato::OrdinalType getNumSolutionDofs()
    {
        return PhysicsT::mNumDofsPerNode;
    }

    /******************************************************************************//**
     * \brief Set state variables
     * \param [in] aGlobalState 2D view of state variables
>>>>>>> fb939f6d
    **********************************************************************************/
    void output(const std::string & aFilepath) override
    {
        auto tDataMap = this->getDataMap();
        auto tSolution = this->getSolution();
        Plato::output<mSpatialDim>(aFilepath, tSolution, tDataMap, mSpatialModel.Mesh);
    }

    /******************************************************************************//**
     * \brief Apply Dirichlet constraints
     * \param [in] aMatrix Compressed Row Storage (CRS) matrix
     * \param [in] aVector 1D view of Right-Hand-Side forces
    **********************************************************************************/
    void applyStateConstraints(
      const Teuchos::RCP<Plato::CrsMatrixType> & aMatrix,
      const Plato::ScalarVector & aVector,
            Plato::Scalar aScale
    )
    //**********************************************************************************/
    {
        if(mJacobian->isBlockMatrix())
        {
            Plato::applyBlockConstraints<PhysicsT::mNumDofsPerNode>(aMatrix, aVector, mBcDofs, mBcValues, aScale);
        }
        else
        {
            Plato::applyConstraints<PhysicsT::mNumDofsPerNode>(aMatrix, aVector, mBcDofs, mBcValues, aScale);
        }
    }

    /******************************************************************************//**
     * \brief Update physics-based parameters within optimization iterations
     * \param [in] aGlobalState 2D container of state variables
     * \param [in] aControl 1D container of control variables
    **********************************************************************************/
    void updateProblem(const Plato::ScalarVector & aControl, const Plato::Solutions & aSolution)
    {
        auto tState = aSolution.get("State");
        const Plato::OrdinalType tTIME_STEP_INDEX = 0;
        auto tStatesSubView = Kokkos::subview(tState, tTIME_STEP_INDEX, Kokkos::ALL());

        for( auto tCriterion : mCriteria )
        {
            tCriterion.second->updateProblem(tStatesSubView, aControl);
        }
        for( auto tCriterion : mLinearCriteria )
        {
            tCriterion.second->updateProblem(aControl);
        }
    }

    /******************************************************************************//**
     * \brief Solve system of equations
     * \param [in] aControl 1D view of control variables
     * \return solution database
    **********************************************************************************/
    Plato::Solutions
    solution(const Plato::ScalarVector & aControl)
    {
        const Plato::OrdinalType tTIME_STEP_INDEX = 0;
        Plato::ScalarVector tStatesSubView = Kokkos::subview(mStates, tTIME_STEP_INDEX, Kokkos::ALL());
        Plato::blas1::fill(static_cast<Plato::Scalar>(0.0), tStatesSubView);

        mDataMap.clearStates();

        // inner loop for non-linear models
        for(Plato::OrdinalType tNewtonIndex = 0; tNewtonIndex < mNumNewtonSteps; tNewtonIndex++)
        {
            mResidual = mPDE->value(tStatesSubView, aControl);
            Plato::blas1::scale(-1.0, mResidual);

            if (mNumNewtonSteps > 1) {
                auto tResidualNorm = Plato::blas1::norm(mResidual);
                std::cout << " Residual norm: " << tResidualNorm << std::endl;
                if (tResidualNorm < mNewtonResTol) {
                    std::cout << " Residual norm tolerance satisfied." << std::endl;
                    break;
                }
            }

            mJacobian = mPDE->gradient_u(tStatesSubView, aControl);

            Plato::OrdinalType tScale = (tNewtonIndex == 0) ? 1.0 : 0.0;
            this->applyStateConstraints(mJacobian, mResidual, tScale);

            Plato::ScalarVector tDeltaD("increment", tStatesSubView.extent(0));
            Plato::blas1::fill(static_cast<Plato::Scalar>(0.0), tDeltaD);

            mSolver->solve(*mJacobian, tDeltaD, mResidual);
            Plato::blas1::axpy(1.0, tDeltaD, tStatesSubView);

            if (mNumNewtonSteps > 1) {
                auto tIncrementNorm = Plato::blas1::norm(tDeltaD);
                std::cout << " Delta norm: " << tIncrementNorm << std::endl;
                if (tIncrementNorm < mNewtonIncTol) {
                    std::cout << " Solution increment norm tolerance satisfied." << std::endl;
                    break;
                }
            }
        }

        if ( mSaveState )
        {
            // evaluate at new state
            mResidual  = mPDE->value(tStatesSubView, aControl);
            mDataMap.saveState();
        }

        auto tSolution = this->getSolution();
        return tSolution;
    }

    /******************************************************************************//**
     * \brief Evaluate criterion function
     * \param [in] aControl 1D view of control variables
     * \param [in] aName Name of criterion.
     * \return criterion function value
    **********************************************************************************/
    Plato::Scalar
    criterionValue(
        const Plato::ScalarVector & aControl,
        const std::string         & aName
    ) override
    {
        if( mCriteria.count(aName) )
        {
            Plato::Solutions tSolution(mPhysics);
            tSolution.set("State", mStates);
            Criterion tCriterion = mCriteria[aName];
            return tCriterion->value(tSolution, aControl);
        }
        else
        if( mLinearCriteria.count(aName) )
        {
            LinearCriterion tCriterion = mLinearCriteria[aName];
            return tCriterion->value(aControl);
        }
        else
        {
            THROWERR("REQUESTED CRITERION NOT DEFINED BY USER.");
        }
    }

    /******************************************************************************//**
     * \brief Evaluate criterion function
     * \param [in] aControl 1D view of control variables
     * \param [in] aSolution solution database
     * \param [in] aName Name of criterion.
     * \return criterion function value
    **********************************************************************************/
    Plato::Scalar
    criterionValue(
        const Plato::ScalarVector & aControl,
        const Plato::Solutions    & aSolution,
        const std::string         & aName
    ) override
    {
        if( mCriteria.count(aName) )
        {
            Criterion tCriterion = mCriteria[aName];
            return tCriterion->value(aSolution, aControl);
        }
        else
        if( mLinearCriteria.count(aName) )
        {
            LinearCriterion tCriterion = mLinearCriteria[aName];
            return tCriterion->value(aControl);
        }
        else
        {
            THROWERR("REQUESTED CRITERION NOT DEFINED BY USER.");
        }
    }

    /******************************************************************************//**
     * \brief Evaluate criterion gradient wrt control variables
     * \param [in] aControl 1D view of control variables
     * \param [in] aSolution solution database
     * \param [in] aName Name of criterion.
     * \return 1D view - criterion gradient wrt control variables
    **********************************************************************************/
    Plato::ScalarVector
    criterionGradient(
        const Plato::ScalarVector & aControl,
        const Plato::Solutions    & aSolution,
        const std::string         & aName
    ) override
    {
        if( mCriteria.count(aName) )
        {
            Criterion tCriterion = mCriteria[aName];
            return criterionGradient(aControl, aSolution, tCriterion);
        }
        else
        if( mLinearCriteria.count(aName) )
        {
            LinearCriterion tCriterion = mLinearCriteria[aName];
            return tCriterion->gradient_z(aControl);
        }
        else
        {
            THROWERR("REQUESTED CRITERION NOT DEFINED BY USER.");
        }
    }


    /******************************************************************************//**
     * \brief Evaluate criterion gradient wrt control variables
     * \param [in] aControl 1D view of control variables
     * \param [in] aSolution solution database
     * \param [in] aCriterion criterion to be evaluated
     * \return 1D view - criterion gradient wrt control variables
    **********************************************************************************/
    Plato::ScalarVector
    criterionGradient(
        const Plato::ScalarVector & aControl,
        const Plato::Solutions    & aSolution,
              Criterion             aCriterion
    )
    {
        if(aCriterion == nullptr)
        {
            THROWERR("REQUESTED CRITERION NOT DEFINED BY USER.");
        }
        if(aSolution.empty())
        {
            THROWERR("SOLUTION DATABASE IS EMPTY")
        }

        if(static_cast<Plato::OrdinalType>(mAdjoint.size()) <= static_cast<Plato::OrdinalType>(0))
        {
            const auto tLength = mPDE->size();
            mAdjoint = Plato::ScalarMultiVector("Adjoint Variables", 1, tLength);
        }

        // compute dfdz: partial of criterion wrt z
        auto tPartialCriterionWRT_Control = aCriterion->gradient_z(aSolution, aControl);
        if(mIsSelfAdjoint)
        {
            Plato::blas1::scale(static_cast<Plato::Scalar>(-1), tPartialCriterionWRT_Control);
        }
        else
        {
            // compute dfdu: partial of criterion wrt u
            auto tPartialCriterionWRT_State = aCriterion->gradient_u(aSolution, aControl, /*stepIndex=*/0);
            Plato::blas1::scale(static_cast<Plato::Scalar>(-1), tPartialCriterionWRT_State);

            // compute dgdu: partial of PDE wrt state
            auto tState = aSolution.get("State");
            const Plato::OrdinalType tTIME_STEP_INDEX = 0;
            auto tStatesSubView = Kokkos::subview(tState, tTIME_STEP_INDEX, Kokkos::ALL());
            mJacobian = mPDE->gradient_u_T(tStatesSubView, aControl);

            this->applyAdjointConstraints(mJacobian, tPartialCriterionWRT_State);

            // adjoint problem uses transpose of global stiffness, but we're assuming the constrained
            // system is symmetric.

            Plato::ScalarVector tAdjointSubView = Kokkos::subview(mAdjoint, tTIME_STEP_INDEX, Kokkos::ALL());

            mSolver->solve(*mJacobian, tAdjointSubView, tPartialCriterionWRT_State);

            // compute dgdz: partial of PDE wrt state.
            // dgdz is returned transposed, nxm.  n=z.size() and m=u.size().
            auto tPartialPDE_WRT_Control = mPDE->gradient_z(tStatesSubView, aControl);

            // compute dgdz . adjoint + dfdz
            Plato::MatrixTimesVectorPlusVector(tPartialPDE_WRT_Control, tAdjointSubView, tPartialCriterionWRT_Control);
        }
        return tPartialCriterionWRT_Control;
    }

    /******************************************************************************//**
     * \brief Evaluate criterion gradient wrt configuration variables
     * \param [in] aControl 1D view of control variables
     * \param [in] aSolution solution database
     * \param [in] aName Name of criterion.
     * \return 1D view - criterion gradient wrt control variables
    **********************************************************************************/
    Plato::ScalarVector
    criterionGradientX(
        const Plato::ScalarVector & aControl,
        const Plato::Solutions    & aSolution,
        const std::string         & aName
    ) override
    {
        if( mCriteria.count(aName) )
        {
            Criterion tCriterion = mCriteria[aName];
            return criterionGradientX(aControl, aSolution, tCriterion);
        }
        else
        if( mLinearCriteria.count(aName) )
        {
            LinearCriterion tCriterion = mLinearCriteria[aName];
            return tCriterion->gradient_x(aControl);
        }
        else
        {
            THROWERR("REQUESTED CRITERION NOT DEFINED BY USER.");
        }
    }


    /******************************************************************************//**
     * \brief Evaluate criterion gradient wrt configuration variables
     * \param [in] aControl 1D view of control variables
     * \param [in] aSolution solution database
     * \param [in] aCriterion criterion to be evaluated
     * \return 1D view - criterion gradient wrt configuration variables
    **********************************************************************************/
    Plato::ScalarVector
    criterionGradientX(
        const Plato::ScalarVector & aControl,
        const Plato::Solutions    & aSolution,
              Criterion             aCriterion)
    {
        if(aCriterion == nullptr)
        {
            THROWERR("REQUESTED CRITERION NOT DEFINED BY USER.");
        }
        if(aSolution.empty())
        {
            THROWERR("SOLUTION DATABASE IS EMPTY")
        }

        // compute partial derivative wrt x
        auto tState = aSolution.get("State");
        const Plato::OrdinalType tTIME_STEP_INDEX = 0;
        auto tStatesSubView = Kokkos::subview(tState, tTIME_STEP_INDEX, Kokkos::ALL());

        auto tPartialCriterionWRT_Config  = aCriterion->gradient_x(aSolution, aControl);

        if(mIsSelfAdjoint)
        {
            Plato::blas1::scale(static_cast<Plato::Scalar>(-1), tPartialCriterionWRT_Config);
        }
        else
        {
            // compute dfdu: partial of criterion wrt u
            auto tPartialCriterionWRT_State = aCriterion->gradient_u(aSolution, aControl, /*stepIndex=*/0);
            Plato::blas1::scale(static_cast<Plato::Scalar>(-1), tPartialCriterionWRT_State);

            // compute dgdu: partial of PDE wrt state
            mJacobian = mPDE->gradient_u(tStatesSubView, aControl);
            this->applyStateConstraints(mJacobian, tPartialCriterionWRT_State, 1.0);

            // adjoint problem uses transpose of global stiffness, but we're assuming the constrained
            // system is symmetric.

            Plato::ScalarVector
              tAdjointSubView = Kokkos::subview(mAdjoint, tTIME_STEP_INDEX, Kokkos::ALL());

            mSolver->solve(*mJacobian, tAdjointSubView, tPartialCriterionWRT_State);

            // compute dgdx: partial of PDE wrt config.
            // dgdx is returned transposed, nxm.  n=x.size() and m=u.size().
            auto tPartialPDE_WRT_Config = mPDE->gradient_x(tStatesSubView, aControl);

            // compute dgdx . adjoint + dfdx
            Plato::MatrixTimesVectorPlusVector(tPartialPDE_WRT_Config, tAdjointSubView, tPartialCriterionWRT_Config);
        }
        return tPartialCriterionWRT_Config;
    }

    /******************************************************************************//**
     * \brief Evaluate criterion partial derivative wrt control variables
     * \param [in] aControl 1D view of control variables
     * \param [in] aName Name of criterion.
     * \return 1D view - criterion partial derivative wrt control variables
    **********************************************************************************/
    Plato::ScalarVector
    criterionGradient(
        const Plato::ScalarVector & aControl,
        const std::string         & aName
    ) override
    {
        if( mCriteria.count(aName) )
        {
            Plato::Solutions tSolution(mPhysics);
            tSolution.set("State", mStates);
            Criterion tCriterion = mCriteria[aName];
            return criterionGradient(aControl, tSolution, tCriterion);
        }
        else
        if( mLinearCriteria.count(aName) )
        {
            LinearCriterion tCriterion = mLinearCriteria[aName];
            return tCriterion->gradient_z(aControl);
        }
        else
        {
            THROWERR("REQUESTED CRITERION NOT DEFINED BY USER.");
        }
    }

    /******************************************************************************//**
     * \brief Evaluate criterion partial derivative wrt configuration variables
     * \param [in] aControl 1D view of control variables
     * \param [in] aName Name of criterion.
     * \return 1D view - criterion partial derivative wrt configuration variables
    **********************************************************************************/
    Plato::ScalarVector
    criterionGradientX(
        const Plato::ScalarVector & aControl,
        const std::string         & aName
    ) override
    {
        if( mCriteria.count(aName) )
        {
            Plato::Solutions tSolution(mPhysics);
            tSolution.set("State", mStates);
            Criterion tCriterion = mCriteria[aName];
            return criterionGradientX(aControl, tSolution, tCriterion);
        }
        else
        if( mLinearCriteria.count(aName) )
        {
            LinearCriterion tCriterion = mLinearCriteria[aName];
            return tCriterion->gradient_x(aControl);
        }
        else
        {
            THROWERR("REQUESTED CRITERION NOT DEFINED BY USER.");
        }
    }

    /***************************************************************************//**
     * \brief Read essential (Dirichlet) boundary conditions from the Exodus file.
     * \param [in] aProblemParams input parameters database
    *******************************************************************************/
    void readEssentialBoundaryConditions(Teuchos::ParameterList& aProblemParams)
    {
        if(aProblemParams.isSublist("Essential Boundary Conditions") == false)
        {
            THROWERR("ESSENTIAL BOUNDARY CONDITIONS SUBLIST IS NOT DEFINED IN THE INPUT FILE.")
        }
        Plato::EssentialBCs<PhysicsT>
        tEssentialBoundaryConditions(aProblemParams.sublist("Essential Boundary Conditions", false), mSpatialModel.MeshSets);
        tEssentialBoundaryConditions.get(mBcDofs, mBcValues);
    }

    /***************************************************************************//**
     * \brief Set essential (Dirichlet) boundary conditions
     * \param [in] aDofs   degrees of freedom associated with Dirichlet boundary conditions
     * \param [in] aValues values associated with Dirichlet degrees of freedom
    *******************************************************************************/
    void setEssentialBoundaryConditions(const Plato::LocalOrdinalVector & aDofs, const Plato::ScalarVector & aValues)
    {
        if(aDofs.size() != aValues.size())
        {
            std::ostringstream tError;
            tError << "DIMENSION MISMATCH: THE NUMBER OF ELEMENTS IN INPUT DOFS AND VALUES ARRAY DO NOT MATCH."
                << "DOFS SIZE = " << aDofs.size() << " AND VALUES SIZE = " << aValues.size();
            THROWERR(tError.str())
        }
        mBcDofs = aDofs;
        mBcValues = aValues;
    }

private:
    /******************************************************************************//**
     * \brief Initialize member data
     * \param [in] aProblemParams input parameters database
    **********************************************************************************/
    void initialize(Teuchos::ParameterList& aProblemParams)
    {
        auto tName = aProblemParams.get<std::string>("PDE Constraint");
        mPDE = std::make_shared<Plato::Elliptic::VectorFunction<PhysicsT>>(mSpatialModel, mDataMap, aProblemParams, tName);

        if(aProblemParams.isSublist("Criteria"))
        {
<<<<<<< HEAD
            Plato::Geometric::ScalarFunctionBaseFactory<Plato::Geometrical<mSpatialDim>> tLinearFunctionBaseFactory;
            Plato::Elliptic::ScalarFunctionBaseFactory<SimplexPhysics> tNonlinearFunctionBaseFactory;
=======
            Plato::Geometric::ScalarFunctionBaseFactory<Plato::Geometrical<SpatialDim>> tLinearFunctionBaseFactory;
            Plato::Elliptic::ScalarFunctionBaseFactory<PhysicsT> tNonlinearFunctionBaseFactory;
>>>>>>> fb939f6d

            auto tCriteriaParams = aProblemParams.sublist("Criteria");
            for(Teuchos::ParameterList::ConstIterator tIndex = tCriteriaParams.begin(); tIndex != tCriteriaParams.end(); ++tIndex)
            {
                const Teuchos::ParameterEntry & tEntry = tCriteriaParams.entry(tIndex);
                std::string tName = tCriteriaParams.name(tIndex);

                TEUCHOS_TEST_FOR_EXCEPTION(!tEntry.isList(), std::logic_error,
                  " Parameter in Criteria block not valid.  Expect lists only.");

                if( tCriteriaParams.sublist(tName).get<bool>("Linear", false) == true )
                {
                    auto tCriterion = tLinearFunctionBaseFactory.create(mSpatialModel, mDataMap, aProblemParams, tName);
                    if( tCriterion != nullptr )
                    {
                        mLinearCriteria[tName] = tCriterion;
                    }
                }
                else
                {
                    auto tCriterion = tNonlinearFunctionBaseFactory.create(mSpatialModel, mDataMap, aProblemParams, tName);
                    if( tCriterion != nullptr )
                    {
                        mCriteria[tName] = tCriterion;
                    }
                }
            }
            if( mCriteria.size() )
            {
                auto tLength = mPDE->size();
                mAdjoint = Plato::ScalarMultiVector("Adjoint Variables", 1, tLength);
            }
        }
    }

    void applyAdjointConstraints(const Teuchos::RCP<Plato::CrsMatrixType> & aMatrix, const Plato::ScalarVector & aVector)
    {
        Plato::ScalarVector tDirichletValues("Dirichlet Values For Adjoint Problem", mBcValues.size());
        Plato::blas1::scale(static_cast<Plato::Scalar>(0.0), tDirichletValues);
        if(mJacobian->isBlockMatrix())
        {
            Plato::applyBlockConstraints<PhysicsT::mNumDofsPerNode>(aMatrix, aVector, mBcDofs, tDirichletValues);
        }
        else
        {
            Plato::applyConstraints<PhysicsT::mNumDofsPerNode>(aMatrix, aVector, mBcDofs, tDirichletValues);
        }
    }

    /******************************************************************************/ /**
    * \brief Return solution database.
    * \return solution database
    **********************************************************************************/
    Plato::Solutions getSolution() const
    {
        Plato::Solutions tSolution(mPhysics, mPDEType);
        tSolution.set("State", mStates);
        return tSolution;
    }
};
// class Problem

} // namespace Elliptic

} // namespace Plato

#include "Thermal.hpp"
#include "Mechanics.hpp"
#include "Electromechanics.hpp"
#include "Thermomechanics.hpp"

#ifdef PLATOANALYZE_1D
extern template class Plato::Elliptic::Problem<::Plato::Thermal<1>>;
extern template class Plato::Elliptic::Problem<::Plato::Mechanics<1>>;
extern template class Plato::Elliptic::Problem<::Plato::Electromechanics<1>>;
extern template class Plato::Elliptic::Problem<::Plato::Thermomechanics<1>>;
#endif
#ifdef PLATOANALYZE_2D
extern template class Plato::Elliptic::Problem<::Plato::Thermal<2>>;
extern template class Plato::Elliptic::Problem<::Plato::Mechanics<2>>;
extern template class Plato::Elliptic::Problem<::Plato::Electromechanics<2>>;
extern template class Plato::Elliptic::Problem<::Plato::Thermomechanics<2>>;
#endif
#ifdef PLATOANALYZE_3D
extern template class Plato::Elliptic::Problem<::Plato::Thermal<3>>;
extern template class Plato::Elliptic::Problem<::Plato::Mechanics<3>>;
extern template class Plato::Elliptic::Problem<::Plato::Electromechanics<3>>;
extern template class Plato::Elliptic::Problem<::Plato::Thermomechanics<3>>;
#endif

#endif // PLATO_PROBLEM_HPP<|MERGE_RESOLUTION|>--- conflicted
+++ resolved
@@ -54,11 +54,7 @@
     using LinearCriterion = std::shared_ptr<Plato::Geometric::ScalarFunctionBase>;
     using LinearCriteria  = std::map<std::string, LinearCriterion>;
 
-<<<<<<< HEAD
-    static constexpr Plato::OrdinalType mSpatialDim = SimplexPhysics::mNumSpatialDims; /*!< spatial dimensions */
-=======
-    static constexpr Plato::OrdinalType SpatialDim = PhysicsT::mNumSpatialDims; /*!< spatial dimensions */
->>>>>>> fb939f6d
+    static constexpr Plato::OrdinalType mSpatialDim = PhysicsT::mNumSpatialDims; /*!< spatial dimensions */
 
     using VectorFunctionType = Plato::Elliptic::VectorFunction<PhysicsT>;
 
@@ -163,10 +159,6 @@
     }
 
     /******************************************************************************//**
-<<<<<<< HEAD
-     * \brief Output solution to visualization file.
-     * \param [in] aFilepath output/visualizaton file path
-=======
      * \brief Is criterion independent of the solution state?
      * \param [in] aName Name of criterion.
     **********************************************************************************/
@@ -179,18 +171,8 @@
     }
 
     /******************************************************************************//**
-     * \brief Return number of degrees of freedom in solution.
-     * \return Number of degrees of freedom
-    **********************************************************************************/
-    Plato::OrdinalType getNumSolutionDofs()
-    {
-        return PhysicsT::mNumDofsPerNode;
-    }
-
-    /******************************************************************************//**
-     * \brief Set state variables
-     * \param [in] aGlobalState 2D view of state variables
->>>>>>> fb939f6d
+     * \brief Output solution to visualization file.
+     * \param [in] aFilepath output/visualizaton file path
     **********************************************************************************/
     void output(const std::string & aFilepath) override
     {
@@ -663,13 +645,8 @@
 
         if(aProblemParams.isSublist("Criteria"))
         {
-<<<<<<< HEAD
             Plato::Geometric::ScalarFunctionBaseFactory<Plato::Geometrical<mSpatialDim>> tLinearFunctionBaseFactory;
-            Plato::Elliptic::ScalarFunctionBaseFactory<SimplexPhysics> tNonlinearFunctionBaseFactory;
-=======
-            Plato::Geometric::ScalarFunctionBaseFactory<Plato::Geometrical<SpatialDim>> tLinearFunctionBaseFactory;
             Plato::Elliptic::ScalarFunctionBaseFactory<PhysicsT> tNonlinearFunctionBaseFactory;
->>>>>>> fb939f6d
 
             auto tCriteriaParams = aProblemParams.sublist("Criteria");
             for(Teuchos::ParameterList::ConstIterator tIndex = tCriteriaParams.begin(); tIndex != tCriteriaParams.end(); ++tIndex)
