#ifndef PLATO_PROBLEM_HPP
#define PLATO_PROBLEM_HPP

#include "PlatoUtilities.hpp"

#include <memory>
#include <sstream>

#include <Omega_h_mesh.hpp>
#include <Omega_h_assoc.hpp>

#include "BLAS1.hpp"
#include "Solutions.hpp"
#include "NaturalBCs.hpp"
#include "EssentialBCs.hpp"
#include "AnalyzeOutput.hpp"
#include "ImplicitFunctors.hpp"
#include "ApplyConstraints.hpp"
#include "SpatialModel.hpp"

#include "ParseTools.hpp"
#include "PlatoMathHelpers.hpp"
#include "PlatoStaticsTypes.hpp"
#include "PlatoAbstractProblem.hpp"
#include "PlatoUtilities.hpp"

#include "Geometrical.hpp"
#include "geometric/ScalarFunctionBase.hpp"
#include "geometric/ScalarFunctionBaseFactory.hpp"

#include "elliptic/VectorFunction.hpp"
#include "elliptic/ScalarFunctionBaseFactory.hpp"
#include "AnalyzeMacros.hpp"

#include "alg/ParallelComm.hpp"
#include "alg/PlatoSolverFactory.hpp"

namespace Plato
{

namespace Elliptic
{

/******************************************************************************//**
 * \brief Manage scalar and vector function evaluations
**********************************************************************************/
template<typename PhysicsT>
class Problem: public Plato::AbstractProblem
{
private:

    using Criterion       = std::shared_ptr<Plato::Elliptic::ScalarFunctionBase>;
    using Criteria        = std::map<std::string, Criterion>;

    using LinearCriterion = std::shared_ptr<Plato::Geometric::ScalarFunctionBase>;
    using LinearCriteria  = std::map<std::string, LinearCriterion>;

    static constexpr Plato::OrdinalType mSpatialDim = PhysicsT::mNumSpatialDims; /*!< spatial dimensions */

    using VectorFunctionType = Plato::Elliptic::VectorFunction<PhysicsT>;

    Plato::SpatialModel mSpatialModel; /*!< SpatialModel instance contains the mesh, meshsets, domains, etc. */

    // required
    std::shared_ptr<VectorFunctionType> mPDE; /*!< equality constraint interface */

    LinearCriteria mLinearCriteria;
    Criteria       mCriteria;

    Plato::OrdinalType mNumNewtonSteps;
    Plato::Scalar      mNewtonResTol, mNewtonIncTol;

    bool mSaveState;

    Plato::ScalarMultiVector mAdjoint;
    Plato::ScalarVector mResidual;

    Plato::ScalarMultiVector mStates; /*!< state variables */

    bool mIsSelfAdjoint; /*!< indicates if problem is self-adjoint */

    Teuchos::RCP<Plato::CrsMatrixType> mJacobian; /*!< Jacobian matrix */

    Plato::LocalOrdinalVector mBcDofs; /*!< list of degrees of freedom associated with the Dirichlet boundary conditions */
    Plato::ScalarVector mBcValues; /*!< values associated with the Dirichlet boundary conditions */

    rcp<Plato::AbstractSolver> mSolver;

    std::string mPDEType; /*!< partial differential equation type */
    std::string mPhysics; /*!< physics used for the simulation */

public:
    /******************************************************************************//**
     * \brief PLATO problem constructor
     * \param [in] aMesh mesh database
     * \param [in] aMeshSets side sets database
     * \param [in] aProblemParams input parameters database
    **********************************************************************************/
    Problem(
      Omega_h::Mesh& aMesh,
      Omega_h::MeshSets& aMeshSets,
      Teuchos::ParameterList& aProblemParams,
      Comm::Machine aMachine
    ) :
      mSpatialModel  (aMesh, aMeshSets, aProblemParams),
      mPDE(std::make_shared<VectorFunctionType>(mSpatialModel, mDataMap, aProblemParams, aProblemParams.get<std::string>("PDE Constraint"))),
      mNumNewtonSteps(Plato::ParseTools::getSubParam<int>   (aProblemParams, "Newton Iteration", "Maximum Iterations",  1  )),
      mNewtonIncTol  (Plato::ParseTools::getSubParam<double>(aProblemParams, "Newton Iteration", "Increment Tolerance", 0.0)),
      mNewtonResTol  (Plato::ParseTools::getSubParam<double>(aProblemParams, "Newton Iteration", "Residual Tolerance",  0.0)),
      mSaveState     (aProblemParams.sublist("Elliptic").isType<Teuchos::Array<std::string>>("Plottable")),
      mResidual      ("MyResidual", mPDE->size()),
      mStates        ("States", static_cast<Plato::OrdinalType>(1), mPDE->size()),
      mJacobian      (Teuchos::null),
      mIsSelfAdjoint (aProblemParams.get<bool>("Self-Adjoint", false)),
      mPDEType       (aProblemParams.get<std::string>("PDE Constraint")),
      mPhysics       (aProblemParams.get<std::string>("Physics"))
    {
        this->initialize(aProblemParams);

        Plato::SolverFactory tSolverFactory(aProblemParams.sublist("Linear Solver"));
        mSolver = tSolverFactory.create(aMesh, aMachine, PhysicsT::mNumDofsPerNode);
    }

    ~Problem(){}

    Plato::OrdinalType numNodes() const
    {
        const auto tNumNodes = mPDE->numNodes();
        return (tNumNodes);
    }

    Plato::OrdinalType numCells() const
    {
        const auto tNumCells = mPDE->numCells();
        return (tNumCells);
    }
    
    Plato::OrdinalType numDofsPerCell() const
    {
        const auto tNumDofsPerCell = mPDE->numDofsPerCell();
        return (tNumDofsPerCell);
    }

    Plato::OrdinalType numNodesPerCell() const
    {
        const auto tNumNodesPerCell = mPDE->numNodesPerCell();
        return (tNumNodesPerCell);
    }

    Plato::OrdinalType numDofsPerNode() const
    {
        const auto tNumDofsPerNode = mPDE->numDofsPerNode();
        return (tNumDofsPerNode);
    }

    Plato::OrdinalType numControlsPerNode() const
    {
        const auto tNumControlsPerNode = mPDE->numControlsPerNode();
        return (tNumControlsPerNode);
    }

    /******************************************************************************//**
     * \brief Is criterion independent of the solution state?
     * \param [in] aName Name of criterion.
    **********************************************************************************/
    bool
    criterionIsLinear(
        const std::string & aName
    ) override
    {
        return mLinearCriteria.count(aName) > 0 ? true : false;
    }

    /******************************************************************************//**
     * \brief Output solution to visualization file.
     * \param [in] aFilepath output/visualizaton file path
    **********************************************************************************/
    void output(const std::string & aFilepath) override
    {
        auto tDataMap = this->getDataMap();
        auto tSolution = this->getSolution();
        Plato::output<mSpatialDim>(aFilepath, tSolution, tDataMap, mSpatialModel.Mesh);
    }

    /******************************************************************************//**
     * \brief Apply Dirichlet constraints
     * \param [in] aMatrix Compressed Row Storage (CRS) matrix
     * \param [in] aVector 1D view of Right-Hand-Side forces
    **********************************************************************************/
    void applyStateConstraints(
      const Teuchos::RCP<Plato::CrsMatrixType> & aMatrix,
      const Plato::ScalarVector & aVector,
            Plato::Scalar aScale
    )
    //**********************************************************************************/
    {
        if(mJacobian->isBlockMatrix())
        {
            Plato::applyBlockConstraints<PhysicsT::mNumDofsPerNode>(aMatrix, aVector, mBcDofs, mBcValues, aScale);
        }
        else
        {
            Plato::applyConstraints<PhysicsT::mNumDofsPerNode>(aMatrix, aVector, mBcDofs, mBcValues, aScale);
        }
    }

    /******************************************************************************//**
     * \brief Update physics-based parameters within optimization iterations
     * \param [in] aGlobalState 2D container of state variables
     * \param [in] aControl 1D container of control variables
    **********************************************************************************/
    void updateProblem(const Plato::ScalarVector & aControl, const Plato::Solutions & aSolution)
    {
        auto tState = aSolution.get("State");
        const Plato::OrdinalType tTIME_STEP_INDEX = 0;
        auto tStatesSubView = Kokkos::subview(tState, tTIME_STEP_INDEX, Kokkos::ALL());

        for( auto tCriterion : mCriteria )
        {
            tCriterion.second->updateProblem(tStatesSubView, aControl);
        }
        for( auto tCriterion : mLinearCriteria )
        {
            tCriterion.second->updateProblem(aControl);
        }
    }

    /******************************************************************************//**
     * \brief Solve system of equations
     * \param [in] aControl 1D view of control variables
     * \return solution database
    **********************************************************************************/
    Plato::Solutions
    solution(const Plato::ScalarVector & aControl)
    {
        const Plato::OrdinalType tTIME_STEP_INDEX = 0;
        Plato::ScalarVector tStatesSubView = Kokkos::subview(mStates, tTIME_STEP_INDEX, Kokkos::ALL());
        Plato::blas1::fill(static_cast<Plato::Scalar>(0.0), tStatesSubView);

        mDataMap.clearStates();

        // inner loop for non-linear models
        for(Plato::OrdinalType tNewtonIndex = 0; tNewtonIndex < mNumNewtonSteps; tNewtonIndex++)
        {
            mResidual = mPDE->value(tStatesSubView, aControl);
            Plato::blas1::scale(-1.0, mResidual);

            if (mNumNewtonSteps > 1) {
                auto tResidualNorm = Plato::blas1::norm(mResidual);
                std::cout << " Residual norm: " << tResidualNorm << std::endl;
                if (tResidualNorm < mNewtonResTol) {
                    std::cout << " Residual norm tolerance satisfied." << std::endl;
                    break;
                }
            }

            mJacobian = mPDE->gradient_u(tStatesSubView, aControl);

            Plato::Scalar tScale = (tNewtonIndex == 0) ? 1.0 : 0.0;
            this->applyStateConstraints(mJacobian, mResidual, tScale);

            Plato::ScalarVector tDeltaD("increment", tStatesSubView.extent(0));
            Plato::blas1::fill(static_cast<Plato::Scalar>(0.0), tDeltaD);

            mSolver->solve(*mJacobian, tDeltaD, mResidual);
            Plato::blas1::axpy(1.0, tDeltaD, tStatesSubView);

            if (mNumNewtonSteps > 1) {
                auto tIncrementNorm = Plato::blas1::norm(tDeltaD);
                std::cout << " Delta norm: " << tIncrementNorm << std::endl;
                if (tIncrementNorm < mNewtonIncTol) {
                    std::cout << " Solution increment norm tolerance satisfied." << std::endl;
                    break;
                }
            }
        }

        if ( mSaveState )
        {
            // evaluate at new state
            mResidual  = mPDE->value(tStatesSubView, aControl);
            mDataMap.saveState();
        }

        auto tSolution = this->getSolution();
        return tSolution;
    }

    /******************************************************************************//**
     * \brief Evaluate criterion function
     * \param [in] aControl 1D view of control variables
     * \param [in] aName Name of criterion.
     * \return criterion function value
    **********************************************************************************/
    Plato::Scalar
    criterionValue(
        const Plato::ScalarVector & aControl,
        const std::string         & aName
    ) override
    {
        if( mCriteria.count(aName) )
        {
            Plato::Solutions tSolution(mPhysics);
            tSolution.set("State", mStates);
            Criterion tCriterion = mCriteria[aName];
            return tCriterion->value(tSolution, aControl);
        }
        else
        if( mLinearCriteria.count(aName) )
        {
            LinearCriterion tCriterion = mLinearCriteria[aName];
            return tCriterion->value(aControl);
        }
        else
        {
            THROWERR("REQUESTED CRITERION NOT DEFINED BY USER.");
        }
    }

    /******************************************************************************//**
     * \brief Evaluate criterion function
     * \param [in] aControl 1D view of control variables
     * \param [in] aSolution solution database
     * \param [in] aName Name of criterion.
     * \return criterion function value
    **********************************************************************************/
    Plato::Scalar
    criterionValue(
        const Plato::ScalarVector & aControl,
        const Plato::Solutions    & aSolution,
        const std::string         & aName
    ) override
    {
        if( mCriteria.count(aName) )
        {
            Criterion tCriterion = mCriteria[aName];
            return tCriterion->value(aSolution, aControl);
        }
        else
        if( mLinearCriteria.count(aName) )
        {
            LinearCriterion tCriterion = mLinearCriteria[aName];
            return tCriterion->value(aControl);
        }
        else
        {
            THROWERR("REQUESTED CRITERION NOT DEFINED BY USER.");
        }
    }

    /******************************************************************************//**
     * \brief Evaluate criterion gradient wrt control variables
     * \param [in] aControl 1D view of control variables
     * \param [in] aSolution solution database
     * \param [in] aName Name of criterion.
     * \return 1D view - criterion gradient wrt control variables
    **********************************************************************************/
    Plato::ScalarVector
    criterionGradient(
        const Plato::ScalarVector & aControl,
        const Plato::Solutions    & aSolution,
        const std::string         & aName
    ) override
    {
        if( mCriteria.count(aName) )
        {
            Criterion tCriterion = mCriteria[aName];
            return criterionGradient(aControl, aSolution, tCriterion);
        }
        else
        if( mLinearCriteria.count(aName) )
        {
            LinearCriterion tCriterion = mLinearCriteria[aName];
            return tCriterion->gradient_z(aControl);
        }
        else
        {
            THROWERR("REQUESTED CRITERION NOT DEFINED BY USER.");
        }
    }


    /******************************************************************************//**
     * \brief Evaluate criterion gradient wrt control variables
     * \param [in] aControl 1D view of control variables
     * \param [in] aSolution solution database
     * \param [in] aCriterion criterion to be evaluated
     * \return 1D view - criterion gradient wrt control variables
    **********************************************************************************/
    Plato::ScalarVector
    criterionGradient(
        const Plato::ScalarVector & aControl,
        const Plato::Solutions    & aSolution,
              Criterion             aCriterion
    )
    {
        if(aCriterion == nullptr)
        {
            THROWERR("REQUESTED CRITERION NOT DEFINED BY USER.");
        }
        if(aSolution.empty())
        {
            THROWERR("SOLUTION DATABASE IS EMPTY")
        }

        if(static_cast<Plato::OrdinalType>(mAdjoint.size()) <= static_cast<Plato::OrdinalType>(0))
        {
            const auto tLength = mPDE->size();
            mAdjoint = Plato::ScalarMultiVector("Adjoint Variables", 1, tLength);
        }

        // compute dfdz: partial of criterion wrt z
<<<<<<< HEAD
        const Plato::OrdinalType tTIME_STEP_INDEX = 0;
        Plato::ScalarVector tStatesSubView  = Kokkos::subview(aSolution.State, tTIME_STEP_INDEX, Kokkos::ALL());
        Plato::ScalarVector tAdjointSubView = Kokkos::subview(mAdjoint, tTIME_STEP_INDEX, Kokkos::ALL());
=======
>>>>>>> 171b152a
        auto tPartialCriterionWRT_Control = aCriterion->gradient_z(aSolution, aControl);
        if(mIsSelfAdjoint)
        {
            Plato::blas1::copy(tStatesSubView, tAdjointSubView);
            Plato::blas1::scale(static_cast<Plato::Scalar>(-1), tAdjointSubView);
        }
        else
        {
            // compute dfdu: partial of criterion wrt u
            auto tPartialCriterionWRT_State = aCriterion->gradient_u(aSolution, aControl, /*stepIndex=*/0);
            Plato::blas1::scale(static_cast<Plato::Scalar>(-1), tPartialCriterionWRT_State);

            // compute dgdu: partial of PDE wrt state
            auto tState = aSolution.get("State");
            const Plato::OrdinalType tTIME_STEP_INDEX = 0;
            auto tStatesSubView = Kokkos::subview(tState, tTIME_STEP_INDEX, Kokkos::ALL());
            mJacobian = mPDE->gradient_u_T(tStatesSubView, aControl);

            this->applyAdjointConstraints(mJacobian, tPartialCriterionWRT_State);

            Plato::blas1::fill(static_cast<Plato::Scalar>(0.0), tAdjointSubView);
            mSolver->solve(*mJacobian, tAdjointSubView, tPartialCriterionWRT_State);
        }

        // compute dgdz: partial of PDE wrt state.
        // dgdz is returned transposed, nxm.  n=z.size() and m=u.size().
        auto tPartialPDE_WRT_Control = mPDE->gradient_z(tStatesSubView, aControl);

        // compute dgdz . adjoint + dfdz
        Plato::MatrixTimesVectorPlusVector(tPartialPDE_WRT_Control, tAdjointSubView, tPartialCriterionWRT_Control);
        return tPartialCriterionWRT_Control;
    }

    /******************************************************************************//**
     * \brief Evaluate criterion gradient wrt configuration variables
     * \param [in] aControl 1D view of control variables
     * \param [in] aSolution solution database
     * \param [in] aName Name of criterion.
     * \return 1D view - criterion gradient wrt control variables
    **********************************************************************************/
    Plato::ScalarVector
    criterionGradientX(
        const Plato::ScalarVector & aControl,
        const Plato::Solutions    & aSolution,
        const std::string         & aName
    ) override
    {
        if( mCriteria.count(aName) )
        {
            Criterion tCriterion = mCriteria[aName];
            return criterionGradientX(aControl, aSolution, tCriterion);
        }
        else
        if( mLinearCriteria.count(aName) )
        {
            LinearCriterion tCriterion = mLinearCriteria[aName];
            return tCriterion->gradient_x(aControl);
        }
        else
        {
            THROWERR("REQUESTED CRITERION NOT DEFINED BY USER.");
        }
    }


    /******************************************************************************//**
     * \brief Evaluate criterion gradient wrt configuration variables
     * \param [in] aControl 1D view of control variables
     * \param [in] aSolution solution database
     * \param [in] aCriterion criterion to be evaluated
     * \return 1D view - criterion gradient wrt configuration variables
    **********************************************************************************/
    Plato::ScalarVector
    criterionGradientX(
        const Plato::ScalarVector & aControl,
        const Plato::Solutions    & aSolution,
              Criterion             aCriterion)
    {
        if(aCriterion == nullptr)
        {
            THROWERR("REQUESTED CRITERION NOT DEFINED BY USER.");
        }
        if(aSolution.empty())
        {
            THROWERR("SOLUTION DATABASE IS EMPTY")
        }

        // compute partial derivative wrt x
        auto tState = aSolution.get("State");
        const Plato::OrdinalType tTIME_STEP_INDEX = 0;
<<<<<<< HEAD
        Plato::ScalarVector tStatesSubView = Kokkos::subview(aSolution.State, tTIME_STEP_INDEX, Kokkos::ALL());
=======
        auto tStatesSubView = Kokkos::subview(tState, tTIME_STEP_INDEX, Kokkos::ALL());
>>>>>>> 171b152a

        auto tPartialCriterionWRT_Config  = aCriterion->gradient_x(aSolution, aControl);

        if(mIsSelfAdjoint)
        {
            Plato::blas1::scale(static_cast<Plato::Scalar>(-1), tPartialCriterionWRT_Config);
        }
        else
        {
            // compute dfdu: partial of criterion wrt u
            auto tPartialCriterionWRT_State = aCriterion->gradient_u(aSolution, aControl, /*stepIndex=*/0);
            Plato::blas1::scale(static_cast<Plato::Scalar>(-1), tPartialCriterionWRT_State);

            // compute dgdu: partial of PDE wrt state
            mJacobian = mPDE->gradient_u(tStatesSubView, aControl);
            this->applyStateConstraints(mJacobian, tPartialCriterionWRT_State, 1.0);

            // adjoint problem uses transpose of global stiffness, but we're assuming the constrained
            // system is symmetric.

            Plato::ScalarVector
              tAdjointSubView = Kokkos::subview(mAdjoint, tTIME_STEP_INDEX, Kokkos::ALL());

            mSolver->solve(*mJacobian, tAdjointSubView, tPartialCriterionWRT_State);

            // compute dgdx: partial of PDE wrt config.
            // dgdx is returned transposed, nxm.  n=x.size() and m=u.size().
            auto tPartialPDE_WRT_Config = mPDE->gradient_x(tStatesSubView, aControl);

            // compute dgdx . adjoint + dfdx
            Plato::MatrixTimesVectorPlusVector(tPartialPDE_WRT_Config, tAdjointSubView, tPartialCriterionWRT_Config);
        }
        return tPartialCriterionWRT_Config;
    }

    /******************************************************************************//**
     * \brief Evaluate criterion partial derivative wrt control variables
     * \param [in] aControl 1D view of control variables
     * \param [in] aName Name of criterion.
     * \return 1D view - criterion partial derivative wrt control variables
    **********************************************************************************/
    Plato::ScalarVector
    criterionGradient(
        const Plato::ScalarVector & aControl,
        const std::string         & aName
    ) override
    {
        if( mCriteria.count(aName) )
        {
            Plato::Solutions tSolution(mPhysics);
            tSolution.set("State", mStates);
            Criterion tCriterion = mCriteria[aName];
            return criterionGradient(aControl, tSolution, tCriterion);
        }
        else
        if( mLinearCriteria.count(aName) )
        {
            LinearCriterion tCriterion = mLinearCriteria[aName];
            return tCriterion->gradient_z(aControl);
        }
        else
        {
            THROWERR("REQUESTED CRITERION NOT DEFINED BY USER.");
        }
    }

    /******************************************************************************//**
     * \brief Evaluate criterion partial derivative wrt configuration variables
     * \param [in] aControl 1D view of control variables
     * \param [in] aName Name of criterion.
     * \return 1D view - criterion partial derivative wrt configuration variables
    **********************************************************************************/
    Plato::ScalarVector
    criterionGradientX(
        const Plato::ScalarVector & aControl,
        const std::string         & aName
    ) override
    {
        if( mCriteria.count(aName) )
        {
            Plato::Solutions tSolution(mPhysics);
            tSolution.set("State", mStates);
            Criterion tCriterion = mCriteria[aName];
            return criterionGradientX(aControl, tSolution, tCriterion);
        }
        else
        if( mLinearCriteria.count(aName) )
        {
            LinearCriterion tCriterion = mLinearCriteria[aName];
            return tCriterion->gradient_x(aControl);
        }
        else
        {
            THROWERR("REQUESTED CRITERION NOT DEFINED BY USER.");
        }
    }

    /***************************************************************************//**
     * \brief Read essential (Dirichlet) boundary conditions from the Exodus file.
     * \param [in] aProblemParams input parameters database
    *******************************************************************************/
    void readEssentialBoundaryConditions(Teuchos::ParameterList& aProblemParams)
    {
        if(aProblemParams.isSublist("Essential Boundary Conditions") == false)
        {
            THROWERR("ESSENTIAL BOUNDARY CONDITIONS SUBLIST IS NOT DEFINED IN THE INPUT FILE.")
        }
        Plato::EssentialBCs<PhysicsT>
        tEssentialBoundaryConditions(aProblemParams.sublist("Essential Boundary Conditions", false), mSpatialModel.MeshSets);
        tEssentialBoundaryConditions.get(mBcDofs, mBcValues);
    }

    /***************************************************************************//**
     * \brief Set essential (Dirichlet) boundary conditions
     * \param [in] aDofs   degrees of freedom associated with Dirichlet boundary conditions
     * \param [in] aValues values associated with Dirichlet degrees of freedom
    *******************************************************************************/
    void setEssentialBoundaryConditions(const Plato::LocalOrdinalVector & aDofs, const Plato::ScalarVector & aValues)
    {
        if(aDofs.size() != aValues.size())
        {
            std::ostringstream tError;
            tError << "DIMENSION MISMATCH: THE NUMBER OF ELEMENTS IN INPUT DOFS AND VALUES ARRAY DO NOT MATCH."
                << "DOFS SIZE = " << aDofs.size() << " AND VALUES SIZE = " << aValues.size();
            THROWERR(tError.str())
        }
        mBcDofs = aDofs;
        mBcValues = aValues;
    }

private:
    /******************************************************************************//**
     * \brief Initialize member data
     * \param [in] aProblemParams input parameters database
    **********************************************************************************/
    void initialize(Teuchos::ParameterList& aProblemParams)
    {
        auto tName = aProblemParams.get<std::string>("PDE Constraint");
        mPDE = std::make_shared<Plato::Elliptic::VectorFunction<PhysicsT>>(mSpatialModel, mDataMap, aProblemParams, tName);

        if(aProblemParams.isSublist("Criteria"))
        {
            Plato::Geometric::ScalarFunctionBaseFactory<Plato::Geometrical<mSpatialDim>> tLinearFunctionBaseFactory;
            Plato::Elliptic::ScalarFunctionBaseFactory<PhysicsT> tNonlinearFunctionBaseFactory;

            auto tCriteriaParams = aProblemParams.sublist("Criteria");
            for(Teuchos::ParameterList::ConstIterator tIndex = tCriteriaParams.begin(); tIndex != tCriteriaParams.end(); ++tIndex)
            {
                const Teuchos::ParameterEntry & tEntry = tCriteriaParams.entry(tIndex);
                std::string tName = tCriteriaParams.name(tIndex);

                TEUCHOS_TEST_FOR_EXCEPTION(!tEntry.isList(), std::logic_error,
                  " Parameter in Criteria block not valid.  Expect lists only.");

                if( tCriteriaParams.sublist(tName).get<bool>("Linear", false) == true )
                {
                    auto tCriterion = tLinearFunctionBaseFactory.create(mSpatialModel, mDataMap, aProblemParams, tName);
                    if( tCriterion != nullptr )
                    {
                        mLinearCriteria[tName] = tCriterion;
                    }
                }
                else
                {
                    auto tCriterion = tNonlinearFunctionBaseFactory.create(mSpatialModel, mDataMap, aProblemParams, tName);
                    if( tCriterion != nullptr )
                    {
                        mCriteria[tName] = tCriterion;
                    }
                }
            }
            if( mCriteria.size() )
            {
                auto tLength = mPDE->size();
                mAdjoint = Plato::ScalarMultiVector("Adjoint Variables", 1, tLength);
            }
        }
    }

    void applyAdjointConstraints(const Teuchos::RCP<Plato::CrsMatrixType> & aMatrix, const Plato::ScalarVector & aVector)
    {
        Plato::ScalarVector tDirichletValues("Dirichlet Values For Adjoint Problem", mBcValues.size());
        Plato::blas1::scale(static_cast<Plato::Scalar>(0.0), tDirichletValues);
        if(mJacobian->isBlockMatrix())
        {
            Plato::applyBlockConstraints<PhysicsT::mNumDofsPerNode>(aMatrix, aVector, mBcDofs, tDirichletValues);
        }
        else
        {
            Plato::applyConstraints<PhysicsT::mNumDofsPerNode>(aMatrix, aVector, mBcDofs, tDirichletValues);
        }
    }

    /******************************************************************************/ /**
    * \brief Return solution database.
    * \return solution database
    **********************************************************************************/
    Plato::Solutions getSolution() const
    {
        Plato::Solutions tSolution(mPhysics, mPDEType);
        tSolution.set("State", mStates);
        return tSolution;
    }
};
// class Problem

} // namespace Elliptic

} // namespace Plato

#include "Thermal.hpp"
#include "Mechanics.hpp"
#include "Electromechanics.hpp"
#include "Thermomechanics.hpp"

#ifdef PLATOANALYZE_1D
extern template class Plato::Elliptic::Problem<::Plato::Thermal<1>>;
extern template class Plato::Elliptic::Problem<::Plato::Mechanics<1>>;
extern template class Plato::Elliptic::Problem<::Plato::Electromechanics<1>>;
extern template class Plato::Elliptic::Problem<::Plato::Thermomechanics<1>>;
#endif
#ifdef PLATOANALYZE_2D
extern template class Plato::Elliptic::Problem<::Plato::Thermal<2>>;
extern template class Plato::Elliptic::Problem<::Plato::Mechanics<2>>;
extern template class Plato::Elliptic::Problem<::Plato::Electromechanics<2>>;
extern template class Plato::Elliptic::Problem<::Plato::Thermomechanics<2>>;
#endif
#ifdef PLATOANALYZE_3D
extern template class Plato::Elliptic::Problem<::Plato::Thermal<3>>;
extern template class Plato::Elliptic::Problem<::Plato::Mechanics<3>>;
extern template class Plato::Elliptic::Problem<::Plato::Electromechanics<3>>;
extern template class Plato::Elliptic::Problem<::Plato::Thermomechanics<3>>;
#endif

#endif // PLATO_PROBLEM_HPP<|MERGE_RESOLUTION|>--- conflicted
+++ resolved
@@ -410,12 +410,10 @@
         }
 
         // compute dfdz: partial of criterion wrt z
-<<<<<<< HEAD
         const Plato::OrdinalType tTIME_STEP_INDEX = 0;
-        Plato::ScalarVector tStatesSubView  = Kokkos::subview(aSolution.State, tTIME_STEP_INDEX, Kokkos::ALL());
+        auto tState = aSolution.get("State");
+        auto tStatesSubView = Kokkos::subview(tState, tTIME_STEP_INDEX, Kokkos::ALL());
         Plato::ScalarVector tAdjointSubView = Kokkos::subview(mAdjoint, tTIME_STEP_INDEX, Kokkos::ALL());
-=======
->>>>>>> 171b152a
         auto tPartialCriterionWRT_Control = aCriterion->gradient_z(aSolution, aControl);
         if(mIsSelfAdjoint)
         {
@@ -429,9 +427,7 @@
             Plato::blas1::scale(static_cast<Plato::Scalar>(-1), tPartialCriterionWRT_State);
 
             // compute dgdu: partial of PDE wrt state
-            auto tState = aSolution.get("State");
             const Plato::OrdinalType tTIME_STEP_INDEX = 0;
-            auto tStatesSubView = Kokkos::subview(tState, tTIME_STEP_INDEX, Kokkos::ALL());
             mJacobian = mPDE->gradient_u_T(tStatesSubView, aControl);
 
             this->applyAdjointConstraints(mJacobian, tPartialCriterionWRT_State);
@@ -506,12 +502,7 @@
         // compute partial derivative wrt x
         auto tState = aSolution.get("State");
         const Plato::OrdinalType tTIME_STEP_INDEX = 0;
-<<<<<<< HEAD
-        Plato::ScalarVector tStatesSubView = Kokkos::subview(aSolution.State, tTIME_STEP_INDEX, Kokkos::ALL());
-=======
         auto tStatesSubView = Kokkos::subview(tState, tTIME_STEP_INDEX, Kokkos::ALL());
->>>>>>> 171b152a
-
         auto tPartialCriterionWRT_Config  = aCriterion->gradient_x(aSolution, aControl);
 
         if(mIsSelfAdjoint)
