#pragma once

#include "elliptic/ScalarFunctionBase.hpp"
#include "elliptic/PhysicsScalarFunction.hpp"
#include "elliptic/WeightedSumFunction.hpp"
#include "elliptic/DivisionFunction.hpp"
#include "elliptic/SolutionFunction.hpp"
#include "elliptic/LeastSquaresFunction.hpp"
#include "elliptic/MassPropertiesFunction.hpp"
#include "AnalyzeMacros.hpp"

namespace Plato
{

namespace Elliptic
{

    /******************************************************************************//**
     * \brief Create method
     * \param [in] aSpatialModel Plato Analyze spatial model
     * \param [in] aDataMap Plato and Analyze data map
     * \param [in] aProblemParams parameter input
     * \param [in] aFunctionName name of function in parameter list
     **********************************************************************************/
    template <typename PhysicsT>
    std::shared_ptr<Plato::Elliptic::ScalarFunctionBase> 
    ScalarFunctionBaseFactory<PhysicsT>::create(
        const Plato::SpatialModel    & aSpatialModel,
              Plato::DataMap         & aDataMap,
              Teuchos::ParameterList & aProblemParams,
              std::string            & aFunctionName
    ) 
    {
        auto tFunctionParams = aProblemParams.sublist("Criteria").sublist(aFunctionName);
        auto tFunctionType = tFunctionParams.get<std::string>("Type", "Not Defined");

        if(tFunctionType == "Weighted Sum")
        {
            return std::make_shared<WeightedSumFunction<PhysicsT>>(aSpatialModel, aDataMap, aProblemParams, aFunctionName);
        }
        else
        if(tFunctionType == "Division")
        {
            return std::make_shared<DivisionFunction<PhysicsT>>(aSpatialModel, aDataMap, aProblemParams, aFunctionName);
        }
<<<<<<< HEAD
        else
        if(tFunctionType == "Least Squares")
=======
        else if(tFunctionType == "Solution")
        {
            return std::make_shared<SolutionFunction<PhysicsT>>(aMesh, aMeshSets, aDataMap, aInputParams, aFunctionName);
        }
        else if(tFunctionType == "Least Squares")
>>>>>>> d45ad210
        {
            return std::make_shared<LeastSquaresFunction<PhysicsT>>(aSpatialModel, aDataMap, aProblemParams, aFunctionName);
        }
        else
        if(tFunctionType == "Mass Properties")
        {
            return std::make_shared<MassPropertiesFunction<PhysicsT>>(aSpatialModel, aDataMap, aProblemParams, aFunctionName);
        }
        else
        if(tFunctionType == "Scalar Function")
        {
            return std::make_shared<PhysicsScalarFunction<PhysicsT>>(aSpatialModel, aDataMap, aProblemParams, aFunctionName);
        }
        else
        {
            return nullptr;
        }
    }

} // namespace Elliptic

} // namespace Plato<|MERGE_RESOLUTION|>--- conflicted
+++ resolved
@@ -43,16 +43,13 @@
         {
             return std::make_shared<DivisionFunction<PhysicsT>>(aSpatialModel, aDataMap, aProblemParams, aFunctionName);
         }
-<<<<<<< HEAD
+        else
+        if(tFunctionType == "Solution")
+        {
+            return std::make_shared<SolutionFunction<PhysicsT>>(aSpatialModel, aDataMap, aProblemParams, aFunctionName);
+        }
         else
         if(tFunctionType == "Least Squares")
-=======
-        else if(tFunctionType == "Solution")
-        {
-            return std::make_shared<SolutionFunction<PhysicsT>>(aMesh, aMeshSets, aDataMap, aInputParams, aFunctionName);
-        }
-        else if(tFunctionType == "Least Squares")
->>>>>>> d45ad210
         {
             return std::make_shared<LeastSquaresFunction<PhysicsT>>(aSpatialModel, aDataMap, aProblemParams, aFunctionName);
         }
