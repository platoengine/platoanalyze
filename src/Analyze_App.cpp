--- conflicted
+++ resolved
@@ -305,10 +305,6 @@
     Kokkos::deep_copy(mControl, 1.0);
   }
 
-<<<<<<< HEAD
-  Kokkos::resize(mObjectiveGradientZ, tNumLocalVals);
-  Kokkos::resize(mObjectiveGradientX, mNumSpatialDims*tNumLocalVals);
-=======
   for(auto tGradZ : mCriterionGradientsZ)
   {
       Kokkos::resize(tGradZ.second, tNumLocalVals);
@@ -318,9 +314,6 @@
   {
       Kokkos::resize(tGradX.second, mNumSpatialDims*tNumLocalVals);
   }
-
-  aDefinition.modified = false;
->>>>>>> 1e72b948
 }
 
 /******************************************************************************/
