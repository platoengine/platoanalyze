--- conflicted
+++ resolved
@@ -314,11 +314,7 @@
       // NOT SPALL
       // sig_star < 1.5 indicates spall conditions are *not* met and the failure
       // strain must be calculated.
-<<<<<<< HEAD
-      sig_star = std::max(std::min(sig_star, 1.5), -1.5);
-=======
       sig_star = Omega_h::max2(Omega_h::min2(sig_star, 1.5), -1.5);
->>>>>>> 189f5321
 
       // Stress contribution to damage
       double stress_contrib = props.D1 + props.D2 * exp(props.D3 * sig_star);
