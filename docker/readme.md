# Plato Docker images
Docker images offer a convenient way to quickly get started using Plato.  
## Prerequisites:
1. [Docker](https://docs.docker.com/engine/install/) must be installed and running.
2. [Nvidia Docker](https://docs.nvidia.com/datacenter/cloud-native/container-toolkit/install-guide.html) is required if users wish to access GPU hardware in the Docker container.  Nvidia Docker is only available in Linux and Windows (using [Windows Subsystem Linux 2](https://docs.microsoft.com/en-us/windows/wsl/install-win10)).
## Usage:
<<<<<<< HEAD
A convenient workflow is:
=======
Docker images offer a convenient way to quickly get started using Plato.  A typical workflow is:
>>>>>>> d55c3e98
1. Create the problem definition in the host filesystem.  Users can clone/download the [Plato Engine](https://github.com/platoengine/platoengine/tree/docker) repository which has a collection of example problems.  More experienced users may be interested in the [Use Cases](https://github.com/platoengine/use_cases) repository.
2. Start the Plato container following the instructions below and run the optimization problem(s) of interest.  The container mounts the problem directory so results are available in the host filesystem.
3. Exit the container (or just open another terminal) to visualize the results. 

### Starting a Plato container
Images are available at [hub.docker.com](https://hub.docker.com/u/plato3d) for the 'release' and 'develop' branches:  
- plato3d/plato-analyze:cpu-develop
- plato3d/plato-analyze:cpu-release
- plato3d/plato-analyze:cuda-10.2-cc-7.5-develop
- plato3d/plato-analyze:cuda-10.2-cc-7.5-release

**Run as root (not recommended):** These can be used without modification, but the default user within the image is root.  This creates a few issues:
1. Any files created in mounted directories will have root ownership.
2. Running MPI programs (e.g., Plato) as root requires the user to set environment variables to permit it.
3. Running MPI programs as root will also induce warnings to stdout during runtime.

To run the 'root' image:
```shell
sudo docker run -v $(pwd):/examples --env OMPI_ALLOW_RUN_AS_ROOT=1 --env OMPI_ALLOW_RUN_AS_ROOT_CONFIRM=1 -it plato3d/plato-analyze:cpu-release
```
The command above sets two environment variables that are required to execute mpirun as root.  The -v argument followed by $(pwd):examples mounts the present working directory on the host (i.e., the result of 'pwd') inside the container at /examples.

**Run as user (recommended):** The images described above can be customized to an individual user.  This avoids issues with running as root within the container.  To do so, create a file called `Dockerfile.adduser` with the following:
```shell
FROM plato3d/plato-analyze:cpu-develop

ARG USER_ID
ARG GROUP_ID

USER root
RUN addgroup --gid $GROUP_ID user || true
RUN useradd --create-home --shell /bin/bash --uid $USER_ID --gid $GROUP_ID user
USER user
WORKDIR /home/user

ENTRYPOINT ["/bin/bash", "--rcfile", "/etc/profile", "-l"]
```
where `FROM plato3d/plato-analyze:cpu-develop` indicates the image that you wish to customize. From the directory that contains `Dockerfile.adduser`, execute the following:
```shell
sudo docker build . --build-arg USER_ID=$(id -u) --build-arg GROUP_ID=$(id -g) -f Dockerfile.adduser -t plato-analyze:cpu-develop-user
```

To run the resulting docker image:
```shell
sudo docker run -v $(pwd):/home/user/mount --privileged -it plato-analyze:cpu-develop-user
```

The -v argument followed by $(pwd):/home/user/mount mounts the present working directory on the host (i.e., the result of 'pwd') inside the container at /home/user/mount.<|MERGE_RESOLUTION|>--- conflicted
+++ resolved
@@ -4,11 +4,7 @@
 1. [Docker](https://docs.docker.com/engine/install/) must be installed and running.
 2. [Nvidia Docker](https://docs.nvidia.com/datacenter/cloud-native/container-toolkit/install-guide.html) is required if users wish to access GPU hardware in the Docker container.  Nvidia Docker is only available in Linux and Windows (using [Windows Subsystem Linux 2](https://docs.microsoft.com/en-us/windows/wsl/install-win10)).
 ## Usage:
-<<<<<<< HEAD
-A convenient workflow is:
-=======
-Docker images offer a convenient way to quickly get started using Plato.  A typical workflow is:
->>>>>>> d55c3e98
+A typical workflow is:
 1. Create the problem definition in the host filesystem.  Users can clone/download the [Plato Engine](https://github.com/platoengine/platoengine/tree/docker) repository which has a collection of example problems.  More experienced users may be interested in the [Use Cases](https://github.com/platoengine/use_cases) repository.
 2. Start the Plato container following the instructions below and run the optimization problem(s) of interest.  The container mounts the problem directory so results are available in the host filesystem.
 3. Exit the container (or just open another terminal) to visualize the results. 
