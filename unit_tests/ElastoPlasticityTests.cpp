/*
 * ElastoPlasticityTest.cpp
 *
 *  Created on: Sep 30, 2019
 */

#include "Teuchos_UnitTestHarness.hpp"

#include "PlatoUtilities.hpp"
#include "PlatoTestHelpers.hpp"
#include "Plato_Diagnostics.hpp"

#include "PlasticityProblem.hpp"
#include "Plato_Diagnostics.hpp"
#include "SimplexStabilizedMechanics.hpp"
#include "StabilizedElastostaticResidual.hpp"

#include <Teuchos_XMLParameterListCoreHelpers.hpp>


namespace ElastoPlasticityTests
{


TEUCHOS_UNIT_TEST(PlatoAnalyzeUnitTests, ElastoPlasticity_NewtonRaphsonStoppingCriterion)
{
    auto tCriterion = Plato::newton_raphson_stopping_criterion("absolute residual norm");
    TEST_EQUALITY(tCriterion, Plato::NewtonRaphson::ABSOLUTE_RESIDUAL_NORM);

    tCriterion = Plato::newton_raphson_stopping_criterion("relative residual norm");
    TEST_EQUALITY(tCriterion, Plato::NewtonRaphson::RELATIVE_RESIDUAL_NORM);

    TEST_THROW(Plato::newton_raphson_stopping_criterion("absolute displacement norm"), std::runtime_error);
}


TEUCHOS_UNIT_TEST(PlatoAnalyzeUnitTests, ElastoPlasticity_ComputePrincipalStresses2D)
{
    constexpr Plato::OrdinalType tSpaceDim = 2;
    constexpr Plato::OrdinalType tMeshWidth = 1;
    auto tMesh = PlatoUtestHelpers::getBoxMesh(tSpaceDim, tMeshWidth);

    // Set configuration workset
    auto tNumCells = tMesh->nelems();
    using PhysicsT = Plato::SimplexPlasticity<tSpaceDim>;
    using EvalType = typename Plato::Evaluation<PhysicsT>::Residual;
    Plato::WorksetBase<PhysicsT> tWorksetBase(*tMesh);
    Plato::ScalarArray3DT<EvalType::ConfigScalarType> tConfigWS("configuration", tNumCells, PhysicsT::mNumNodesPerCell, tSpaceDim);
    tWorksetBase.worksetConfig(tConfigWS);

    // Set global, local state, and control worksets
    auto tNumNodes = tMesh->nverts();
    decltype(tNumNodes) tNumState = 4;
    auto tNumDofsPerNode = PhysicsT::mNumDofsPerNode;
    Plato::ScalarVectorT<EvalType::StateScalarType> tGlobalState("state", tNumState * tNumNodes);
    Kokkos::parallel_for(Kokkos::RangePolicy<>(0,tNumNodes), LAMBDA_EXPRESSION(const Plato::OrdinalType & aNodeOrdinal)
    {
        tGlobalState(aNodeOrdinal*tNumDofsPerNode+0) = (1e-7)*aNodeOrdinal; // disp_x
        tGlobalState(aNodeOrdinal*tNumDofsPerNode+1) = (2e-7)*aNodeOrdinal; // disp_y
        tGlobalState(aNodeOrdinal*tNumDofsPerNode+2) = (3e-7)*aNodeOrdinal; // disp_z
        tGlobalState(aNodeOrdinal*tNumDofsPerNode+3) = (4e-7)*aNodeOrdinal; // press
    }, "set global state");
    Plato::ScalarMultiVector tGlobalStateWS("current state", tNumCells, PhysicsT::mNumDofsPerCell);
    tWorksetBase.worksetState(tGlobalState, tGlobalStateWS);

    Plato::ScalarMultiVectorT<EvalType::LocalStateScalarType> tLocalStateWS("local state", tNumCells, PhysicsT::mNumLocalDofsPerCell);
    Plato::ScalarMultiVectorT<EvalType::ControlScalarType> tControlWS("control", tNumCells, PhysicsT::mNumNodesPerCell);
    Kokkos::deep_copy(tControlWS, 1.0);

    // Compute principal stresses
    Plato::ScalarMultiVectorT<EvalType::ResultScalarType> tPrincipalStressWS("principal stresses", tNumCells, tSpaceDim);
    Plato::ComputePrincipalStresses<EvalType, PhysicsT> tComputePrincipalStresses;
    tComputePrincipalStresses.setBulkModulus(4);
    tComputePrincipalStresses.setShearModulus(1);
    tComputePrincipalStresses(tGlobalStateWS, tLocalStateWS, tControlWS, tConfigWS, tPrincipalStressWS);

    // Test results
    constexpr Plato::Scalar tTolerance = 1e-4;
    std::vector<std::vector<Plato::Scalar>> tGold = {{3.219804e-06,1.180196e-06}, {2.482843e-06,1.917157e-06}};
    auto tHostPrincipalStressWS = Kokkos::create_mirror(tPrincipalStressWS);
    Kokkos::deep_copy(tHostPrincipalStressWS, tPrincipalStressWS);
    for (size_t tCell = 0; tCell < tNumCells; tCell++)
    {
        for (size_t tDim = 0; tDim < tSpaceDim; tDim++)
        {
            //printf("(%d,%d) = %e\n", tCell, tDim, tHostPrincipalStressWS(tCell, tDim));
            TEST_FLOATING_EQUALITY(tHostPrincipalStressWS(tCell, tDim), tGold[tCell][tDim], tTolerance);
        }
    }
}


TEUCHOS_UNIT_TEST(PlatoAnalyzeUnitTests, ElastoPlasticity_ComputePrincipalStresses3D)
{
    constexpr Plato::OrdinalType tSpaceDim = 3;
    constexpr Plato::OrdinalType tMeshWidth = 1;
    auto tMesh = PlatoUtestHelpers::getBoxMesh(tSpaceDim, tMeshWidth);

    // Set configuration workset
    auto tNumCells = tMesh->nelems();
    using PhysicsT = Plato::SimplexPlasticity<tSpaceDim>;
    using EvalType = typename Plato::Evaluation<PhysicsT>::Residual;
    Plato::WorksetBase<PhysicsT> tWorksetBase(*tMesh);
    Plato::ScalarArray3DT<EvalType::ConfigScalarType> tConfigWS("configuration", tNumCells, PhysicsT::mNumNodesPerCell, tSpaceDim);
    tWorksetBase.worksetConfig(tConfigWS);

    // Set global, local state, and control worksets
    auto tNumNodes = tMesh->nverts();
    decltype(tNumNodes) tNumState = 4;
    auto tNumDofsPerNode = PhysicsT::mNumDofsPerNode;
    Plato::ScalarVectorT<EvalType::StateScalarType> tGlobalState("state", tNumState * tNumNodes);
    Kokkos::parallel_for(Kokkos::RangePolicy<>(0,tNumNodes), LAMBDA_EXPRESSION(const Plato::OrdinalType & aNodeOrdinal)
    {
        tGlobalState(aNodeOrdinal*tNumDofsPerNode+0) = (1e-7)*aNodeOrdinal; // disp_x
        tGlobalState(aNodeOrdinal*tNumDofsPerNode+1) = (2e-7)*aNodeOrdinal; // disp_y
        tGlobalState(aNodeOrdinal*tNumDofsPerNode+2) = (3e-7)*aNodeOrdinal; // disp_z
        tGlobalState(aNodeOrdinal*tNumDofsPerNode+3) = (4e-7)*aNodeOrdinal; // press
    }, "set global state");
    Plato::ScalarMultiVector tGlobalStateWS("current state", tNumCells, PhysicsT::mNumDofsPerCell);
    tWorksetBase.worksetState(tGlobalState, tGlobalStateWS);

    Plato::ScalarMultiVectorT<EvalType::LocalStateScalarType> tLocalStateWS("local state", tNumCells, PhysicsT::mNumLocalDofsPerCell);
    Plato::ScalarMultiVectorT<EvalType::ControlScalarType> tControlWS("control", tNumCells, PhysicsT::mNumNodesPerCell);
    Kokkos::deep_copy(tControlWS, 1.0);

    // Compute principal stresses
    Plato::ScalarMultiVectorT<EvalType::ResultScalarType> tPrincipalStressWS("principal stresses", tNumCells, tSpaceDim);
    Plato::ComputePrincipalStresses<EvalType, PhysicsT> tComputePrincipalStresses;
    tComputePrincipalStresses.setBulkModulus(4);
    tComputePrincipalStresses.setShearModulus(1);
    tComputePrincipalStresses(tGlobalStateWS, tLocalStateWS, tControlWS, tConfigWS, tPrincipalStressWS);

    // Test results
    constexpr Plato::Scalar tTolerance = 1e-4;
    std::vector<std::vector<Plato::Scalar>> tGold =
        {
         {4.800000e-06,7.040967e-06,4.559033e-06},
         {4.266667e-06,6.497617e-06,3.235716e-06},
         {2.225699e-06,2.666667e-06,4.707634e-06},
         {3.077556e-06,5.333333e-07,-8.108889e-07},
         {2.872078e-06,-3.70662e-19,-2.472078e-06},
         {1.674022e-06,-1.600000e-06,-4.074022e-06},
        };
    auto tHostPrincipalStressWS = Kokkos::create_mirror(tPrincipalStressWS);
    Kokkos::deep_copy(tHostPrincipalStressWS, tPrincipalStressWS);
    for (size_t tCell = 0; tCell < tNumCells; tCell++)
    {
        for (size_t tDim = 0; tDim < tSpaceDim; tDim++)
        {
            //printf("(%d,%d) = %e\n", tCell, tDim, tHostPrincipalStressWS(tCell, tDim));
            TEST_FLOATING_EQUALITY(tHostPrincipalStressWS(tCell, tDim), tGold[tCell][tDim], tTolerance);
        }
    }
}


TEUCHOS_UNIT_TEST(PlatoAnalyzeUnitTests, ElastoPlasticity_DeviatoricStress1D)
{
    constexpr Plato::OrdinalType tNumCells = 1;
    constexpr Plato::OrdinalType tSpaceDim = 1;
    constexpr Plato::OrdinalType tNumStressTerms = 1;

    Plato::ScalarMultiVector tElasticStrain("elastic strain", tNumCells, tNumStressTerms);
    auto tHostElasticStrain = Kokkos::create_mirror(tElasticStrain);
    for (unsigned int i = 0; i < tNumCells; ++i)
        for (unsigned int j = 0; j < tNumStressTerms; ++j)
        {
            tHostElasticStrain(i, j) = (i + 1.0) * (j + 1.0);
            //printf("ElasticStrain(%d,%d) = %f\n", i,j,tHostElasticStrain(i, j));
        }
    Kokkos::deep_copy(tElasticStrain, tHostElasticStrain);

    Plato::ScalarMultiVector tDeviatoricStress("deviatoric stress", tNumCells, tNumStressTerms);

    Plato::ComputeDeviatoricStress<tSpaceDim> tComputeDeviatoricStress;

    Plato::Scalar tShearModulus = 3.5;

    Kokkos::parallel_for(Kokkos::RangePolicy<>(0, tNumCells), LAMBDA_EXPRESSION(const Plato::OrdinalType & tCellOrdinal)
    {
        tComputeDeviatoricStress(tCellOrdinal, tShearModulus, tElasticStrain, tDeviatoricStress);
    }, "Unit Test");

    constexpr Plato::Scalar tTolerance = 1e-4;
    std::vector<Plato::Scalar> tGold = {4.666666667};
    auto tHostDeviatoricStress = Kokkos::create_mirror(tDeviatoricStress);
    Kokkos::deep_copy(tHostDeviatoricStress, tDeviatoricStress);

    Plato::OrdinalType tCellIndex = 0;
    for(Plato::OrdinalType tDofIndex = 0; tDofIndex < tNumStressTerms; ++tDofIndex)
        TEST_FLOATING_EQUALITY(tHostDeviatoricStress(tCellIndex, tDofIndex), tGold[tDofIndex], tTolerance);
}


TEUCHOS_UNIT_TEST(PlatoAnalyzeUnitTests, ElastoPlasticity_DeviatoricStress2D)
{
    constexpr Plato::OrdinalType tNumCells = 1;
    constexpr Plato::OrdinalType tSpaceDim = 2;
    constexpr Plato::OrdinalType tNumStressTerms = 4;

    Plato::ScalarMultiVector tElasticStrain("elastic strain", tNumCells, tNumStressTerms);
    auto tHostElasticStrain = Kokkos::create_mirror(tElasticStrain);
    for (unsigned int i = 0; i < tNumCells; ++i)
        for (unsigned int j = 0; j < tNumStressTerms; ++j)
        {
            tHostElasticStrain(i, j) = (i + 1.0) * (j + 1.0);
            //printf("ElasticStrain(%d,%d) = %f\n", i,j,tHostElasticStrain(i, j));
        }
    Kokkos::deep_copy(tElasticStrain, tHostElasticStrain);

    Plato::ScalarMultiVector tDeviatoricStress("deviatoric stress", tNumCells, tNumStressTerms);

    Plato::ComputeDeviatoricStress<tSpaceDim> tComputeDeviatoricStress;

    Plato::Scalar tShearModulus = 3.5;

    Kokkos::parallel_for(Kokkos::RangePolicy<>(0, tNumCells), LAMBDA_EXPRESSION(const Plato::OrdinalType & tCellOrdinal)
    {
        tComputeDeviatoricStress(tCellOrdinal, tShearModulus, tElasticStrain, tDeviatoricStress);
    }, "Unit Test");

    constexpr Plato::Scalar tTolerance = 1e-4;
    std::vector<Plato::Scalar> tGold = {-9.33333,-2.33333,10.5,11.6667};
    auto tHostDeviatoricStress = Kokkos::create_mirror(tDeviatoricStress);
    Kokkos::deep_copy(tHostDeviatoricStress, tDeviatoricStress);

    Plato::OrdinalType tCellIndex = 0;
    for(Plato::OrdinalType tDofIndex = 0; tDofIndex < tNumStressTerms; ++tDofIndex)
        TEST_FLOATING_EQUALITY(tHostDeviatoricStress(tCellIndex, tDofIndex), tGold[tDofIndex], tTolerance);
}


TEUCHOS_UNIT_TEST(PlatoAnalyzeUnitTests, ElastoPlasticity_DeviatoricStress3D)
{
    constexpr Plato::OrdinalType tNumCells = 1;
    constexpr Plato::OrdinalType tSpaceDim = 3;
    constexpr Plato::OrdinalType tNumStressTerms = 6;

    Plato::ScalarMultiVector tElasticStrain("elastic strain", tNumCells, tNumStressTerms);
    auto tHostElasticStrain = Kokkos::create_mirror(tElasticStrain);
    for (unsigned int i = 0; i < tNumCells; ++i)
        for (unsigned int j = 0; j < tNumStressTerms; ++j)
        {
            tHostElasticStrain(i, j) = (i + 1.0) * (j + 1.0);
            //printf("(%d,%d) = %f\n", i,j,tHostElasticStrain(i, j));
        }
    Kokkos::deep_copy(tElasticStrain, tHostElasticStrain);

    Plato::ScalarMultiVector tDeviatoricStress("deviatoric stress", tNumCells, tNumStressTerms);

    Plato::ComputeDeviatoricStress<tSpaceDim> tComputeDeviatoricStress;

    Plato::Scalar tShearModulus = 3.5;

    Kokkos::parallel_for(Kokkos::RangePolicy<>(0, tNumCells), LAMBDA_EXPRESSION(const Plato::OrdinalType & tCellOrdinal)
    {
        tComputeDeviatoricStress(tCellOrdinal, tShearModulus, tElasticStrain, tDeviatoricStress);
    }, "Unit Test");

    constexpr Plato::Scalar tTolerance = 1e-4;
    std::vector<Plato::Scalar> tGold = {-7.0,0.0,7.0,14.0,17.5,21.0};
    auto tHostDeviatoricStress = Kokkos::create_mirror(tDeviatoricStress);
    Kokkos::deep_copy(tHostDeviatoricStress, tDeviatoricStress);

    Plato::OrdinalType tCellIndex = 0;
    for(Plato::OrdinalType tDofIndex = 0; tDofIndex < tNumStressTerms; ++tDofIndex)
        TEST_FLOATING_EQUALITY(tHostDeviatoricStress(tCellIndex, tDofIndex), tGold[tDofIndex], tTolerance);
}


TEUCHOS_UNIT_TEST(PlatoAnalyzeUnitTests, ElastoPlasticity_computeCauchyStress3D)
{
    //1. SET DATA FOR TEST
    constexpr Plato::OrdinalType tNumCells = 2;
    constexpr Plato::OrdinalType tSpaceDim = 3;
    constexpr Plato::OrdinalType tNumStressTerms = 6;

    Plato::ScalarMultiVector tElasticStrain("elastic strain", tNumCells, tNumStressTerms);
    auto tHostElasticStrain = Kokkos::create_mirror(tElasticStrain);
    for (unsigned int tCellIndex = 0; tCellIndex < tNumCells; tCellIndex++)
    {
        for (unsigned int tDofIndex = 0; tDofIndex < tNumStressTerms; tDofIndex++)
        {
            tHostElasticStrain(tCellIndex, tDofIndex) = (tCellIndex + 1.0) * (tDofIndex + 1.0);
            //printf("ElasticStrain(%d,%d) = %f\n", tCellIndex,tDofIndex, tHostElasticStrain(tCellIndex, tDofIndex));
        }
    }
    Kokkos::deep_copy(tElasticStrain, tHostElasticStrain);

    // 2. CALL FUNCTION
    constexpr Plato::Scalar tBulkModulus = 25;
    constexpr Plato::Scalar tShearModulus = 3;
    Plato::ComputeCauchyStress<tSpaceDim> tComputeCauchyStress;
    Plato::ScalarMultiVector tCauchyStress("cauchy stress", tNumCells, tNumStressTerms);
    Kokkos::parallel_for(Kokkos::RangePolicy<>(0, tNumCells), LAMBDA_EXPRESSION(const Plato::OrdinalType & tCellOrdinal)
    {
        tComputeCauchyStress(tCellOrdinal, tBulkModulus, tShearModulus, tElasticStrain, tCauchyStress);
    }, "Unit Test");

    // 3. TEST RESULTS
    constexpr Plato::Scalar tTolerance = 1e-4;
    std::vector<std::vector<Plato::Scalar>> tGold = {{153,159,165,12,15,18}, {306,318,330,24,30,36}};
    auto tHostCauchyStress = Kokkos::create_mirror(tCauchyStress);
    Kokkos::deep_copy(tHostCauchyStress, tCauchyStress);
    for (unsigned int tCellIndex = 0; tCellIndex < tNumCells; tCellIndex++)
    {
        for (unsigned int tDofIndex = 0; tDofIndex < tNumStressTerms; tDofIndex++)
        {
            TEST_FLOATING_EQUALITY(tHostCauchyStress(tCellIndex, tDofIndex), tGold[tCellIndex][tDofIndex], tTolerance);
            //printf("HostCauchyStress(%d,%d) = %f\n", tCellIndex, tDofIndex, tHostCauchyStress(tCellIndex, tDofIndex));
        }
    }
}


TEUCHOS_UNIT_TEST(PlatoAnalyzeUnitTests, ElastoPlasticity_computeCauchyStress2D)
{
    //1. SET DATA FOR TEST
    constexpr Plato::OrdinalType tNumCells = 2;
    constexpr Plato::OrdinalType tSpaceDim = 2;
    constexpr Plato::OrdinalType tNumStressTerms = 4;

    Plato::ScalarMultiVector tElasticStrain("elastic strain", tNumCells, tNumStressTerms);
    auto tHostElasticStrain = Kokkos::create_mirror(tElasticStrain);
    for (unsigned int tCellIndex = 0; tCellIndex < tNumCells; tCellIndex++)
    {
        for (unsigned int tDofIndex = 0; tDofIndex < tNumStressTerms; tDofIndex++)
        {
            tHostElasticStrain(tCellIndex, tDofIndex) = (tCellIndex + 1.0) * (tDofIndex + 1.0);
            //printf("ElasticStrain(%d,%d) = %f\n", tCellIndex,tDofIndex, tHostElasticStrain(tCellIndex, tDofIndex));
        }
    }
    Kokkos::deep_copy(tElasticStrain, tHostElasticStrain);

    // 2. CALL FUNCTION
    constexpr Plato::Scalar tBulkModulus = 25;
    constexpr Plato::Scalar tShearModulus = 3;
    Plato::ComputeCauchyStress<tSpaceDim> tComputeCauchyStress;
    Plato::ScalarMultiVector tCauchyStress("cauchy stress", tNumCells, tNumStressTerms);
    Kokkos::parallel_for(Kokkos::RangePolicy<>(0, tNumCells), LAMBDA_EXPRESSION(const Plato::OrdinalType & tCellOrdinal)
    {
        tComputeCauchyStress(tCellOrdinal, tBulkModulus, tShearModulus, tElasticStrain, tCauchyStress);
    }, "Unit Test");

    // 3. TEST RESULTS
    constexpr Plato::Scalar tTolerance = 1e-4;
    std::vector<std::vector<Plato::Scalar>> tGold = {{153,159,9,171}, {306,318,18,342}};
    auto tHostCauchyStress = Kokkos::create_mirror(tCauchyStress);
    Kokkos::deep_copy(tHostCauchyStress, tCauchyStress);
    for (unsigned int tCellIndex = 0; tCellIndex < tNumCells; tCellIndex++)
    {
        for (unsigned int tDofIndex = 0; tDofIndex < tNumStressTerms; tDofIndex++)
        {
            TEST_FLOATING_EQUALITY(tHostCauchyStress(tCellIndex, tDofIndex), tGold[tCellIndex][tDofIndex], tTolerance);
            //printf("HostCauchyStress(%d,%d) = %f\n", tCellIndex, tDofIndex, tHostCauchyStress(tCellIndex, tDofIndex));
        }
    }
}



TEUCHOS_UNIT_TEST(PlatoAnalyzeUnitTests, ElastoPlasticity_computeCauchyStress1D)
{
    //1. SET DATA FOR TEST
    constexpr Plato::OrdinalType tNumCells = 2;
    constexpr Plato::OrdinalType tSpaceDim = 1;
    constexpr Plato::OrdinalType tNumStressTerms = 1;

    Plato::ScalarMultiVector tElasticStrain("elastic strain", tNumCells, tNumStressTerms);
    auto tHostElasticStrain = Kokkos::create_mirror(tElasticStrain);
    for (unsigned int tCellIndex = 0; tCellIndex < tNumCells; tCellIndex++)
    {
        for (unsigned int tDofIndex = 0; tDofIndex < tNumStressTerms; tDofIndex++)
        {
            tHostElasticStrain(tCellIndex, tDofIndex) = (tCellIndex + 1.0) * (tDofIndex + 1.0);
            //printf("ElasticStrain(%d,%d) = %f\n", tCellIndex,tDofIndex, tHostElasticStrain(tCellIndex, tDofIndex));
        }
    }
    Kokkos::deep_copy(tElasticStrain, tHostElasticStrain);

    // 2. CALL FUNCTION
    constexpr Plato::Scalar tBulkModulus = 25;
    constexpr Plato::Scalar tShearModulus = 3;
    Plato::ComputeCauchyStress<tSpaceDim> tComputeCauchyStress;
    Plato::ScalarMultiVector tCauchyStress("cauchy stress", tNumCells, tNumStressTerms);
    Kokkos::parallel_for(Kokkos::RangePolicy<>(0, tNumCells), LAMBDA_EXPRESSION(const Plato::OrdinalType & tCellOrdinal)
    {
        tComputeCauchyStress(tCellOrdinal, tBulkModulus, tShearModulus, tElasticStrain, tCauchyStress);
    }, "Unit Test");

    // 3. TEST RESULTS
    constexpr Plato::Scalar tTolerance = 1e-4;
    std::vector<std::vector<Plato::Scalar>> tGold = {{12.33333333}, {24.66666667}};
    auto tHostCauchyStress = Kokkos::create_mirror(tCauchyStress);
    Kokkos::deep_copy(tHostCauchyStress, tCauchyStress);
    for (unsigned int tCellIndex = 0; tCellIndex < tNumCells; tCellIndex++)
    {
        for (unsigned int tDofIndex = 0; tDofIndex < tNumStressTerms; tDofIndex++)
        {
            TEST_FLOATING_EQUALITY(tHostCauchyStress(tCellIndex, tDofIndex), tGold[tCellIndex][tDofIndex], tTolerance);
            //printf("HostCauchyStress(%d,%d) = %f\n", tCellIndex, tDofIndex, tHostCauchyStress(tCellIndex, tDofIndex));
        }
    }
}


TEUCHOS_UNIT_TEST(PlatoAnalyzeUnitTests, ElastoPlasticity_ComputeDeviatoricStrain_3D)
{
    constexpr Plato::OrdinalType tSpaceDim = 3;
    Plato::ComputeDeviatoricStrain<tSpaceDim> tComputeDeviatoricStrain;

    constexpr Plato::OrdinalType tNumCells = 2;
    constexpr Plato::OrdinalType tNumStrainTerms = 6;
    Plato::ScalarMultiVector tElasticStrain("elastic strain", tNumCells, tNumStrainTerms);
    auto tHostElasticStrain = Kokkos::create_mirror(tElasticStrain);
    tHostElasticStrain(0,0) = 1; tHostElasticStrain(0,1) = 2; tHostElasticStrain(0,2) = 3;
    tHostElasticStrain(0,3) = 4; tHostElasticStrain(0,4) = 5; tHostElasticStrain(0,5) = 6;
    tHostElasticStrain(1,0) = 7;  tHostElasticStrain(1,1) = 8;  tHostElasticStrain(1,2) = 9;
    tHostElasticStrain(1,3) = 10; tHostElasticStrain(1,4) = 11; tHostElasticStrain(1,5) = 12;
    Kokkos::deep_copy(tElasticStrain, tHostElasticStrain);
    Plato::ScalarMultiVector tDeviatoricStrain("elastic strain", tNumCells, tNumStrainTerms);

    Kokkos::parallel_for(Kokkos::RangePolicy<>(0, tNumCells), LAMBDA_EXPRESSION(const Plato::OrdinalType & aCellIndex)
    {
        tComputeDeviatoricStrain(aCellIndex, tElasticStrain, tDeviatoricStrain);
    }, "test compute deviatoric strain functor");

    const Plato::Scalar tTolerance = 1e-4;
    std::vector<std::vector<Plato::Scalar>> tGold = { {-1.0, 0.0, 1.0, 4.0, 5.0, 6.0}, {-1.0, 0.0, 1.0, 10.0, 11.0, 12.0} };
    auto tHostDeviatoricStrain = Kokkos::create_mirror(tDeviatoricStrain);
    Kokkos::deep_copy(tHostDeviatoricStrain, tDeviatoricStrain);
    for (size_t tCellIndex = 0; tCellIndex < tNumCells; tCellIndex++)
    {
        for (size_t tDofIndex = 0; tDofIndex < tNumStrainTerms; tDofIndex++)
        {
            //printf("(%d,%d) = %f\n", tCellIndex, tDofIndex, tHostDeviatoricStrain(tCellIndex, tDofIndex));
            TEST_FLOATING_EQUALITY(tHostDeviatoricStrain(tCellIndex, tDofIndex), tGold[tCellIndex][tDofIndex], tTolerance);
        }
    }
}


TEUCHOS_UNIT_TEST(PlatoAnalyzeUnitTests, ElastoPlasticity_ComputeDeviatoricStrain_2D)
{
    constexpr Plato::OrdinalType tSpaceDim = 2;
    Plato::ComputeDeviatoricStrain<tSpaceDim> tComputeDeviatoricStrain;

    constexpr Plato::OrdinalType tNumCells = 2;
    constexpr Plato::OrdinalType tNumStrainTerms = 4;
    Plato::ScalarMultiVector tElasticStrain("elastic strain", tNumCells, tNumStrainTerms);
    auto tHostElasticStrain = Kokkos::create_mirror(tElasticStrain);
    tHostElasticStrain(0,0) = 1; tHostElasticStrain(0,1) = 2; tHostElasticStrain(0,2) = 3; tHostElasticStrain(0,3) = 4;
    tHostElasticStrain(1,0) = 5; tHostElasticStrain(1,1) = 6; tHostElasticStrain(1,2) = 7; tHostElasticStrain(1,3) = 8;
    Kokkos::deep_copy(tElasticStrain, tHostElasticStrain);
    Plato::ScalarMultiVector tDeviatoricStrain("elastic strain", tNumCells, tNumStrainTerms);

    Kokkos::parallel_for(Kokkos::RangePolicy<>(0, tNumCells), LAMBDA_EXPRESSION(const Plato::OrdinalType & aCellIndex)
    {
        tComputeDeviatoricStrain(aCellIndex, tElasticStrain, tDeviatoricStrain);
    }, "test compute deviatoric strain functor");

    const Plato::Scalar tTolerance = 1e-4;
    std::vector<std::vector<Plato::Scalar>> tGold = { {-1.333333, -0.333333, 3.0, 1.666667}, {-1.333333, -0.333333, 7.0, 1.666667} };
    auto tHostDeviatoricStrain = Kokkos::create_mirror(tDeviatoricStrain);
    Kokkos::deep_copy(tHostDeviatoricStrain, tDeviatoricStrain);
    for (size_t tCellIndex = 0; tCellIndex < tNumCells; tCellIndex++)
    {
        for (size_t tDofIndex = 0; tDofIndex < tNumStrainTerms; tDofIndex++)
        {
            //printf("(%d,%d) = %f\n", tCellIndex, tDofIndex, tHostDeviatoricStrain(tCellIndex, tDofIndex));
            TEST_FLOATING_EQUALITY(tHostDeviatoricStrain(tCellIndex, tDofIndex), tGold[tCellIndex][tDofIndex], tTolerance);
        }
    }
}


TEUCHOS_UNIT_TEST(PlatoAnalyzeUnitTests, ElastoPlasticity_ComputeDeviatoricStrain_1D)
{
    constexpr Plato::OrdinalType tSpaceDim = 1;
    Plato::ComputeDeviatoricStrain<tSpaceDim> tComputeDeviatoricStrain;

    constexpr Plato::OrdinalType tNumCells = 2;
    constexpr Plato::OrdinalType tNumStrainTerms = 1;
    Plato::ScalarMultiVector tElasticStrain("elastic strain", tNumCells, tNumStrainTerms);
    auto tHostElasticStrain = Kokkos::create_mirror(tElasticStrain);
    tHostElasticStrain(0,0) = 1;
    tHostElasticStrain(1,0) = 2;
    Kokkos::deep_copy(tElasticStrain, tHostElasticStrain);
    Plato::ScalarMultiVector tDeviatoricStrain("elastic strain", tNumCells, tNumStrainTerms);

    Kokkos::parallel_for(Kokkos::RangePolicy<>(0, tNumCells), LAMBDA_EXPRESSION(const Plato::OrdinalType & aCellIndex)
    {
        tComputeDeviatoricStrain(aCellIndex, tElasticStrain, tDeviatoricStrain);
    }, "test compute deviatoric strain functor");

    const Plato::Scalar tTolerance = 1e-4;
    std::vector<std::vector<Plato::Scalar>> tGold = { {0.666667}, {1.333333} };
    auto tHostDeviatoricStrain = Kokkos::create_mirror(tDeviatoricStrain);
    Kokkos::deep_copy(tHostDeviatoricStrain, tDeviatoricStrain);
    for (size_t tCellIndex = 0; tCellIndex < tNumCells; tCellIndex++)
    {
        for (size_t tDofIndex = 0; tDofIndex < tNumStrainTerms; tDofIndex++)
        {
            //printf("(%d,%d) = %f\n", tCellIndex, tDofIndex, tHostDeviatoricStrain(tCellIndex, tDofIndex));
            TEST_FLOATING_EQUALITY(tHostDeviatoricStrain(tCellIndex, tDofIndex), tGold[tCellIndex][tDofIndex], tTolerance);
        }
    }
}


TEUCHOS_UNIT_TEST(PlatoAnalyzeUnitTests, ElastoPlasticity_ComputeElasticWork_3D)
{
    constexpr Plato::OrdinalType tSpaceDim = 3;
    Plato::ComputeElasticWork<tSpaceDim> tComputeElasticWork;
    Plato::ComputeDeviatoricStrain<tSpaceDim> tComputeDeviatoricStrain;

    constexpr Plato::OrdinalType tNumCells = 2;
    constexpr Plato::OrdinalType tNumStrainTerms = 6;
    Plato::ScalarMultiVector tElasticStrain("elastic strain", tNumCells, tNumStrainTerms);
    auto tHostElasticStrain = Kokkos::create_mirror(tElasticStrain);
    tHostElasticStrain(0,0) = 1; tHostElasticStrain(0,1) = 2; tHostElasticStrain(0,2) = 3;
    tHostElasticStrain(0,3) = 4; tHostElasticStrain(0,4) = 5; tHostElasticStrain(0,5) = 6;
    tHostElasticStrain(1,0) = 7;  tHostElasticStrain(1,1) = 8;  tHostElasticStrain(1,2) = 9;
    tHostElasticStrain(1,3) = 10; tHostElasticStrain(1,4) = 11; tHostElasticStrain(1,5) = 12;
    Kokkos::deep_copy(tElasticStrain, tHostElasticStrain);
    Plato::ScalarMultiVector tDeviatoricStrain("elastic strain", tNumCells, tNumStrainTerms);

    constexpr Plato::Scalar tBulkModulus = 2;
    constexpr Plato::Scalar tShearModulus = 0.5;
    Plato::ScalarVector tElasticWork("elastic work", tNumCells);

    Kokkos::parallel_for(Kokkos::RangePolicy<>(0, tNumCells), LAMBDA_EXPRESSION(const Plato::OrdinalType & aCellIndex)
    {
        tComputeDeviatoricStrain(aCellIndex, tElasticStrain, tDeviatoricStrain);
        tComputeElasticWork(aCellIndex, tShearModulus, tBulkModulus, tElasticStrain, tDeviatoricStrain, tElasticWork);
    }, "test compute deviatoric strain functor");

    const Plato::Scalar tTolerance = 1e-4;
    std::vector<Plato::Scalar> tGold = {114, 942};
    auto tHostElasticWork = Kokkos::create_mirror(tElasticWork);
    Kokkos::deep_copy(tHostElasticWork, tElasticWork);
    for (size_t tCellIndex = 0; tCellIndex < tNumCells; tCellIndex++)
    {
        //printf("(%d) = %f\n", tCellIndex, tHostElasticWork(tCellIndex));
        TEST_FLOATING_EQUALITY(tHostElasticWork(tCellIndex), tGold[tCellIndex], tTolerance);
    }
}


TEUCHOS_UNIT_TEST(PlatoAnalyzeUnitTests, ElastoPlasticity_ComputeElasticWork_2D)
{
    constexpr Plato::OrdinalType tSpaceDim = 2;
    Plato::ComputeElasticWork<tSpaceDim> tComputeElasticWork;
    Plato::ComputeDeviatoricStrain<tSpaceDim> tComputeDeviatoricStrain;

    constexpr Plato::OrdinalType tNumCells = 2;
    constexpr Plato::OrdinalType tNumStrainTerms = 4;
    Plato::ScalarMultiVector tElasticStrain("elastic strain", tNumCells, tNumStrainTerms);
    auto tHostElasticStrain = Kokkos::create_mirror(tElasticStrain);
    tHostElasticStrain(0,0) = 1; tHostElasticStrain(0,1) = 2; tHostElasticStrain(0,2) = 3; tHostElasticStrain(0,3) = 4;
    tHostElasticStrain(1,0) = 5; tHostElasticStrain(1,1) = 6; tHostElasticStrain(1,2) = 7; tHostElasticStrain(1,3) = 8;
    Kokkos::deep_copy(tElasticStrain, tHostElasticStrain);
    Plato::ScalarMultiVector tDeviatoricStrain("elastic strain", tNumCells, tNumStrainTerms);

    constexpr Plato::Scalar tBulkModulus = 2;
    constexpr Plato::Scalar tShearModulus = 0.5;
    Plato::ScalarVector tElasticWork("elastic work", tNumCells);

    Kokkos::parallel_for(Kokkos::RangePolicy<>(0, tNumCells), LAMBDA_EXPRESSION(const Plato::OrdinalType & aCellIndex)
    {
        tComputeDeviatoricStrain(aCellIndex, tElasticStrain, tDeviatoricStrain);
        tComputeElasticWork(aCellIndex, tShearModulus, tBulkModulus, tElasticStrain, tDeviatoricStrain, tElasticWork);
    }, "test compute deviatoric strain functor");

    const Plato::Scalar tTolerance = 1e-4;
    std::vector<Plato::Scalar> tGold = {60.333333, 412.333333};
    auto tHostElasticWork = Kokkos::create_mirror(tElasticWork);
    Kokkos::deep_copy(tHostElasticWork, tElasticWork);
    for (size_t tCellIndex = 0; tCellIndex < tNumCells; tCellIndex++)
    {
        //printf("(%d) = %f\n", tCellIndex, tHostElasticWork(tCellIndex));
        TEST_FLOATING_EQUALITY(tHostElasticWork(tCellIndex), tGold[tCellIndex], tTolerance);
    }
}


TEUCHOS_UNIT_TEST(PlatoAnalyzeUnitTests, ElastoPlasticity_ComputeElasticWork_1D)
{
    constexpr Plato::OrdinalType tSpaceDim = 1;
    Plato::ComputeElasticWork<tSpaceDim> tComputeElasticWork;
    Plato::ComputeDeviatoricStrain<tSpaceDim> tComputeDeviatoricStrain;

    constexpr Plato::OrdinalType tNumCells = 2;
    constexpr Plato::OrdinalType tNumStrainTerms = 1;
    Plato::ScalarMultiVector tElasticStrain("elastic strain", tNumCells, tNumStrainTerms);
    auto tHostElasticStrain = Kokkos::create_mirror(tElasticStrain);
    tHostElasticStrain(0,0) = 1;
    tHostElasticStrain(1,0) = 2;
    Kokkos::deep_copy(tElasticStrain, tHostElasticStrain);
    Plato::ScalarMultiVector tDeviatoricStrain("elastic strain", tNumCells, tNumStrainTerms);

    constexpr Plato::Scalar tBulkModulus = 2;
    constexpr Plato::Scalar tShearModulus = 0.5;
    Plato::ScalarVector tElasticWork("elastic work", tNumCells);

    Kokkos::parallel_for(Kokkos::RangePolicy<>(0, tNumCells), LAMBDA_EXPRESSION(const Plato::OrdinalType & aCellIndex)
    {
        tComputeDeviatoricStrain(aCellIndex, tElasticStrain, tDeviatoricStrain);
        tComputeElasticWork(aCellIndex, tShearModulus, tBulkModulus, tElasticStrain, tDeviatoricStrain, tElasticWork);
    }, "test compute deviatoric strain functor");

    const Plato::Scalar tTolerance = 1e-4;
    std::vector<Plato::Scalar> tGold = {1.222222, 4.888889};
    auto tHostElasticWork = Kokkos::create_mirror(tElasticWork);
    Kokkos::deep_copy(tHostElasticWork, tElasticWork);
    for (size_t tCellIndex = 0; tCellIndex < tNumCells; tCellIndex++)
    {
        //printf("(%d) = %f\n", tCellIndex, tHostElasticWork(tCellIndex));
        TEST_FLOATING_EQUALITY(tHostElasticWork(tCellIndex), tGold[tCellIndex], tTolerance);
    }
}


TEUCHOS_UNIT_TEST(PlatoAnalyzeUnitTests, ElastoPlasticity_FlattenVectorWorkset_Errors)
{
    // CALL FUNCTION - TEST tLocalStateWorset IS EMPTY
    Plato::ScalarVector tAssembledLocalState;
    Plato::ScalarMultiVector tLocalStateWorset;
    constexpr Plato::OrdinalType tNumCells = 1;
    constexpr Plato::OrdinalType tNumLocalDofsPerCell = 14;
    TEST_THROW(Plato::flatten_vector_workset<tNumLocalDofsPerCell>(tNumCells, tLocalStateWorset, tAssembledLocalState), std::runtime_error);

    // CALL FUNCTION - TEST tAssembledLocalState IS EMPTY
    tLocalStateWorset = Plato::ScalarMultiVector("local state WS", tNumCells, tNumLocalDofsPerCell);
    TEST_THROW(Plato::flatten_vector_workset<tNumLocalDofsPerCell>(tNumCells, tLocalStateWorset, tAssembledLocalState), std::runtime_error);

    // CALL FUNCTION - TEST NUMBER OF CELLS IS EMPTY
    constexpr Plato::OrdinalType tEmptyNumCells = 0;
    tAssembledLocalState = Plato::ScalarVector("assembled local state", tNumCells * tNumLocalDofsPerCell);
    TEST_THROW(Plato::flatten_vector_workset<tNumLocalDofsPerCell>(tEmptyNumCells, tLocalStateWorset, tAssembledLocalState), std::runtime_error);
}

TEUCHOS_UNIT_TEST(PlatoAnalyzeUnitTests, ElastoPlasticity_FlattenVectorWorkset)
{
    // PREPARE DATA
    constexpr Plato::OrdinalType tNumCells = 3;
    constexpr Plato::OrdinalType tNumLocalDofsPerCell = 14;
    Plato::ScalarMultiVector tLocalStateWorset("local state WS", tNumCells, tNumLocalDofsPerCell);
    auto tHostLocalStateWorset = Kokkos::create_mirror(tLocalStateWorset);

    for (size_t tCellIndex = 0; tCellIndex < tNumCells; tCellIndex++)
    {
        for (size_t tDofIndex = 0; tDofIndex < tNumLocalDofsPerCell; tDofIndex++)
        {
            tHostLocalStateWorset(tCellIndex, tDofIndex) = (tNumLocalDofsPerCell * tCellIndex) + (tDofIndex + 1.0);
            //printf("(%d,%d) = %f\n", tCellIndex, tDofIndex, tHostLocalStateWorset(tCellIndex, tDofIndex));
        }
    }
    Kokkos::deep_copy(tLocalStateWorset, tHostLocalStateWorset);

    Plato::ScalarVector tAssembledLocalState("assembled local state", tNumCells * tNumLocalDofsPerCell);

    // CALL FUNCTION
    TEST_NOTHROW(Plato::flatten_vector_workset<tNumLocalDofsPerCell>(tNumCells, tLocalStateWorset, tAssembledLocalState));

    // TEST RESULTS
    constexpr Plato::Scalar tTolerance = 1e-4;
    auto tHostAssembledLocalState = Kokkos::create_mirror(tAssembledLocalState);
    Kokkos::deep_copy(tHostAssembledLocalState, tAssembledLocalState);
    std::vector<std::vector<Plato::Scalar>> tGold =
      {{1,2,3,4,5,6,7,8,9,10,11,12,13,14},
       {15,16,17,18,19,20,21,22,23,24,25,26,27,28},
       {29,30,31,32,33,34,35,36,37,38,39,40,41,42}};
    for(Plato::OrdinalType tCellIndex = 0; tCellIndex < tNumCells; tCellIndex++)
    {
        const auto tDofOffset = tCellIndex * tNumLocalDofsPerCell;
        for(Plato::OrdinalType tDofIndex = 0; tDofIndex < tNumLocalDofsPerCell; tDofIndex++)
        {
            //printf("(%d,%d) = %f\n", tCellIndex, tDofIndex, tHostAssembledLocalState(tDofOffset + tDofIndex));
            TEST_FLOATING_EQUALITY(tHostAssembledLocalState(tDofOffset + tDofIndex), tGold[tCellIndex][tDofIndex], tTolerance);
        }
    }
}

TEUCHOS_UNIT_TEST(PlatoAnalyzeUnitTests, ElastoPlasticity_fill3DView_Error)
{
    // PREPARE DATA
    constexpr Plato::OrdinalType tNumRows = 14;
    constexpr Plato::OrdinalType tNumCols = 14;
    constexpr Plato::OrdinalType tNumCells = 2;

    // CALL FUNCTION - TEST tMatrixWorkSet IS EMPTY
    constexpr Plato::Scalar tAlpha = 2.0;
    Plato::ScalarArray3D tMatrixWorkSet;
    TEST_THROW( (Plato::blas3::fill<tNumRows, tNumCols>(tNumCells, tAlpha, tMatrixWorkSet)), std::runtime_error );

    // CALL FUNCTION - TEST tNumCells IS ZERO
    Plato::OrdinalType tBadNumCells = 0;
    tMatrixWorkSet = Plato::ScalarArray3D("Matrix A WS", tNumCells, tNumRows, tNumCols);
    TEST_THROW( (Plato::blas3::fill<tNumRows, tNumCols>(tBadNumCells, tAlpha, tMatrixWorkSet)), std::runtime_error );

    // CALL FUNCTION - TEST tNumCells IS NEGATIVE
    tBadNumCells = -1;
    TEST_THROW( (Plato::blas3::fill<tNumRows, tNumCols>(tBadNumCells, tAlpha, tMatrixWorkSet)), std::runtime_error );
}


TEUCHOS_UNIT_TEST(PlatoAnalyzeUnitTests, ElastoPlasticity_fill_3D_View)
{
    // PREPARE DATA
    constexpr Plato::OrdinalType tNumRows = 14;
    constexpr Plato::OrdinalType tNumCols = 14;
    constexpr Plato::OrdinalType tNumCells = 2;
    Plato::ScalarArray3D tA("Matrix A WS", tNumCells, tNumRows, tNumCols);

    // CALL FUNCTION
    Plato::Scalar tAlpha = 2.0;
    TEST_NOTHROW( (Plato::blas3::fill<tNumRows, tNumCols>(tNumCells, tAlpha, tA)) );

    // TEST RESULTS
    constexpr Plato::Scalar tGold = 2.0;
    constexpr Plato::Scalar tTolerance = 1e-4;
    auto tHostA = Kokkos::create_mirror(tA);
    Kokkos::deep_copy(tHostA, tA);
    for(Plato::OrdinalType tCellIndex = 0; tCellIndex < tNumCells; tCellIndex++)
    {
        for(Plato::OrdinalType tRowIndex = 0; tRowIndex < tNumRows; tRowIndex++)
        {
            for(Plato::OrdinalType tColIndex = 0; tColIndex < tNumCols; tColIndex++)
            {
                //printf("(%d,%d,%d) = %f\n", aCellOrdinal, tRowIndex, tColIndex, tHostA(tCellIndex, tRowIndex, tColIndex));
                TEST_FLOATING_EQUALITY(tHostA(tCellIndex, tRowIndex, tColIndex), tGold, tTolerance);
            }
        }
    }
}


TEUCHOS_UNIT_TEST(PlatoAnalyzeUnitTests, ElastoPlasticity_fill_2D_View)
{
    // PREPARE DATA
    constexpr Plato::OrdinalType tNumRows = 14;
    constexpr Plato::OrdinalType tNumCols = 14;
    Plato::ScalarMultiVector tA("Matrix A", tNumRows, tNumCols);

    // CALL FUNCTION
    constexpr Plato::Scalar tAlpha = 2.0;
    TEST_NOTHROW( (Plato::blas2::fill(tAlpha, tA)) );

    // TEST RESULTS
    constexpr Plato::Scalar tGold = 2.0;
    constexpr Plato::Scalar tTolerance = 1e-4;
    auto tHostA = Kokkos::create_mirror(tA);
    Kokkos::deep_copy(tHostA, tA);
    for(Plato::OrdinalType tRowIndex = 0; tRowIndex < tNumRows; tRowIndex++)
    {
        for(Plato::OrdinalType tColIndex = 0; tColIndex < tNumCols; tColIndex++)
        {
            //printf("(%d,%d,%d) = %f\n", aCellOrdinal, tRowIndex, tColIndex, tHostA(tCellIndex, tRowIndex, tColIndex));
            TEST_FLOATING_EQUALITY(tHostA(tRowIndex, tColIndex), tGold, tTolerance);
        }
    }
}


TEUCHOS_UNIT_TEST(PlatoAnalyzeUnitTests, ElastoPlasticity_scale_2D_View)
{
    // PREPARE DATA
    constexpr Plato::OrdinalType tNumRows = 14;
    constexpr Plato::OrdinalType tNumCols = 14;
    Plato::ScalarMultiVector tA("Matrix A", tNumRows, tNumCols);

    // CALL FUNCTION
    constexpr Plato::Scalar tAlpha = 2.0;
    TEST_NOTHROW( (Plato::blas2::fill(tAlpha, tA)) );
    TEST_NOTHROW( (Plato::blas2::scale(tAlpha, tA)) );

    // TEST RESULTS
    constexpr Plato::Scalar tGold = 4.0;
    constexpr Plato::Scalar tTolerance = 1e-4;
    auto tHostA = Kokkos::create_mirror(tA);
    Kokkos::deep_copy(tHostA, tA);
    for(Plato::OrdinalType tRowIndex = 0; tRowIndex < tNumRows; tRowIndex++)
    {
        for(Plato::OrdinalType tColIndex = 0; tColIndex < tNumCols; tColIndex++)
        {
            //printf("(%d,%d,%d) = %f\n", aCellOrdinal, tRowIndex, tColIndex, tHostA(tCellIndex, tRowIndex, tColIndex));
            TEST_FLOATING_EQUALITY(tHostA(tRowIndex, tColIndex), tGold, tTolerance);
        }
    }
}


TEUCHOS_UNIT_TEST(PlatoAnalyzeUnitTests, ElastoPlasticity_UpdateMatrixWorkset_Error)
{
    // CALL FUNCTION - INPUT VIEW IS EMPTY
    Plato::ScalarArray3D tB;
    Plato::ScalarArray3D tA;
    constexpr Plato::OrdinalType tNumCells = 2;
    Plato::Scalar tAlpha = 1; Plato::Scalar tBeta = 3;
    TEST_THROW( (Plato::blas3::update(tNumCells, tAlpha, tA, tBeta, tB)), std::runtime_error );

    // CALL FUNCTION - OUTPUT VIEW IS EMPTY
    Plato::OrdinalType tNumRows = 4;
    Plato::OrdinalType tNumCols = 4;
    tA = Plato::ScalarArray3D("Matrix A WS", tNumCells, tNumRows, tNumCols);
    TEST_THROW( (Plato::blas3::update(tNumCells, tAlpha, tA, tBeta, tB)), std::runtime_error );

    // CALL FUNCTION - ROW DIM MISTMATCH
    tNumRows = 3;
    Plato::ScalarArray3D tC = Plato::ScalarArray3D("Matrix C WS", tNumCells, tNumRows, tNumCols);
    tNumRows = 4;
    Plato::ScalarArray3D tD = Plato::ScalarArray3D("Matrix D WS", tNumCells, tNumRows, tNumCols);
    TEST_THROW( (Plato::blas3::update(tNumCells, tAlpha, tC, tBeta, tD)), std::runtime_error );

    // CALL FUNCTION - COLUMN DIM MISTMATCH
    tNumCols = 5;
    Plato::ScalarArray3D tE = Plato::ScalarArray3D("Matrix E WS", tNumCells, tNumRows, tNumCols);
    TEST_THROW( (Plato::blas3::update(tNumCells, tAlpha, tD, tBeta, tE)), std::runtime_error );

    // CALL FUNCTION - NEGATIVE NUMBER OF CELLS
    tNumRows = 4; tNumCols = 4;
    Plato::OrdinalType tBadNumCells = -1;
    tB = Plato::ScalarArray3D("Matrix B WS", tNumCells, tNumRows, tNumCols);
    TEST_THROW( (Plato::blas3::update(tBadNumCells, tAlpha, tA, tBeta, tB)), std::runtime_error );

    // CALL FUNCTION - ZERO NUMBER OF CELLS
    tBadNumCells = 0;
    TEST_THROW( (Plato::blas3::update(tBadNumCells, tAlpha, tA, tBeta, tB)), std::runtime_error );
}

TEUCHOS_UNIT_TEST(PlatoAnalyzeUnitTests, ElastoPlasticity_UpdateMatrixWorkset)
{
    // PREPARE DATA
    constexpr Plato::OrdinalType tNumRows = 14;
    constexpr Plato::OrdinalType tNumCols = 14;
    constexpr Plato::OrdinalType tNumCells = 2;
    Plato::ScalarArray3D tA("Matrix A WS", tNumCells, tNumRows, tNumCols);
    Plato::Scalar tAlpha = 2;
    TEST_NOTHROW( (Plato::blas3::fill<tNumRows, tNumCols>(tNumCells, tAlpha, tA)) );

    tAlpha = 1;
    Plato::ScalarArray3D tB("Matrix A WS", tNumCells, tNumRows, tNumCols);
    TEST_NOTHROW( (Plato::blas3::fill<tNumRows, tNumCols>(tNumCells, tAlpha, tB)) );

    // CALL FUNCTION
    tAlpha = 2;
    Plato::Scalar tBeta = 3;
    TEST_NOTHROW( (Plato::blas3::update(tNumCells, tAlpha, tA, tBeta, tB)) );

    // TEST RESULTS
    constexpr Plato::Scalar tGold = 7.0;
    constexpr Plato::Scalar tTolerance = 1e-4;
    auto tHostB = Kokkos::create_mirror(tB);
    Kokkos::deep_copy(tHostB, tB);
    for(Plato::OrdinalType tCellIndex = 0; tCellIndex < tNumCells; tCellIndex++)
    {
        for(Plato::OrdinalType tRowIndex = 0; tRowIndex < tNumRows; tRowIndex++)
        {
            for(Plato::OrdinalType tColIndex = 0; tColIndex < tNumCols; tColIndex++)
            {
                //printf("(%d,%d,%d) = %f\n", aCellOrdinal, tRowIndex, tColIndex, tHostB(tCellIndex, tRowIndex, tColIndex));
                TEST_FLOATING_EQUALITY(tHostB(tCellIndex, tRowIndex, tColIndex), tGold, tTolerance);
            }
        }
    }
}

TEUCHOS_UNIT_TEST(PlatoAnalyzeUnitTests, ElastoPlasticity_UpdateVectorWorkset_Error)
{
    // CALL FUNCTION - DIM(1) MISMATCH
    Plato::OrdinalType tNumDofsPerCell = 3;
    constexpr Plato::OrdinalType tNumCells = 2;
    Plato::ScalarMultiVector tVecX("vector X WS", tNumCells, tNumDofsPerCell);
    tNumDofsPerCell = 4;
    Plato::ScalarMultiVector tVecY("vector Y WS", tNumCells, tNumDofsPerCell);
    Plato::Scalar tAlpha = 1; Plato::Scalar tBeta = 3;
    TEST_THROW( (Plato::blas2::update(tAlpha, tVecX, tBeta, tVecY)), std::runtime_error );

    // CALL FUNCTION - DIM(0) MISMATCH
    Plato::OrdinalType tBadNumCells = 4;
    Plato::ScalarMultiVector tVecZ("vector Y WS", tBadNumCells, tNumDofsPerCell);
    TEST_THROW( (Plato::blas2::update(tAlpha, tVecY, tBeta, tVecZ)), std::runtime_error );
}

TEUCHOS_UNIT_TEST(PlatoAnalyzeUnitTests, ElastoPlasticity_UpdateVectorWorkset)
{
    // PREPARE DATA
    constexpr Plato::OrdinalType tNumCells = 2;
    constexpr Plato::OrdinalType tNumLocalDofsPerCell = 6;
    Plato::ScalarMultiVector tVecX("vector X WS", tNumCells, tNumLocalDofsPerCell);
    Plato::ScalarMultiVector tVecY("vector Y WS", tNumCells, tNumLocalDofsPerCell);
    auto tHostVecX = Kokkos::create_mirror(tVecX);
    auto tHostVecY = Kokkos::create_mirror(tVecY);

    for (size_t tCellIndex = 0; tCellIndex < tNumCells; tCellIndex++)
    {
        for (size_t tDofIndex = 0; tDofIndex < tNumLocalDofsPerCell; tDofIndex++)
        {
            tHostVecX(tCellIndex, tDofIndex) = (tNumLocalDofsPerCell * tCellIndex) + (tDofIndex + 1.0);
            tHostVecY(tCellIndex, tDofIndex) = (tNumLocalDofsPerCell * tCellIndex) + (tDofIndex + 1.0);
            //printf("X(%d,%d) = %f\n", tCellIndex, tDofIndex, tHostVecX(tCellIndex, tDofIndex));
            //printf("Y(%d,%d) = %f\n", tCellIndex, tDofIndex, tHostVecY(tCellIndex, tDofIndex));
        }
    }
    Kokkos::deep_copy(tVecX, tHostVecX);
    Kokkos::deep_copy(tVecY, tHostVecY);

    // CALL FUNCTION
    Plato::Scalar tAlpha = 1; Plato::Scalar tBeta = 2;
    TEST_NOTHROW( (Plato::blas2::update(tAlpha, tVecX, tBeta, tVecY)) );

    // TEST OUTPUT
    constexpr Plato::Scalar tTolerance = 1e-4;
    tHostVecY = Kokkos::create_mirror(tVecY);
    Kokkos::deep_copy(tHostVecY, tVecY);
    std::vector<std::vector<Plato::Scalar>> tGold =
      {{3, 6, 9, 12, 15, 18}, {21, 24, 27, 30, 33, 36}};
    for(Plato::OrdinalType tCellIndex = 0; tCellIndex < tNumCells; tCellIndex++)
    {
        for(Plato::OrdinalType tDofIndex = 0; tDofIndex < tNumLocalDofsPerCell; tDofIndex++)
        {
            //printf("(%d,%d) = %f\n", tCellIndex, tDofIndex, tHostVecY(tCellIndex, tDofIndex));
            TEST_FLOATING_EQUALITY(tHostVecY(tCellIndex, tDofIndex), tGold[tCellIndex][tDofIndex], tTolerance);
        }
    }
}

TEUCHOS_UNIT_TEST(PlatoAnalyzeUnitTests, ElastoPlasticity_MultiplyMatrixWorkset_Error)
{
    // PREPARE DATA
    Plato::ScalarArray3D tA;
    Plato::ScalarArray3D tB;
    Plato::ScalarArray3D tC;

    // CALL FUNCTION - A IS EMPTY
    constexpr Plato::OrdinalType tNumCells = 2;
    Plato::Scalar tAlpha = 1; Plato::Scalar tBeta = 1;
    TEST_THROW( (Plato::blas3::multiply(tNumCells, tAlpha, tA, tB, tBeta, tC)), std::runtime_error );

    // CALL FUNCTION - B IS EMPTY
    constexpr Plato::OrdinalType tNumRows = 4;
    constexpr Plato::OrdinalType tNumCols = 4;
    tA = Plato::ScalarArray3D("Matrix A", tNumCells, tNumRows, tNumCols);
    TEST_THROW( (Plato::blas3::multiply(tNumCells, tAlpha, tA, tB, tBeta, tC)), std::runtime_error );

    // CALL FUNCTION - C IS EMPTY
    tB = Plato::ScalarArray3D("Matrix B", tNumCells, tNumRows + 1, tNumCols);
    TEST_THROW( (Plato::blas3::multiply(tNumCells, tAlpha, tA, tB, tBeta, tC)), std::runtime_error );

    // CALL FUNCTION - NUM ROWS/COLUMNS MISMATCH IN INPUT MATRICES
    tC = Plato::ScalarArray3D("Matrix C", tNumCells, tNumRows, tNumCols);
    TEST_THROW( (Plato::blas3::multiply(tNumCells, tAlpha, tA, tB, tBeta, tC)), std::runtime_error );

    // CALL FUNCTION - NUM ROWS MISMATCH IN INPUT AND OUTPUT MATRICES
    Plato::ScalarArray3D tD("Matrix D", tNumCells, tNumRows, tNumCols);
    TEST_THROW( (Plato::blas3::multiply(tNumCells, tAlpha, tA, tD, tBeta, tB)), std::runtime_error );

    // CALL FUNCTION - NUM COLUMNS MISMATCH IN INPUT AND OUTPUT MATRICES
    Plato::ScalarArray3D tH("Matrix H", tNumCells, tNumRows, tNumCols + 1);
    TEST_THROW( (Plato::blas3::multiply(tNumCells, tAlpha, tA, tC, tBeta, tH)), std::runtime_error );

    // CALL FUNCTION - NUM CELLS MISMATCH IN A
    Plato::ScalarArray3D tE("Matrix E", tNumCells, tNumRows, tNumCols);
    TEST_THROW( (Plato::blas3::multiply(tNumCells + 1, tAlpha, tA, tD, tBeta, tE)), std::runtime_error );

    // CALL FUNCTION - NUM CELLS MISMATCH IN F
    Plato::ScalarArray3D tF("Matrix F", tNumCells + 1, tNumRows, tNumCols);
    TEST_THROW( (Plato::blas3::multiply(tNumCells, tAlpha, tA, tF, tBeta, tE)), std::runtime_error );

    // CALL FUNCTION - NUM CELLS MISMATCH IN E
    Plato::ScalarArray3D tG("Matrix G", tNumCells + 1, tNumRows, tNumCols);
    TEST_THROW( (Plato::blas3::multiply(tNumCells, tAlpha, tA, tD, tBeta, tG)), std::runtime_error );
}

TEUCHOS_UNIT_TEST(PlatoAnalyzeUnitTests, ElastoPlasticity_MultiplyMatrixWorkset_One)
{
    // PREPARE DATA FOR TEST ONE
    constexpr Plato::OrdinalType tNumRows = 4;
    constexpr Plato::OrdinalType tNumCols = 4;
    constexpr Plato::OrdinalType tNumCells = 3;
    Plato::ScalarArray3D tA("Matrix A WS", tNumCells, tNumRows, tNumCols);
    Plato::Scalar tAlpha = 2;
    TEST_NOTHROW( (Plato::blas3::fill<tNumRows, tNumCols>(tNumCells, tAlpha, tA)) );
    Plato::ScalarArray3D tB("Matrix B WS", tNumCells, tNumRows, tNumCols);
    tAlpha = 1;
    TEST_NOTHROW( (Plato::blas3::fill<tNumRows, tNumCols>(tNumCells, tAlpha, tB)) );
    Plato::ScalarArray3D tC("Matrix C WS", tNumCells, tNumRows, tNumCols);
    tAlpha = 3;
    TEST_NOTHROW( (Plato::blas3::fill<tNumRows, tNumCols>(tNumCells, tAlpha, tC)) );

    // CALL FUNCTION
    Plato::Scalar tBeta = 1;
    TEST_NOTHROW( (Plato::blas3::multiply(tNumCells, tAlpha, tA, tB, tBeta, tC)) );

    // TEST RESULTS
    constexpr Plato::Scalar tGold = 27.0;
    constexpr Plato::Scalar tTolerance = 1e-4;
    auto tHostC = Kokkos::create_mirror(tC);
    Kokkos::deep_copy(tHostC, tC);
    for(Plato::OrdinalType tCellIndex = 0; tCellIndex < tNumCells; tCellIndex++)
    {
        for(Plato::OrdinalType tRowIndex = 0; tRowIndex < tNumRows; tRowIndex++)
        {
            for(Plato::OrdinalType tColIndex = 0; tColIndex < tNumCols; tColIndex++)
            {
                //printf("(%d,%d,%d) = %f\n", tCellIndex, tRowIndex, tColIndex, tHostC(tCellIndex, tRowIndex, tColIndex));
                TEST_FLOATING_EQUALITY(tHostC(tCellIndex, tRowIndex, tColIndex), tGold, tTolerance);
            }
        }
    }

    // PREPARE DATA FOR TEST TWO
    constexpr Plato::OrdinalType tNumRows2 = 3;
    constexpr Plato::OrdinalType tNumCols2 = 3;
    Plato::ScalarArray3D tD("Matrix D WS", tNumCells, tNumRows2, tNumCols2);
    Plato::ScalarArray3D tE("Matrix E WS", tNumCells, tNumRows2, tNumCols2);
    Plato::ScalarArray3D tF("Matrix F WS", tNumCells, tNumRows2, tNumCols2);
    std::vector<std::vector<Plato::Scalar>> tData = {{1, 2, 3}, {4, 5, 6}, {7, 8, 9}};
    auto tHostD = Kokkos::create_mirror(tD);
    auto tHostE = Kokkos::create_mirror(tE);
    auto tHostF = Kokkos::create_mirror(tF);
    for(Plato::OrdinalType tCellIndex = 0; tCellIndex < tNumCells; tCellIndex++)
    {
        for(Plato::OrdinalType tRowIndex = 0; tRowIndex < tNumRows2; tRowIndex++)
        {
            for(Plato::OrdinalType tColIndex = 0; tColIndex < tNumCols2; tColIndex++)
            {
                tHostD(tCellIndex, tRowIndex, tColIndex) = tData[tRowIndex][tColIndex];
                tHostE(tCellIndex, tRowIndex, tColIndex) = tData[tRowIndex][tColIndex];
                tHostF(tCellIndex, tRowIndex, tColIndex) = tData[tRowIndex][tColIndex];
            }
        }
    }
    Kokkos::deep_copy(tD, tHostD);
    Kokkos::deep_copy(tE, tHostE);
    Kokkos::deep_copy(tF, tHostF);

    // CALL FUNCTION - NO TRANSPOSE
    tAlpha = 1.5; tBeta = 2.5;
    TEST_NOTHROW( (Plato::blas3::multiply(tNumCells, tAlpha, tD, tE, tBeta, tF)) );

    // 2. TEST RESULTS
    std::vector<std::vector<Plato::Scalar>> tGoldOut = { {47.5, 59, 70.5}, {109, 134, 159}, {170.5, 209, 247.5} };
    tHostF = Kokkos::create_mirror(tF);
    Kokkos::deep_copy(tHostF, tF);
    for(Plato::OrdinalType tCellIndex = 0; tCellIndex < tNumCells; tCellIndex++)
    {
        for(Plato::OrdinalType tRowIndex = 0; tRowIndex < tNumRows2; tRowIndex++)
        {
            for(Plato::OrdinalType tColIndex = 0; tColIndex < tNumCols2; tColIndex++)
            {
                //printf("Result(%d,%d,%d) = %f\n", tCellIndex, tRowIndex, tColIndex, tHostF(tCellIndex, tRowIndex, tColIndex));
                TEST_FLOATING_EQUALITY(tHostF(tCellIndex, tRowIndex, tColIndex), tGoldOut[tRowIndex][tColIndex], tTolerance);
            }
        }
    }
}

TEUCHOS_UNIT_TEST(PlatoAnalyzeUnitTests, ElastoPlasticity_MultiplyMatrixWorkset_Two)
{
    // PREPARE DATA FOR TEST
    constexpr Plato::OrdinalType tNumCells = 1;
    constexpr Plato::OrdinalType tNumOutCols = 9;
    constexpr Plato::OrdinalType tNumOutRows = 10;
    constexpr Plato::OrdinalType tNumInnrCols = 10;
    Plato::ScalarArray3D tA("Matrix A WS", tNumCells, tNumOutRows, tNumInnrCols);
    auto tHostA = Kokkos::create_mirror(tA);
    tHostA(0,0,0) = 0.999134832918946; tHostA(0,0,1) = -8.65167081054137e-7; tHostA(0,0,2) = -0.665513165892955; tHostA(0,0,3) = 0.332756499757352; tHostA(0,0,4) = 0;
      tHostA(0,0,5) = 0.332756499757352; tHostA(0,0,6) = -8.65167382846366e-7; tHostA(0,0,7) = 4.32583520111433e-7; tHostA(0,0,8) = 0; tHostA(0,0,9) = 4.32583520113168e-7;
    tHostA(0,1,0) = -0.000865167081054158; tHostA(0,1,1) = -8.65167081054158e-7; tHostA(0,1,2) = -0.665513165892955; tHostA(0,1,3) = 0.332756499757352; tHostA(0,1,4) = 0;
      tHostA(0,1,5) = 0.332756499757352; tHostA(0,1,6) = -8.65167382846366e-7; tHostA(0,1,7) = 4.32583520111433e-7; tHostA(0,1,8) = 0; tHostA(0,1,9) = 4.32583520111433e-7;
    tHostA(0,2,0) = -0.000865167081030844; tHostA(0,2,1) = -8.65167081030844e-7; tHostA(0,2,2) = 0.334486834124979; tHostA(0,2,3) = 0.332756499748386; tHostA(0,2,4) = 0;
      tHostA(0,2,5) = 0.332756499748385; tHostA(0,2,6) = -9.31701002265914e-7; tHostA(0,2,7) = 3.66049931096926e-7; tHostA(0,2,8) = 0; tHostA(0,2,9) = 3.66049931099094e-7;
    tHostA(0,3,0) = 0.000432583432413186; tHostA(0,3,1) = 4.32583432413186e-7; tHostA(0,3,2) = 0.332756499781941; tHostA(0,3,3) = 0.767070265244303; tHostA(0,3,4) = 0;
      tHostA(0,3,5) = -0.0998269318370781; tHostA(0,3,6) = 3.66049980498706e-7; tHostA(0,3,7) = -3.69341927428275e-7; tHostA(0,3,8) = 0; tHostA(0,3,9) = -1.96308599308918e-7;
    tHostA(0,4,0) = 0; tHostA(0,4,1) = 0; tHostA(0,4,2) = 0; tHostA(0,4,3) = 0; tHostA(0,4,4) = 0.928703624178876;
      tHostA(0,4,5) = 0; tHostA(0,4,6) = 0; tHostA(0,4,7) = 0; tHostA(0,4,8) = -1.85370035651194e-7; tHostA(0,4,9) = 0;
    tHostA(0,5,0) = 0.000432583432413187; tHostA(0,5,1) = 4.32583432413187e-7; tHostA(0,5,2) = 0.332756499781942; tHostA(0,5,3) = -0.0998269318370783; tHostA(0,5,4) = 0;
      tHostA(0,5,5) = 0.767070265244303; tHostA(0,5,6) = 3.66049980498706e-7; tHostA(0,5,7) = -1.96308599309351e-7; tHostA(0,5,8) = 0; tHostA(0,5,9) = -3.69341927426107e-07;
    tHostA(0,6,0) = -0.576778291445566; tHostA(0,6,1) = -0.000576778291445566; tHostA(0,6,2) = -443.675626551306; tHostA(0,6,3) = 221.837757816214; tHostA(0,6,4) = 0;
      tHostA(0,6,5) = 221.837757816214; tHostA(0,6,6) = 0.999379227378489; tHostA(0,6,7) = 0.000244033383405728; tHostA(0,6,8) = 0; tHostA(0,6,9) = 0.000244033383405728;
    tHostA(0,7,0) = 0.288388970538191; tHostA(0,7,1) = 0.000288388970538191; tHostA(0,7,2) = 221.837678518269; tHostA(0,7,3) = -155.286336004547; tHostA(0,7,4) = 0;
      tHostA(0,7,5) = -66.5512870543163; tHostA(0,7,6) = 0.000244033322428616; tHostA(0,7,7) = 0.999753676091541; tHostA(0,7,8) = 0; tHostA(0,7,9) = -0.000130872405284865;
    tHostA(0,8,0) = 0; tHostA(0,8,1) = 0; tHostA(0,8,2) = 0; tHostA(0,8,3) = 0; tHostA(0,8,4) = -47.5307664670919;
      tHostA(0,8,5) = 0; tHostA(0,8,6) = 0; tHostA(0,8,7) = 0; tHostA(0,8,8) = 0.999876504868183; tHostA(0,8,9) = 0;
    tHostA(0,9,0) = 0.288388970538190; tHostA(0,9,1) = 0.000288388970538190; tHostA(0,9,2) = 221.837678518269; tHostA(0,9,3) = -66.5512870543163; tHostA(0,9,4) = 0;
      tHostA(0,9,5) = -155.286336004547; tHostA(0,9,6) = 0.000244033322428672; tHostA(0,9,7) = -0.000130872405284421; tHostA(0,9,8) = 0; tHostA(0,9,9) = 0.999753676091540;
    Kokkos::deep_copy(tA, tHostA);

    Plato::ScalarArray3D tB("Matrix B WS", tNumCells, tNumInnrCols, tNumOutCols);
    auto tHostB = Kokkos::create_mirror(tB);
    tHostB(0,0,0) = 0; tHostB(0,0,1) = 0; tHostB(0,0,2) = 0; tHostB(0,0,3) = 0; tHostB(0,0,4) = 0;
      tHostB(0,0,5) = 0; tHostB(0,0,6) = 0; tHostB(0,0,7) = 0; tHostB(0,0,8) = 0;
    tHostB(0,1,0) = -769230.8; tHostB(0,1,1) = 0;; tHostB(0,1,2) = 0; tHostB(0,1,3) = 769230.8; tHostB(0,1,4) = 384615.4;
      tHostB(0,1,5) = 0; tHostB(0,1,6) = 0; tHostB(0,1,7) = -384615.4; tHostB(0,1,8) = 0;
    tHostB(0,2,0) = 0; tHostB(0,2,1) = 0; tHostB(0,2,2) = 0; tHostB(0,2,3) = 0; tHostB(0,2,4) = 0;
      tHostB(0,2,5) = 0; tHostB(0,2,6) = 0; tHostB(0,2,7) = 0; tHostB(0,2,8) = 0;
    tHostB(0,3,0) = 0; tHostB(0,3,1) = 0; tHostB(0,3,2) = 0; tHostB(0,3,3) = 0; tHostB(0,3,4) = 0.076779750;
      tHostB(0,3,5) = 0; tHostB(0,3,6) = 0; tHostB(0,3,7) = -0.07677975; tHostB(0,3,8) = 0;
    tHostB(0,4,0) = 0; tHostB(0,4,1) = 0.07677975; tHostB(0,4,2) = 0; tHostB(0,4,3) = 0.07677975; tHostB(0,4,4) = -0.07677975;
      tHostB(0,4,5) = 0; tHostB(0,4,6) = -0.07677975; tHostB(0,4,7) = 0; tHostB(0,4,8) = 0;
    tHostB(0,5,0) = 0; tHostB(0,5,1) = 0; tHostB(0,5,2) = 0; tHostB(0,5,3) = 0; tHostB(0,5,4) = -0.07677975;
      tHostB(0,5,5) = 0; tHostB(0,5,6) = 0; tHostB(0,5,7) = 0.07677975; tHostB(0,5,8) = 0;
    tHostB(0,6,0) = 0; tHostB(0,6,1) = 0; tHostB(0,6,2) = 0; tHostB(0,6,3) = 0; tHostB(0,6,4) = 0;
      tHostB(0,6,5) = 0; tHostB(0,6,6) = 0; tHostB(0,6,7) = 0; tHostB(0,6,8) = 0;
    tHostB(0,7,0) = 0; tHostB(0,7,1) = 0; tHostB(0,7,2) = 0; tHostB(0,7,3) = 0; tHostB(0,7,4) = 51.1865;
      tHostB(0,7,5) = 0; tHostB(0,7,6) = 0; tHostB(0,7,7) = -51.1865; tHostB(0,7,8) = 0;
    tHostB(0,8,0) = 0; tHostB(0,8,1) = 51.1865; tHostB(0,8,2) = 0; tHostB(0,8,3) = 51.1865; tHostB(0,8,4) = -51.1865;
      tHostB(0,8,5) = 0; tHostB(0,8,6) = -51.1865; tHostB(0,8,7) = 0; tHostB(0,8,8) = 0;
    tHostB(0,9,0) = 0; tHostB(0,9,1) = 0; tHostB(0,9,2) = 0; tHostB(0,9,3) = 0; tHostB(0,9,4) = -51.1865;
      tHostB(0,9,5) = 0; tHostB(0,9,6) = 0; tHostB(0,9,7) = 51.1865; tHostB(0,9,8) = 0;
    Kokkos::deep_copy(tB, tHostB);

    // CALL FUNCTION
    constexpr Plato::Scalar tBeta = 0.0;
    constexpr Plato::Scalar tAlpha = 1.0;
    Plato::ScalarArray3D tC("Matrix C WS", tNumCells, tNumOutRows, tNumOutCols);
    TEST_NOTHROW( (Plato::blas3::multiply(tNumCells, tAlpha, tA, tB, tBeta, tC)) );

    // 2. TEST RESULTS
    Plato::ScalarArray3D tGold("Gold", tNumCells, tNumOutRows, tNumOutCols);
    auto tHostGold = Kokkos::create_mirror(tGold);
    tHostGold(0,0,0) = 0.665513165892939; tHostGold(0,0,1) = 0; tHostGold(0,0,2) = 0; tHostGold(0,0,3) = -0.665513165892939; tHostGold(0,0,4) = -0.332756582946470;
      tHostGold(0,0,5) = 0; tHostGold(0,0,6) = 0; tHostGold(0,0,7) = 0.332756582946470; tHostGold(0,0,8) = 0;
    tHostGold(0,1,0) = 0.665513165892955; tHostGold(0,1,1) = 0; tHostGold(0,1,2) = 0; tHostGold(0,1,3) = -0.665513165892955; tHostGold(0,1,4) = -0.332756582946477;
      tHostGold(0,1,5) = 0; tHostGold(0,1,6) = 0; tHostGold(0,1,7) = 0.332756582946477; tHostGold(0,1,8) = 0;
    tHostGold(0,2,0) = 0.665513165875021; tHostGold(0,2,1) = 0; tHostGold(0,2,2) = 0; tHostGold(0,2,3) = -0.665513165875021; tHostGold(0,2,4) = -0.332756582937511;
      tHostGold(0,2,5) = 0; tHostGold(0,2,6) = 0; tHostGold(0,2,7) = 0.332756582937511; tHostGold(0,2,8) = 0;
    tHostGold(0,3,0) = -0.332756499781941;tHostGold(0,3,1) = 0; tHostGold(0,3,2) = 0; tHostGold(0,3,3) = 0.332756499781941; tHostGold(0,3,4) = 0.232929542988130 ;
      tHostGold(0,3,5) = 0; tHostGold(0,3,6) = 0; tHostGold(0,3,7) = -0.23292954298813; tHostGold(0,3,8) = 0;
    tHostGold(0,4,0) = 0; tHostGold(0,4,1) = 0.0712961436452182; tHostGold(0,4,2) = 0; tHostGold(0,4,3) = 0.0712961436452182; tHostGold(0,4,4) = -0.0712961436452182;
      tHostGold(0,4,5) = 0; tHostGold(0,4,6) = -0.0712961436452182; tHostGold(0,4,7) = 0; tHostGold(0,4,8) = 0;
    tHostGold(0,5,0) = -0.332756499781942; tHostGold(0,5,1) = 0; tHostGold(0,5,2) = 0; tHostGold(0,5,3) = 0.332756499781942; tHostGold(0,5,4) = 0.0998269567938113;
      tHostGold(0,5,5) = 0; tHostGold(0,5,6) = 0; tHostGold(0,5,7) = -0.0998269567938113; tHostGold(0,5,8) = 0;
    tHostGold(0,6,0) = 443.675626551306; tHostGold(0,6,1) = 0; tHostGold(0,6,2) = 0; tHostGold(0,6,3) = -443.675626551306; tHostGold(0,6,4) = -221.837813275653;
      tHostGold(0,6,5) = 0; tHostGold(0,6,6) = 0; tHostGold(0,6,7) = 221.837813275653; tHostGold(0,6,8) = 0;
    tHostGold(0,7,0) = -221.837678518269; tHostGold(0,7,1) = 0; tHostGold(0,7,2) = 0; tHostGold(0,7,3) = 221.837678518269; tHostGold(0,7,4) = 155.286374826131;
      tHostGold(0,7,5) = 0; tHostGold(0,7,6) = 0; tHostGold(0,7,7) = -155.286374826131; tHostGold(0,7,8) = 0;
    tHostGold(0,8,0) = 0; tHostGold(0,8,1) = 47.5307783497835; tHostGold(0,8,2) = 0; tHostGold(0,8,3) = 47.5307783497835; tHostGold(0,8,4) = -47.5307783497835;
      tHostGold(0,8,5) = 0; tHostGold(0,8,6) = -47.5307783497835; tHostGold(0,8,7) = 0; tHostGold(0,8,8) = 0;
    tHostGold(0,9,0) = -221.837678518269; tHostGold(0,9,1) = 0; tHostGold(0,9,2) = 0; tHostGold(0,9,3) = 221.837678518269; tHostGold(0,9,4) = 66.5513036921381;
      tHostGold(0,9,5) = 0; tHostGold(0,9,6) = 0; tHostGold(0,9,7) = -66.5513036921381; tHostGold(0,9,8) = 0;

    auto tHostC = Kokkos::create_mirror(tC);
    Kokkos::deep_copy(tHostC, tC);
    constexpr Plato::Scalar tTolerance = 1e-4;
    for(Plato::OrdinalType tCellIndex = 0; tCellIndex < tC.extent(0); tCellIndex++)
    {
        for(Plato::OrdinalType tRowIndex = 0; tRowIndex < tC.extent(1); tRowIndex++)
        {
            for(Plato::OrdinalType tColIndex = 0; tColIndex < tC.extent(2); tColIndex++)
            {
                //printf("Result(%d,%d,%d) = %f\n", tCellIndex + 1, tRowIndex + 1, tColIndex+ 1, tHostC(tCellIndex, tRowIndex, tColIndex));
                TEST_FLOATING_EQUALITY(tHostGold(tCellIndex, tRowIndex, tColIndex), tHostC(tCellIndex, tRowIndex, tColIndex), tTolerance);
            }
        }
    }
}

TEUCHOS_UNIT_TEST(PlatoAnalyzeUnitTests, ElastoPlasticity_MatrixTimesVectorWorkset_Error)
{
    // PREPARE DATA
    Plato::ScalarArray3D tA;
    Plato::ScalarMultiVector tX;
    Plato::ScalarMultiVector tY;

    // CALL FUNCTION - MATRIX A IS EMPTY
    constexpr Plato::OrdinalType tNumCells = 3;
    Plato::Scalar tAlpha = 1.5; Plato::Scalar tBeta = 2.5;
    TEST_THROW( (Plato::blas2::matrix_times_vector("N", tAlpha, tA, tX, tBeta, tY)), std::runtime_error );

    // CALL FUNCTION - VECTOR X IS EMPTY
    constexpr Plato::OrdinalType tNumCols = 2;
    constexpr Plato::OrdinalType tNumRows = 3;
    tA = Plato::ScalarArray3D("A Matrix WS", tNumCells, tNumRows, tNumCols);
    TEST_THROW( (Plato::blas2::matrix_times_vector("N", tAlpha, tA, tX, tBeta, tY)), std::runtime_error );

    // CALL FUNCTION - VECTOR Y IS EMPTY
    tX = Plato::ScalarMultiVector("X Vector WS", tNumCells, tNumCols);
    TEST_THROW( (Plato::blas2::matrix_times_vector("N", tAlpha, tA, tX, tBeta, tY)), std::runtime_error );

    // CALL FUNCTION - NUM CELL MISMATCH IN INPUT MATRIX
    tY = Plato::ScalarMultiVector("Y Vector WS", tNumCells + 1, tNumRows);
    TEST_THROW( (Plato::blas2::matrix_times_vector("N", tAlpha, tA, tX, tBeta, tY)), std::runtime_error );

    // CALL FUNCTION - NUM CELL MISMATCH IN INPUT VECTOR X
    Plato::ScalarMultiVector tVecX("X Vector WS", tNumCells + 1, tNumRows);
    TEST_THROW( (Plato::blas2::matrix_times_vector("N", tAlpha, tA, tVecX, tBeta, tY)), std::runtime_error );
}

TEUCHOS_UNIT_TEST(PlatoAnalyzeUnitTests, ElastoPlasticity_MatrixTimesVectorWorkset)
{
    // 1. PREPARE DATA FOR TEST ONE
    constexpr Plato::OrdinalType tNumRows = 3;
    constexpr Plato::OrdinalType tNumCols = 2;
    constexpr Plato::OrdinalType tNumCells = 3;

    // 1.1 PREPARE MATRIX DATA
    Plato::ScalarArray3D tA("A Matrix WS", tNumCells, tNumRows, tNumCols);
    std::vector<std::vector<Plato::Scalar>> tMatrixData = {{1, 2}, {3, 4}, {5, 6}};
    auto tHostA = Kokkos::create_mirror(tA);
    for(Plato::OrdinalType tCellIndex = 0; tCellIndex < tNumCells; tCellIndex++)
    {
        for(Plato::OrdinalType tRowIndex = 0; tRowIndex < tNumRows; tRowIndex++)
        {
            for(Plato::OrdinalType tColIndex = 0; tColIndex < tNumCols; tColIndex++)
            {
                tHostA(tCellIndex, tRowIndex, tColIndex) =
                        static_cast<Plato::Scalar>(tCellIndex + 1) * tMatrixData[tRowIndex][tColIndex];
            }
        }
    }
    Kokkos::deep_copy(tA, tHostA);

    // 1.2 PREPARE X VECTOR DATA
    Plato::ScalarMultiVector tX("X Vector WS", tNumCells, tNumCols);
    std::vector<Plato::Scalar> tXdata = {1, 2};
    auto tHostX = Kokkos::create_mirror(tX);
    for(Plato::OrdinalType tCellIndex = 0; tCellIndex < tNumCells; tCellIndex++)
    {
        for(Plato::OrdinalType tColIndex = 0; tColIndex < tNumCols; tColIndex++)
        {
            tHostX(tCellIndex, tColIndex) = static_cast<Plato::Scalar>(tCellIndex + 1) * tXdata[tColIndex];
        }
    }
    Kokkos::deep_copy(tX, tHostX);

    // 1.3 PREPARE Y VECTOR DATA
    Plato::ScalarMultiVector tY("Y Vector WS", tNumCells, tNumRows);
    std::vector<Plato::Scalar> tYdata = {1, 2, 3};
    auto tHostY = Kokkos::create_mirror(tY);
    for(Plato::OrdinalType tCellIndex = 0; tCellIndex < tNumCells; tCellIndex++)
    {
        for(Plato::OrdinalType tRowIndex = 0; tRowIndex < tNumRows; tRowIndex++)
        {
            tHostY(tCellIndex, tRowIndex) = static_cast<Plato::Scalar>(tCellIndex + 1) * tYdata[tRowIndex];
        }
    }
    Kokkos::deep_copy(tY, tHostY);

    // 1.4 CALL FUNCTION - NO TRANSPOSE
    Plato::Scalar tAlpha = 1.5; Plato::Scalar tBeta = 2.5;
    TEST_NOTHROW( (Plato::blas2::matrix_times_vector("N", tAlpha, tA, tX, tBeta, tY)) );

    // 1.5 TEST RESULTS
    tHostY = Kokkos::create_mirror(tY);
    Kokkos::deep_copy(tHostY, tY);
    constexpr Plato::Scalar tTolerance = 1e-4;
    std::vector<std::vector<Plato::Scalar>> tGoldOne = { {10, 21.5, 33}, {35, 76, 117}, {75, 163.5, 252} };
    for(Plato::OrdinalType tCellIndex = 0; tCellIndex < tNumCells; tCellIndex++)
    {
        for(Plato::OrdinalType tRowIndex = 0; tRowIndex < tNumRows; tRowIndex++)
        {
            //printf("(%d,%d) = %f\n", tCellIndex, tRowIndex, tHostY(tCellIndex, tRowIndex));
            TEST_FLOATING_EQUALITY(tHostY(tCellIndex, tRowIndex), tGoldOne[tCellIndex][tRowIndex], tTolerance);
        }
    }

    // 2.1 PREPARE DATA FOR X VECTOR - TEST TWO
    Plato::ScalarMultiVector tVecX("X Vector WS", tNumCells, tNumRows);
    std::vector<Plato::Scalar> tVecXdata = {1, 2, 3};
    auto tHostVecX = Kokkos::create_mirror(tVecX);
    for(Plato::OrdinalType tCellIndex = 0; tCellIndex < tNumCells; tCellIndex++)
    {
        for(Plato::OrdinalType tRowIndex = 0; tRowIndex < tNumRows; tRowIndex++)
        {
            tHostVecX(tCellIndex, tRowIndex) = static_cast<Plato::Scalar>(tCellIndex + 1) * tVecXdata[tRowIndex];
        }
    }
    Kokkos::deep_copy(tVecX, tHostVecX);

    // 2.2 PREPARE Y VECTOR DATA
    Plato::ScalarMultiVector tVecY("Y Vector WS", tNumCells, tNumCols);
    std::vector<Plato::Scalar> tVecYdata = {1, 2};
    auto tHostVecY = Kokkos::create_mirror(tVecY);
    for(Plato::OrdinalType tCellIndex = 0; tCellIndex < tNumCells; tCellIndex++)
    {
        for(Plato::OrdinalType tColIndex = 0; tColIndex < tNumCols; tColIndex++)
        {
            tHostVecY(tCellIndex, tColIndex) = static_cast<Plato::Scalar>(tCellIndex + 1) * tVecYdata[tColIndex];
        }
    }
    Kokkos::deep_copy(tVecY, tHostVecY);

    // 2.2 CALL FUNCTION - TRANSPOSE
    TEST_NOTHROW( (Plato::blas2::matrix_times_vector("T", tAlpha, tA, tVecX, tBeta, tVecY)) );

    // 2.3 TEST RESULTS
    tHostVecY = Kokkos::create_mirror(tVecY);
    Kokkos::deep_copy(tHostVecY, tVecY);
    std::vector<std::vector<Plato::Scalar>> tGoldTwo = { {35.5, 47}, {137, 178}, {304.5, 393} };
    for(Plato::OrdinalType tCellIndex = 0; tCellIndex < tNumCells; tCellIndex++)
    {
        for(Plato::OrdinalType tColIndex = 0; tColIndex < tNumCols; tColIndex++)
        {
            //printf("(%d,%d) = %f\n", tCellIndex, tColIndex, tHostVecY(tCellIndex, tColIndex));
            TEST_FLOATING_EQUALITY(tHostVecY(tCellIndex, tColIndex), tGoldTwo[tCellIndex][tColIndex], tTolerance);
        }
    }

    // 3. TEST VALIDITY OF TRANSPOSE
    TEST_THROW( (Plato::blas2::matrix_times_vector("C", tAlpha, tA, tVecX, tBeta, tVecY)), std::runtime_error );
}

TEUCHOS_UNIT_TEST(PlatoAnalyzeUnitTests, ElastoPlasticity_IdentityWorkset)
{
    // PREPARE DATA FOR TEST
    constexpr Plato::OrdinalType tNumRows = 4;
    constexpr Plato::OrdinalType tNumCols = 4;
    constexpr Plato::OrdinalType tNumCells = 3;
    Plato::ScalarArray3D tIdentity("tIdentity WS", tNumCells, tNumRows, tNumCols);

    // CALL FUNCTION
    Plato::blas3::identity<tNumRows, tNumCols>(tNumCells, tIdentity);

    // TEST RESULTS
    constexpr Plato::Scalar tTolerance = 1e-4;
    std::vector<std::vector<Plato::Scalar>> tGold = { {1, 0, 0, 0}, {0, 1, 0, 0}, {0, 0, 1, 0}, {0, 0, 0, 1} };
    auto tHostIdentity = Kokkos::create_mirror(tIdentity);
    Kokkos::deep_copy(tHostIdentity, tIdentity);
    for(Plato::OrdinalType tCellIndex = 0; tCellIndex < tNumCells; tCellIndex++)
    {
        for(Plato::OrdinalType tRowIndex = 0; tRowIndex < tNumRows; tRowIndex++)
        {
            for(Plato::OrdinalType tColIndex = 0; tColIndex < tNumCols; tColIndex++)
            {
                TEST_FLOATING_EQUALITY(tHostIdentity(tCellIndex, tRowIndex, tColIndex), tGold[tRowIndex][tColIndex], tTolerance);
            }
        }
    }
}

TEUCHOS_UNIT_TEST(PlatoAnalyzeUnitTests, ElastoPlasticity_InverseMatrixWorkset)
{
    // PREPARE DATA FOR TEST
    constexpr Plato::OrdinalType tNumRows = 2;
    constexpr Plato::OrdinalType tNumCols = 2;
    constexpr Plato::OrdinalType tNumCells = 3; // Number of matrices to invert
    Plato::ScalarArray3D tMatrix("Matrix A", tNumCells, 2, 2);
    auto tHostMatrix = Kokkos::create_mirror(tMatrix);
    for (Plato::OrdinalType tCellIndex = 0; tCellIndex < tNumCells; ++tCellIndex)
    {
        const Plato::Scalar tScaleFactor = 1.0 / (1.0 + tCellIndex);
        tHostMatrix(tCellIndex, 0, 0) = -2.0 * tScaleFactor;
        tHostMatrix(tCellIndex, 1, 0) = 1.0 * tScaleFactor;
        tHostMatrix(tCellIndex, 0, 1) = 1.5 * tScaleFactor;
        tHostMatrix(tCellIndex, 1, 1) = -0.5 * tScaleFactor;
    }
    Kokkos::deep_copy(tMatrix, tHostMatrix);

    // CALL FUNCTION
    Plato::ScalarArray3D tAInverse("A Inverse", tNumCells, 2, 2);
    Plato::blas3::inverse<tNumRows, tNumCols>(tNumCells, tMatrix, tAInverse);

    constexpr Plato::Scalar tTolerance = 1e-6;
    std::vector<std::vector<Plato::Scalar> > tGoldMatrixInverse = { { 1.0, 3.0 }, { 2.0, 4.0 } };
    auto tHostAInverse = Kokkos::create_mirror(tAInverse);
    Kokkos::deep_copy(tHostAInverse, tAInverse);
    for (Plato::OrdinalType tMatrixIndex = 0; tMatrixIndex < tNumCells; tMatrixIndex++)
    {
        for (Plato::OrdinalType tRowIndex = 0; tRowIndex < tNumRows; tRowIndex++)
        {
            for (Plato::OrdinalType tColIndex = 0; tColIndex < tNumCols; tColIndex++)
            {
                //printf("Matrix %d Inverse (%d,%d) = %f\n", n, i, j, tHostAInverse(n, i, j));
                const Plato::Scalar tScaleFactor = (1.0 + tMatrixIndex);
                TEST_FLOATING_EQUALITY(tHostAInverse(tMatrixIndex, tRowIndex, tColIndex), tScaleFactor * tGoldMatrixInverse[tRowIndex][tColIndex], tTolerance);
            }
        }
    }
}

TEUCHOS_UNIT_TEST(PlatoAnalyzeUnitTests, ElastoPlasticity_ApplyPenalty)
{
    // PREPARE DATA FOR TEST
    constexpr Plato::OrdinalType tNumRows = 3;
    constexpr Plato::OrdinalType tNumCols = 3;
    Plato::ScalarMultiVector tA("A: 2-D View", tNumRows, tNumCols);
    std::vector<std::vector<Plato::Scalar>> tData = { {10, 20, 30}, {35, 76, 117}, {75, 163, 252} };

    auto tHostA = Kokkos::create_mirror(tA);
    for (Plato::OrdinalType tRowIndex = 0; tRowIndex < tNumRows; ++tRowIndex)
    {
        for (Plato::OrdinalType tColIndex = 0; tColIndex < tNumCols; ++tColIndex)
        {
            tHostA(tRowIndex, tColIndex) = tData[tRowIndex][tColIndex];
        }
    }
    Kokkos::deep_copy(tA, tHostA);

    // CALL FUNCTION
    Kokkos::parallel_for(Kokkos::RangePolicy<>(0, tNumRows), LAMBDA_EXPRESSION(const Plato::OrdinalType & aRowIndex)
    {
        Plato::apply_penalty<tNumCols>(aRowIndex, 0.5, tA);
    }, "identity workset");

    // TEST RESULTS
    constexpr Plato::Scalar tTolerance = 1e-6;
    tHostA = Kokkos::create_mirror(tA);
    Kokkos::deep_copy(tHostA, tA);
    std::vector<std::vector<Plato::Scalar>> tGold = { {5, 10, 15}, {17.5, 38, 58.5}, {37.5, 81.5, 126} };
    for (Plato::OrdinalType tRowIndex = 0; tRowIndex < tNumRows; tRowIndex++)
    {
        for (Plato::OrdinalType tColIndex = 0; tColIndex < tNumCols; tColIndex++)
        {
            TEST_FLOATING_EQUALITY(tHostA(tRowIndex, tColIndex), tGold[tRowIndex][tColIndex], tTolerance);
        }
    }
}


TEUCHOS_UNIT_TEST(PlatoAnalyzeUnitTests, ElastoPlasticity_ComputeBulkModulusError)
{
    Teuchos::RCP<Teuchos::ParameterList> tParams =
    Teuchos::getParametersFromXmlString(
      "<ParameterList name='Plato Problem'>                                 \n"
      "  <ParameterList name='Material Model'>                              \n"
      "  </ParameterList>                                                   \n"
      "</ParameterList>                                                     \n"
    );

    TEST_THROW( (Plato::compute_bulk_modulus(*tParams)), std::runtime_error );
}


TEUCHOS_UNIT_TEST(PlatoAnalyzeUnitTests, ElastoPlasticity_ComputeBulkModulus)
{
    Teuchos::RCP<Teuchos::ParameterList> tParams =
    Teuchos::getParametersFromXmlString(
      "<ParameterList name='Plato Problem'>                                 \n"
      "  <ParameterList name='Material Model'>                              \n"
      "    <ParameterList name='Isotropic Linear Elastic'>                  \n"
      "      <Parameter  name='Density' type='double' value='1000'/>        \n"
      "      <Parameter  name='Poissons Ratio' type='double' value='0.3'/>  \n"
      "      <Parameter  name='Youngs Modulus' type='double' value='1.0'/>  \n"
      "    </ParameterList>                                                 \n"
      "  </ParameterList>                                                   \n"
      "</ParameterList>                                                     \n"
    );

    auto tBulk = Plato::compute_bulk_modulus(*tParams);
    constexpr Plato::Scalar tTolerance = 1e-6;
    TEST_FLOATING_EQUALITY(tBulk, 0.833333333333333, tTolerance);
}


TEUCHOS_UNIT_TEST(PlatoAnalyzeUnitTests, ElastoPlasticity_ComputeShearModulusError)
{
    Teuchos::RCP<Teuchos::ParameterList> tParams =
    Teuchos::getParametersFromXmlString(
      "<ParameterList name='Plato Problem'>                                 \n"
      "  <ParameterList name='Material Model'>                              \n"
      "  </ParameterList>                                                   \n"
      "</ParameterList>                                                     \n"
    );

    TEST_THROW( (Plato::compute_shear_modulus(*tParams)), std::runtime_error );
}


TEUCHOS_UNIT_TEST(PlatoAnalyzeUnitTests, ElastoPlasticity_ComputeShearModulus)
{
    Teuchos::RCP<Teuchos::ParameterList> tParams =
    Teuchos::getParametersFromXmlString(
      "<ParameterList name='Plato Problem'>                                 \n"
      "  <ParameterList name='Material Model'>                              \n"
      "    <ParameterList name='Isotropic Linear Elastic'>                  \n"
      "      <Parameter  name='Density' type='double' value='1000'/>        \n"
      "      <Parameter  name='Poissons Ratio' type='double' value='0.3'/>  \n"
      "      <Parameter  name='Youngs Modulus' type='double' value='1.0'/>  \n"
      "    </ParameterList>                                                 \n"
      "  </ParameterList>                                                   \n"
      "</ParameterList>                                                     \n"
    );

    auto tShear = Plato::compute_shear_modulus(*tParams);
    constexpr Plato::Scalar tTolerance = 1e-6;
    TEST_FLOATING_EQUALITY(tShear, 0.384615384615385, tTolerance);
}


TEUCHOS_UNIT_TEST(PlatoAnalyzeUnitTests, ElastoPlasticity_ComputeShearAndBulkModulus)
{
    const Plato::Scalar tPoisson = 0.3;
    const Plato::Scalar tElasticModulus = 1;
    auto tBulk = Plato::compute_bulk_modulus(tElasticModulus, tPoisson);
    constexpr Plato::Scalar tTolerance = 1e-6;
    TEST_FLOATING_EQUALITY(tBulk, 0.833333333333333, tTolerance);
    auto tShear = Plato::compute_shear_modulus(tElasticModulus, tPoisson);
    TEST_FLOATING_EQUALITY(tShear, 0.384615384615385, tTolerance);
}


TEUCHOS_UNIT_TEST(PlatoAnalyzeUnitTests, ElastoPlasticity_StrainDivergence3D)
{
    // PREPARE DATA FOR TEST
    constexpr Plato::OrdinalType tNumCells = 3;
    constexpr Plato::OrdinalType tSpaceDim = 3;
    constexpr Plato::OrdinalType tNumVoigtTerms = 6;
    Plato::ScalarVector tOutput("strain tensor divergence", tNumCells);
    Plato::ScalarMultiVector tStrainTensor("strain tensor", tNumCells, tNumVoigtTerms);
    auto tHostStrainTensor = Kokkos::create_mirror(tStrainTensor);
    for(Plato::OrdinalType tCellIndex = 0; tCellIndex < tNumCells; tCellIndex++)
    {
        tHostStrainTensor(tCellIndex, 0) = static_cast<Plato::Scalar>(1+tCellIndex) * 0.1;
        tHostStrainTensor(tCellIndex, 1) = static_cast<Plato::Scalar>(1+tCellIndex) * 0.2;
        tHostStrainTensor(tCellIndex, 2) = static_cast<Plato::Scalar>(1+tCellIndex) * 0.3;
        tHostStrainTensor(tCellIndex, 3) = static_cast<Plato::Scalar>(1+tCellIndex) * 0.4;
        tHostStrainTensor(tCellIndex, 4) = static_cast<Plato::Scalar>(1+tCellIndex) * 0.5;
        tHostStrainTensor(tCellIndex, 5) = static_cast<Plato::Scalar>(1+tCellIndex) * 0.6;
    }
    Kokkos::deep_copy(tStrainTensor, tHostStrainTensor);

    // CALL FUNCTION
    Plato::StrainDivergence<tSpaceDim> tComputeStrainDivergence;
    Kokkos::parallel_for(Kokkos::RangePolicy<>(0, tNumCells), LAMBDA_EXPRESSION(const Plato::OrdinalType & aCellIndex)
    {
        tComputeStrainDivergence(aCellIndex, tStrainTensor, tOutput);
    }, "test strain divergence functor");

    // TEST RESULTS
    constexpr Plato::Scalar tTolerance = 1e-6;
    std::vector<Plato::Scalar> tGold = {0.6, 1.2, 1.8};
    auto tHostOutput = Kokkos::create_mirror(tOutput);
    Kokkos::deep_copy(tHostOutput, tOutput);
    for (Plato::OrdinalType tCellIndex = 0; tCellIndex < tNumCells; tCellIndex++)
    {
        TEST_FLOATING_EQUALITY(tHostOutput(tCellIndex), tGold[tCellIndex], tTolerance);
    }
}

TEUCHOS_UNIT_TEST(PlatoAnalyzeUnitTests, ElastoPlasticity_StrainDivergence2D)
{
    // PREPARE DATA FOR TEST
    constexpr Plato::OrdinalType tNumCells = 3;
    constexpr Plato::OrdinalType tSpaceDim = 2;
    constexpr Plato::OrdinalType tNumVoigtTerms = 3;
    Plato::ScalarVector tOutput("strain tensor divergence", tNumCells);
    Plato::ScalarMultiVector tStrainTensor("strain tensor", tNumCells, tNumVoigtTerms);
    auto tHostStrainTensor = Kokkos::create_mirror(tStrainTensor);
    for(Plato::OrdinalType tCellIndex = 0; tCellIndex < tNumCells; tCellIndex++)
    {
        tHostStrainTensor(tCellIndex, 0) = static_cast<Plato::Scalar>(1+tCellIndex) * 0.1;
        tHostStrainTensor(tCellIndex, 1) = static_cast<Plato::Scalar>(1+tCellIndex) * 0.2;
        tHostStrainTensor(tCellIndex, 2) = static_cast<Plato::Scalar>(1+tCellIndex) * 0.3;
    }
    Kokkos::deep_copy(tStrainTensor, tHostStrainTensor);

    // CALL FUNCTION
    Plato::StrainDivergence<tSpaceDim> tComputeStrainDivergence;
    Kokkos::parallel_for(Kokkos::RangePolicy<>(0, tNumCells), LAMBDA_EXPRESSION(const Plato::OrdinalType & aCellIndex)
    {
        tComputeStrainDivergence(aCellIndex, tStrainTensor, tOutput);
    }, "test strain divergence functor");

    // TEST RESULTS
    constexpr Plato::Scalar tTolerance = 1e-6;
    std::vector<Plato::Scalar> tGold = {0.3, 0.6, 0.9};
    auto tHostOutput = Kokkos::create_mirror(tOutput);
    Kokkos::deep_copy(tHostOutput, tOutput);
    for (Plato::OrdinalType tCellIndex = 0; tCellIndex < tNumCells; tCellIndex++)
    {
        TEST_FLOATING_EQUALITY(tHostOutput(tCellIndex), tGold[tCellIndex], tTolerance);
    }
}

TEUCHOS_UNIT_TEST(PlatoAnalyzeUnitTests, ElastoPlasticity_StrainDivergence1D)
{
    // PREPARE DATA FOR TEST
    constexpr Plato::OrdinalType tNumCells = 3;
    constexpr Plato::OrdinalType tSpaceDim = 1;
    constexpr Plato::OrdinalType tNumVoigtTerms = 1;
    Plato::ScalarVector tOutput("strain tensor divergence", tNumCells);
    Plato::ScalarMultiVector tStrainTensor("strain tensor", tNumCells, tNumVoigtTerms);
    auto tHostStrainTensor = Kokkos::create_mirror(tStrainTensor);
    for(Plato::OrdinalType tCellIndex = 0; tCellIndex < tNumCells; tCellIndex++)
    {
        tHostStrainTensor(tCellIndex, 0) = static_cast<Plato::Scalar>(1+tCellIndex) * 0.1;
    }
    Kokkos::deep_copy(tStrainTensor, tHostStrainTensor);

    // CALL FUNCTION
    Plato::StrainDivergence<tSpaceDim> tComputeStrainDivergence;
    Kokkos::parallel_for(Kokkos::RangePolicy<>(0, tNumCells), LAMBDA_EXPRESSION(const Plato::OrdinalType & aCellIndex)
    {
        tComputeStrainDivergence(aCellIndex, tStrainTensor, tOutput);
    }, "test strain divergence functor");

    // TEST RESULTS
    constexpr Plato::Scalar tTolerance = 1e-6;
    std::vector<Plato::Scalar> tGold = {0.1, 0.2, 0.3};
    auto tHostOutput = Kokkos::create_mirror(tOutput);
    Kokkos::deep_copy(tHostOutput, tOutput);
    for (Plato::OrdinalType tCellIndex = 0; tCellIndex < tNumCells; tCellIndex++)
    {
        TEST_FLOATING_EQUALITY(tHostOutput(tCellIndex), tGold[tCellIndex], tTolerance);
    }
}

TEUCHOS_UNIT_TEST(PlatoAnalyzeUnitTests, ElastoPlasticity_ComputeStabilization3D)
{
    // PREPARE DATA FOR TEST
    constexpr Plato::OrdinalType tNumCells = 3;
    constexpr Plato::OrdinalType tSpaceDim = 3;

    Plato::ScalarVector tCellVolume("volume", tNumCells);
    auto tHostCellVolume = Kokkos::create_mirror(tCellVolume);
    for(Plato::OrdinalType tCellIndex = 0; tCellIndex < tNumCells; tCellIndex++)
    {
        tHostCellVolume(tCellIndex, 0) = static_cast<Plato::Scalar>(1+tCellIndex) * 0.1;
    }
    Kokkos::deep_copy(tCellVolume, tHostCellVolume);

    Plato::ScalarMultiVector tPressureGrad("pressure gradient", tNumCells, tSpaceDim);
    auto tHostPressureGrad = Kokkos::create_mirror(tPressureGrad);
    for(Plato::OrdinalType tCellIndex = 0; tCellIndex < tNumCells; tCellIndex++)
    {
        tHostPressureGrad(tCellIndex, 0) = static_cast<Plato::Scalar>(1+tCellIndex) * 0.1;
        tHostPressureGrad(tCellIndex, 1) = static_cast<Plato::Scalar>(1+tCellIndex) * 0.2;
        tHostPressureGrad(tCellIndex, 2) = static_cast<Plato::Scalar>(1+tCellIndex) * 0.3;
    }
    Kokkos::deep_copy(tPressureGrad, tHostPressureGrad);

    Plato::ScalarMultiVector tProjectedPressureGrad("projected pressure gradient - gauss pt", tNumCells, tSpaceDim);
    auto tHostProjectedPressureGrad = Kokkos::create_mirror(tProjectedPressureGrad);
    for(Plato::OrdinalType tCellIndex = 0; tCellIndex < tNumCells; tCellIndex++)
    {
        tHostProjectedPressureGrad(tCellIndex, 0) = static_cast<Plato::Scalar>(1+tCellIndex) * 1;
        tHostProjectedPressureGrad(tCellIndex, 1) = static_cast<Plato::Scalar>(1+tCellIndex) * 2;
        tHostProjectedPressureGrad(tCellIndex, 2) = static_cast<Plato::Scalar>(1+tCellIndex) * 3;
    }
    Kokkos::deep_copy(tProjectedPressureGrad, tHostProjectedPressureGrad);

    // CALL FUNCTION
    constexpr Plato::Scalar tScaling = 0.5;
    constexpr Plato::Scalar tShearModulus = 2;
    Plato::ScalarMultiVector tStabilization("cell stabilization", tNumCells, tSpaceDim);
    Plato::ComputeStabilization<tSpaceDim> tComputeStabilization(tScaling, tShearModulus);
    Kokkos::parallel_for(Kokkos::RangePolicy<>(0, tNumCells), LAMBDA_EXPRESSION(const Plato::OrdinalType & aCellIndex)
    {
        tComputeStabilization(aCellIndex, tCellVolume, tPressureGrad, tProjectedPressureGrad, tStabilization);
    }, "test compute stabilization functor");

    // TEST RESULTS
    constexpr Plato::Scalar tTolerance = 1e-6;
    auto tHostStabilization = Kokkos::create_mirror(tStabilization);
    Kokkos::deep_copy(tHostStabilization, tStabilization);
    std::vector<std::vector<Plato::Scalar>> tGold = {{-0.0255839119441290, -0.0511678238882572, -0.0767517358323859},
                                                     {-0.0812238574671431, -0.1624477149342860, -0.2436715724014290},
                                                     {-0.1596500440960990, -0.3193000881921980, -0.4789501322882970}};
    for (Plato::OrdinalType tCellIndex = 0; tCellIndex < tNumCells; tCellIndex++)
    {
        for (Plato::OrdinalType tDimIndex = 0; tDimIndex < tSpaceDim; tDimIndex++)
        {
            TEST_FLOATING_EQUALITY(tHostStabilization(tCellIndex, tDimIndex), tGold[tCellIndex][tDimIndex], tTolerance);
        }
    }
}

TEUCHOS_UNIT_TEST(PlatoAnalyzeUnitTests, ElastoPlasticity_ComputeStabilization2D)
{
    // PREPARE DATA FOR TEST
    constexpr Plato::OrdinalType tNumCells = 3;
    constexpr Plato::OrdinalType tSpaceDim = 2;

    Plato::ScalarVector tCellVolume("volume", tNumCells);
    auto tHostCellVolume = Kokkos::create_mirror(tCellVolume);
    for(Plato::OrdinalType tCellIndex = 0; tCellIndex < tNumCells; tCellIndex++)
    {
        tHostCellVolume(tCellIndex, 0) = static_cast<Plato::Scalar>(1+tCellIndex) * 0.1;
    }
    Kokkos::deep_copy(tCellVolume, tHostCellVolume);

    Plato::ScalarMultiVector tPressureGrad("pressure gradient", tNumCells, tSpaceDim);
    auto tHostPressureGrad = Kokkos::create_mirror(tPressureGrad);
    for(Plato::OrdinalType tCellIndex = 0; tCellIndex < tNumCells; tCellIndex++)
    {
        tHostPressureGrad(tCellIndex, 0) = static_cast<Plato::Scalar>(1+tCellIndex) * 0.1;
        tHostPressureGrad(tCellIndex, 1) = static_cast<Plato::Scalar>(1+tCellIndex) * 0.2;
    }
    Kokkos::deep_copy(tPressureGrad, tHostPressureGrad);

    Plato::ScalarMultiVector tProjectedPressureGrad("projected pressure gradient - gauss pt", tNumCells, tSpaceDim);
    auto tHostProjectedPressureGrad = Kokkos::create_mirror(tProjectedPressureGrad);
    for(Plato::OrdinalType tCellIndex = 0; tCellIndex < tNumCells; tCellIndex++)
    {
        tHostProjectedPressureGrad(tCellIndex, 0) = static_cast<Plato::Scalar>(1+tCellIndex) * 1;
        tHostProjectedPressureGrad(tCellIndex, 1) = static_cast<Plato::Scalar>(1+tCellIndex) * 2;
    }
    Kokkos::deep_copy(tProjectedPressureGrad, tHostProjectedPressureGrad);

    // CALL FUNCTION
    constexpr Plato::Scalar tScaling = 0.5;
    constexpr Plato::Scalar tShearModulus = 2;
    Plato::ScalarMultiVector tStabilization("cell stabilization", tNumCells, tSpaceDim);
    Plato::ComputeStabilization<tSpaceDim> tComputeStabilization(tScaling, tShearModulus);
    Kokkos::parallel_for(Kokkos::RangePolicy<>(0, tNumCells), LAMBDA_EXPRESSION(const Plato::OrdinalType & aCellIndex)
    {
        tComputeStabilization(aCellIndex, tCellVolume, tPressureGrad, tProjectedPressureGrad, tStabilization);
    }, "test compute stabilization functor");

    // TEST RESULTS
    constexpr Plato::Scalar tTolerance = 1e-6;
    auto tHostStabilization = Kokkos::create_mirror(tStabilization);
    Kokkos::deep_copy(tHostStabilization, tStabilization);
    std::vector<std::vector<Plato::Scalar>> tGold = {{-0.0255839119441290, -0.0511678238882572},
                                                     {-0.0812238574671431, -0.1624477149342860},
                                                     {-0.1596500440960990, -0.3193000881921980}};
    for (Plato::OrdinalType tCellIndex = 0; tCellIndex < tNumCells; tCellIndex++)
    {
        for (Plato::OrdinalType tDimIndex = 0; tDimIndex < tSpaceDim; tDimIndex++)
        {
            TEST_FLOATING_EQUALITY(tHostStabilization(tCellIndex, tDimIndex), tGold[tCellIndex][tDimIndex], tTolerance);
        }
    }
}

TEUCHOS_UNIT_TEST(PlatoAnalyzeUnitTests, ElastoPlasticity_ComputeStabilization1D)
{
    // PREPARE DATA FOR TEST
    constexpr Plato::OrdinalType tNumCells = 3;
    constexpr Plato::OrdinalType tSpaceDim = 1;

    Plato::ScalarVector tCellVolume("volume", tNumCells);
    auto tHostCellVolume = Kokkos::create_mirror(tCellVolume);
    for(Plato::OrdinalType tCellIndex = 0; tCellIndex < tNumCells; tCellIndex++)
    {
        tHostCellVolume(tCellIndex, 0) = static_cast<Plato::Scalar>(1+tCellIndex) * 0.1;
    }
    Kokkos::deep_copy(tCellVolume, tHostCellVolume);

    Plato::ScalarMultiVector tPressureGrad("pressure gradient", tNumCells, tSpaceDim);
    auto tHostPressureGrad = Kokkos::create_mirror(tPressureGrad);
    for(Plato::OrdinalType tCellIndex = 0; tCellIndex < tNumCells; tCellIndex++)
    {
        tHostPressureGrad(tCellIndex, 0) = static_cast<Plato::Scalar>(1+tCellIndex) * 0.1;
    }
    Kokkos::deep_copy(tPressureGrad, tHostPressureGrad);

    Plato::ScalarMultiVector tProjectedPressureGrad("projected pressure gradient - gauss pt", tNumCells, tSpaceDim);
    auto tHostProjectedPressureGrad = Kokkos::create_mirror(tProjectedPressureGrad);
    for(Plato::OrdinalType tCellIndex = 0; tCellIndex < tNumCells; tCellIndex++)
    {
        tHostProjectedPressureGrad(tCellIndex, 0) = static_cast<Plato::Scalar>(1+tCellIndex) * 1;
    }
    Kokkos::deep_copy(tProjectedPressureGrad, tHostProjectedPressureGrad);

    // CALL FUNCTION
    constexpr Plato::Scalar tScaling = 0.5;
    constexpr Plato::Scalar tShearModulus = 2;
    Plato::ScalarMultiVector tStabilization("cell stabilization", tNumCells, tSpaceDim);
    Plato::ComputeStabilization<tSpaceDim> tComputeStabilization(tScaling, tShearModulus);
    Kokkos::parallel_for(Kokkos::RangePolicy<>(0, tNumCells), LAMBDA_EXPRESSION(const Plato::OrdinalType & aCellIndex)
    {
        tComputeStabilization(aCellIndex, tCellVolume, tPressureGrad, tProjectedPressureGrad, tStabilization);
    }, "test compute stabilization functor");

    // TEST RESULTS
    std::vector<std::vector<Plato::Scalar>> tGold =
        {{-0.0255839119441290}, {-0.0812238574671431}, {-0.1596500440960990}};
    auto tHostStabilization = Kokkos::create_mirror(tStabilization);
    Kokkos::deep_copy(tHostStabilization, tStabilization);

    const Plato::Scalar tTolerance = 1e-4;
    const Plato::OrdinalType tDim0 = tStabilization.extent(0);
    const Plato::OrdinalType tDim1 = tStabilization.extent(1);
    for (Plato::OrdinalType tIndexI = 0; tIndexI < tDim0; tIndexI++)
    {
        for (Plato::OrdinalType tIndexJ = 0; tIndexJ < tDim1; tIndexJ++)
        {
            //printf("X(%d,%d) = %f\n", tIndexI, tIndexJ, tHostInput(tIndexI, tIndexJ));
            TEST_FLOATING_EQUALITY(tHostStabilization(tIndexI, tIndexJ), tGold[tIndexI][tIndexJ], tTolerance);
        }
    }
}


TEUCHOS_UNIT_TEST(PlatoAnalyzeUnitTests, ElastoPlasticity_ComputeElasticStrain3D)
{
    constexpr Plato::OrdinalType tSpaceDim = 3;
    constexpr Plato::OrdinalType tMeshWidth = 1;
    constexpr Plato::OrdinalType tNumVoigtTerms = 6;
    auto tMesh = PlatoUtestHelpers::getBoxMesh(tSpaceDim, tMeshWidth);

    // Set configuration workset
    auto tNumCells = tMesh->nelems();
    using PhysicsT = Plato::SimplexPlasticity<tSpaceDim>;
    Plato::WorksetBase<PhysicsT> tWorksetBase(*tMesh);
    Plato::ScalarArray3D tConfig("configuration", tNumCells, PhysicsT::mNumNodesPerCell, tSpaceDim);
    tWorksetBase.worksetConfig(tConfig);

    // Set state workset
    auto tNumNodes = tMesh->nverts();
    decltype(tNumNodes) tNumState = 4;
    auto tNumDofsPerNode = PhysicsT::mNumDofsPerNode;
    Plato::ScalarVectorT<Plato::Scalar> tState("state", tNumState * tNumNodes);
    Kokkos::parallel_for(Kokkos::RangePolicy<>(0,tNumNodes), LAMBDA_EXPRESSION(const Plato::OrdinalType & aNodeOrdinal)
    {
        tState(aNodeOrdinal*tNumDofsPerNode+0) = (1e-7)*aNodeOrdinal; // disp_x
        tState(aNodeOrdinal*tNumDofsPerNode+1) = (2e-7)*aNodeOrdinal; // disp_y
        tState(aNodeOrdinal*tNumDofsPerNode+2) = (3e-7)*aNodeOrdinal; // disp_z
        tState(aNodeOrdinal*tNumDofsPerNode+3) = (4e-7)*aNodeOrdinal; // press
    }, "set global state");
    Plato::ScalarMultiVector tStateWS("current state", tNumCells, PhysicsT::mNumDofsPerCell);
    tWorksetBase.worksetState(tState, tStateWS);

    Plato::ScalarVectorT<Plato::Scalar> tCellVolume("cell volume", tNumCells);
    Plato::ScalarMultiVectorT<Plato::Scalar> tPressGrad("pressure grad", tNumCells, tSpaceDim);
    Plato::ScalarMultiVectorT<Plato::Scalar> tElasticStrains("strains", tNumCells, tNumVoigtTerms);
    Plato::ScalarMultiVectorT<Plato::Scalar> tTotalStrain("total strain", tNumCells, tNumVoigtTerms);
    Plato::ScalarArray3DT<Plato::Scalar> tGradient("gradient", tNumCells, PhysicsT::mNumNodesPerCell, tSpaceDim);
    Plato::ScalarMultiVectorT<Plato::Scalar> tLocalState("local state", tNumCells, PhysicsT::mNumLocalDofsPerCell);

    Plato::ComputeGradientWorkset <tSpaceDim> tComputeGradient;
    Plato::LinearTetCubRuleDegreeOne <tSpaceDim> tCubatureRule;
    Plato::Strain<tSpaceDim, PhysicsT::mNumDofsPerNode> tComputeTotalStrain;
    Plato::ThermoPlasticityUtilities <tSpaceDim, PhysicsT> tThermoPlasticityUtils;

    auto tBasisFunctions = tCubatureRule.getBasisFunctions();
    Kokkos::parallel_for(Kokkos::RangePolicy<>(0,tNumCells), LAMBDA_EXPRESSION(const Plato::OrdinalType & aCellOrdinal)
    {
        tComputeGradient(aCellOrdinal, tGradient, tConfig, tCellVolume);
        tComputeTotalStrain(aCellOrdinal, tTotalStrain, tStateWS, tGradient);
        tThermoPlasticityUtils.computeElasticStrain(aCellOrdinal, tStateWS, tLocalState,
                                                    tBasisFunctions, tTotalStrain, tElasticStrains);
    }, "compute elastic strain test");

    std::vector<std::vector<Plato::Scalar>> tGold =
        { {1e-7,  6e-7,  3e-7, 1.1e-6,   4e-7,   5e-7},
          {3e-7,  6e-7, -3e-7,   7e-7,   8e-7,   9e-7},
          {3e-7,  2e-7,  3e-7,   5e-7,   1e-6,   7e-7},
          {5e-7, -2e-7,  3e-7,  -1e-7, 1.6e-6,   9e-7},
          {7e-7, -2e-7, -3e-7,  -5e-7,   2e-6, 1.3e-6},
          {7e-7, -6e-7,  3e-7,  -7e-7, 2.2e-6, 1.1e-6} };
    auto tHostStrains = Kokkos::create_mirror(tElasticStrains);
    Kokkos::deep_copy(tHostStrains, tElasticStrains);

    const Plato::Scalar tTolerance = 1e-4;
    const Plato::OrdinalType tDim0 = tElasticStrains.extent(0);
    const Plato::OrdinalType tDim1 = tElasticStrains.extent(1);
    for (Plato::OrdinalType tIndexI = 0; tIndexI < tDim0; tIndexI++)
    {
        for (Plato::OrdinalType tIndexJ = 0; tIndexJ < tDim1; tIndexJ++)
        {
            //printf("X(%d,%d) = %f\n", tIndexI, tIndexJ, tHostInput(tIndexI, tIndexJ));
            TEST_FLOATING_EQUALITY(tHostStrains(tIndexI, tIndexJ), tGold[tIndexI][tIndexJ], tTolerance);
        }
    }
}


TEUCHOS_UNIT_TEST(PlatoAnalyzeUnitTests, ElastoPlasticity_Residual2D_Elastic)
{
    // 1. PREPARE PROBLEM INPUTS FOR TEST
    Teuchos::RCP<Teuchos::ParameterList> tElastoPlasticityInputs =
        Teuchos::getParametersFromXmlString(
        "<ParameterList name='Plato Problem'>                                        \n"
        "  <ParameterList name='Spatial Model'>                                      \n"
        "    <ParameterList name='Domains'>                                          \n"
        "      <ParameterList name='Design Volume'>                                  \n"
        "        <Parameter name='Element Block' type='string' value='body'/>        \n"
        "        <Parameter name='Material Model' type='string' value='Unobtainium'/>\n"
        "      </ParameterList>                                                      \n"
        "    </ParameterList>                                                        \n"
        "  </ParameterList>                                                          \n"
        "  <ParameterList name='Material Models'>                                    \n"
        "    <ParameterList name='Unobtainium'>                                      \n"
        "      <ParameterList name='Isotropic Linear Elastic'>                       \n"
        "        <Parameter  name='Poissons Ratio' type='double' value='0.3'/>       \n"
        "        <Parameter  name='Youngs Modulus' type='double' value='1.0e6'/>     \n"
        "      </ParameterList>                                                      \n"
        "    </ParameterList>                                                        \n"
        "  </ParameterList>                                                          \n"
        "  <ParameterList name='Infinitesimal Strain Plasticity'>                    \n"
        "    <ParameterList name='Penalty Function'>                                 \n"
        "      <Parameter name='Type' type='string' value='SIMP'/>                   \n"
        "      <Parameter name='Exponent' type='double' value='3.0'/>                \n"
        "      <Parameter name='Minimum Value' type='double' value='1.0e-6'/>        \n"
        "    </ParameterList>                                                        \n"
        "  </ParameterList>                                                          \n"
        "</ParameterList>                                                            \n"
      );

    constexpr Plato::OrdinalType tSpaceDim = 2;
    constexpr Plato::OrdinalType tMeshWidth = 1;
    auto tMesh = PlatoUtestHelpers::getBoxMesh(tSpaceDim, tMeshWidth);

<<<<<<< HEAD
    Plato::DataMap tDataMap;
    Omega_h::Assoc tAssoc = Omega_h::get_box_assoc(tSpaceDim);
    Omega_h::MeshSets tMeshSets = Omega_h::invert(&(*tMesh), tAssoc);

    Plato::SpatialModel tSpatialModel(*tMesh, tMeshSets, *tElastoPlasticityInputs);

    auto tOnlyDomain = tSpatialModel.Domains.front();
=======
    Teuchos::RCP<Teuchos::ParameterList> tElastoPlasticityInputs =
        Teuchos::getParametersFromXmlString(
        "<ParameterList name='Plato Problem'>                                   \n"
        "  <ParameterList name='Material Model'>                                \n"
        "    <ParameterList name='Isotropic Linear Elastic'>                    \n"
        "      <Parameter  name='Poissons Ratio' type='double' value='0.3'/>    \n"
        "      <Parameter  name='Youngs Modulus' type='double' value='1.0e6'/>  \n"
        "    </ParameterList>                                                   \n"
        "  </ParameterList>                                                     \n"
        "  <ParameterList name='Elliptic'>                    \n"
        "    <ParameterList name='Penalty Function'>                            \n"
        "      <Parameter name='Type' type='string' value='SIMP'/>              \n"
        "      <Parameter name='Exponent' type='double' value='3.0'/>           \n"
        "      <Parameter name='Minimum Value' type='double' value='1.0e-6'/>   \n"
        "    </ParameterList>                                                   \n"
        "  </ParameterList>                                                     \n"
        "</ParameterList>                                                       \n"
      );
>>>>>>> d45ad210

    // 2. PREPARE FUNCTION INPUTS FOR TEST
    const Plato::OrdinalType tNumNodes = tMesh->nverts();
    const Plato::OrdinalType tNumCells = tMesh->nelems();
    using PhysicsT = Plato::SimplexPlasticity<tSpaceDim>;
    using EvalType = typename Plato::Evaluation<PhysicsT>::Residual;
    Plato::WorksetBase<PhysicsT> tWorksetBase(*tMesh);

    // 2.1 SET CONFIGURATION
    Plato::ScalarArray3DT<EvalType::ConfigScalarType> tConfiguration("configuration", tNumCells, PhysicsT::mNumNodesPerCell, tSpaceDim);
    tWorksetBase.worksetConfig(tConfiguration);

    // 2.2 SET DESIGN VARIABLES
    Plato::ScalarMultiVectorT<EvalType::ControlScalarType> tDesignVariables("design variables", tNumCells, PhysicsT::mNumNodesPerCell);
    Kokkos::deep_copy(tDesignVariables, 1.0);

    // 2.3 SET GLOBAL STATE
    auto tNumDofsPerNode = PhysicsT::mNumDofsPerNode;
    Plato::ScalarVector tGlobalState("global state", tNumDofsPerNode * tNumNodes);
    Kokkos::parallel_for(Kokkos::RangePolicy<>(0,tNumNodes), LAMBDA_EXPRESSION(const Plato::OrdinalType & aNodeOrdinal)
    {
        tGlobalState(aNodeOrdinal*tNumDofsPerNode+0) = (1e-7)*aNodeOrdinal; // disp_x
        tGlobalState(aNodeOrdinal*tNumDofsPerNode+1) = (2e-7)*aNodeOrdinal; // disp_y
        tGlobalState(aNodeOrdinal*tNumDofsPerNode+2) = (3e-7)*aNodeOrdinal; // press
    }, "set global state");
    Plato::ScalarMultiVectorT<EvalType::StateScalarType> tCurrentGlobalState("current global state", tNumCells, PhysicsT::mNumDofsPerCell);
    tWorksetBase.worksetState(tGlobalState, tCurrentGlobalState);
    Plato::ScalarMultiVectorT<EvalType::PrevStateScalarType> tPrevGlobalState("previous global state", tNumCells, PhysicsT::mNumDofsPerCell);

    // 2.4 SET PROJECTED PRESSURE GRADIENT
    auto tNumNodesPerCell = PhysicsT::mNumNodesPerCell;
    Plato::ScalarMultiVectorT<EvalType::NodeStateScalarType> tProjectedPressureGrad("projected pressure grad", tNumCells, PhysicsT::mNumNodeStatePerCell);
    Kokkos::parallel_for(Kokkos::RangePolicy<>(0,tNumCells), LAMBDA_EXPRESSION(const Plato::OrdinalType & aCellOrdinal)
    {
        for(Plato::OrdinalType tNodeIndex=0; tNodeIndex< tNumNodesPerCell; tNodeIndex++)
        {
            for(Plato::OrdinalType tDimIndex=0; tDimIndex< tSpaceDim; tDimIndex++)
            {
                tProjectedPressureGrad(aCellOrdinal, tNodeIndex*tSpaceDim+tDimIndex) = (4e-7)*(tNodeIndex+1)*(tDimIndex+1)*(aCellOrdinal+1);
            }
        }
    }, "set projected pressure grad");

    // 2.5 SET LOCAL STATE
    Plato::ScalarMultiVectorT<EvalType::LocalStateScalarType> tCurrentLocalState("current local state", tNumCells, PhysicsT::mNumLocalDofsPerCell);
    Plato::ScalarMultiVectorT<EvalType::PrevLocalStateScalarType> tPrevLocalState("previous local state", tNumCells, PhysicsT::mNumLocalDofsPerCell);

    // 3. CALL FUNCTION
    Plato::InfinitesimalStrainPlasticityResidual<EvalType, PhysicsT> tComputeResidual(tOnlyDomain, tDataMap, *tElastoPlasticityInputs);
    Plato::ScalarMultiVectorT<EvalType::ResultScalarType> tResidualWS("residual", tNumCells, PhysicsT::mNumDofsPerCell);
    tComputeResidual.evaluate(tCurrentGlobalState, tPrevGlobalState, tCurrentLocalState, tPrevLocalState,
                              tProjectedPressureGrad, tDesignVariables, tConfiguration, tResidualWS);

    // 5. TEST RESULTS
    constexpr Plato::Scalar tTolerance = 1e-4;
    auto tHostResidualWS = Kokkos::create_mirror(tResidualWS);
    Kokkos::deep_copy(tHostResidualWS, tResidualWS);
    std::vector<std::vector<Plato::Scalar>> tGold =
        {
          { -0.102564, -0.0961538, 1.66666e-08, 0.00641051, 0.185897, 1.66666e-08, 9.615385e-02, -0.0897433, 1.66673e-08},
          { 1.5e-07, 5.769231e-02, 5.00005e-08, 0.0576922, -0.0192306, 5.00005e-08, -0.0576923, -0.0384617, 5.00006e-08}
        };
    for(Plato::OrdinalType tCellIndex=0; tCellIndex < tNumCells; tCellIndex++)
    {
        for(Plato::OrdinalType tDofIndex=0; tDofIndex< PhysicsT::mNumDofsPerCell; tDofIndex++)
        {
            //printf("residual(%d,%d) = %.10f\n", tCellIndex, tDofIndex, tHostResidualWS(tCellIndex, tDofIndex));
            TEST_FLOATING_EQUALITY(tHostResidualWS(tCellIndex, tDofIndex), tGold[tCellIndex][tDofIndex], tTolerance);
        }
    }
}

TEUCHOS_UNIT_TEST(PlatoAnalyzeUnitTests, ElastoPlasticity_Residual3D_Elastic)
{
    // 1. PREPARE PROBLEM INPUS FOR TEST
    Teuchos::RCP<Teuchos::ParameterList> tInputs =
        Teuchos::getParametersFromXmlString(
        "<ParameterList name='Plato Problem'>                                        \n"
        "  <ParameterList name='Spatial Model'>                                      \n"
        "    <ParameterList name='Domains'>                                          \n"
        "      <ParameterList name='Design Volume'>                                  \n"
        "        <Parameter name='Element Block' type='string' value='body'/>        \n"
        "        <Parameter name='Material Model' type='string' value='Unobtainium'/>\n"
        "      </ParameterList>                                                      \n"
        "    </ParameterList>                                                        \n"
        "  </ParameterList>                                                          \n"
        "  <ParameterList name='Material Models'>                                    \n"
        "    <ParameterList name='Unobtainium'>                                      \n"
        "      <ParameterList name='Isotropic Linear Elastic'>                       \n"
        "        <Parameter  name='Poissons Ratio' type='double' value='0.35'/>      \n"
        "        <Parameter  name='Youngs Modulus' type='double' value='1e11'/>      \n"
        "      </ParameterList>                                                      \n"
        "    </ParameterList>                                                        \n"
        "  </ParameterList>                                                          \n"
        "  <ParameterList name='Infinitesimal Strain Plasticity'>                    \n"
        "    <ParameterList name='Penalty Function'>                                 \n"
        "      <Parameter name='Type' type='string' value='SIMP'/>                   \n"
        "      <Parameter name='Exponent' type='double' value='3.0'/>                \n"
        "      <Parameter name='Minimum Value' type='double' value='1.0e-9'/>        \n"
        "    </ParameterList>                                                        \n"
        "  </ParameterList>                                                          \n"
        "</ParameterList>                                                            \n"
      );

    constexpr Plato::OrdinalType tSpaceDim = 3;
    constexpr Plato::OrdinalType tMeshWidth = 1;
    auto tMesh = PlatoUtestHelpers::getBoxMesh(tSpaceDim, tMeshWidth);

<<<<<<< HEAD
    Plato::DataMap tDataMap;
    Omega_h::Assoc tAssoc = Omega_h::get_box_assoc(tSpaceDim);
    Omega_h::MeshSets tMeshSets = Omega_h::invert(&(*tMesh), tAssoc);

    Plato::SpatialModel tSpatialModel(*tMesh, tMeshSets, *tInputs);

    auto tOnlyDomain = tSpatialModel.Domains.front();
=======
    Teuchos::RCP<Teuchos::ParameterList> tInputs =
        Teuchos::getParametersFromXmlString(
        "<ParameterList name='Plato Problem'>                                   \n"
        "  <ParameterList name='Material Model'>                                \n"
        "    <ParameterList name='Isotropic Linear Elastic'>                    \n"
        "      <Parameter  name='Poissons Ratio' type='double' value='0.35'/>   \n"
        "      <Parameter  name='Youngs Modulus' type='double' value='1e11'/>   \n"
        "    </ParameterList>                                                   \n"
        "  </ParameterList>                                                     \n"
        "  <ParameterList name='Elliptic'>                    \n"
        "    <ParameterList name='Penalty Function'>                            \n"
        "      <Parameter name='Type' type='string' value='SIMP'/>              \n"
        "      <Parameter name='Exponent' type='double' value='3.0'/>           \n"
        "      <Parameter name='Minimum Value' type='double' value='1.0e-9'/>   \n"
        "    </ParameterList>                                                   \n"
        "  </ParameterList>                                                     \n"
        "</ParameterList>                                                       \n"
      );
>>>>>>> d45ad210

    // 2. PREPARE FUNCTION INPUTS FOR TEST
    const Plato::OrdinalType tNumNodes = tMesh->nverts();
    const Plato::OrdinalType tNumCells = tMesh->nelems();
    using PhysicsT = Plato::SimplexPlasticity<tSpaceDim>;
    using EvalType = typename Plato::Evaluation<PhysicsT>::Residual;
    Plato::WorksetBase<PhysicsT> tWorksetBase(*tMesh);

    // 2.1 SET CONFIGURATION
    Plato::ScalarArray3DT<EvalType::ConfigScalarType> tConfiguration("configuration", tNumCells, PhysicsT::mNumNodesPerCell, tSpaceDim);
    tWorksetBase.worksetConfig(tConfiguration);

    // 2.2 SET DESIGN VARIABLES
    Plato::ScalarMultiVectorT<EvalType::ControlScalarType> tDesignVariables("design variables", tNumCells, PhysicsT::mNumNodesPerCell);
    Kokkos::deep_copy(tDesignVariables, 1.0);

    // 2.3 SET GLOBAL STATE
    auto tNumDofsPerNode = PhysicsT::mNumDofsPerNode;
    decltype(tNumDofsPerNode) tNumState = 4;
    Plato::ScalarVector tGlobalState("global state", tNumState * tNumNodes);
    Kokkos::parallel_for(Kokkos::RangePolicy<>(0,tNumNodes), LAMBDA_EXPRESSION(const Plato::OrdinalType & aNodeOrdinal)
    {
        tGlobalState(aNodeOrdinal*tNumDofsPerNode+0) = (1e-7)*aNodeOrdinal; // disp_x
        tGlobalState(aNodeOrdinal*tNumDofsPerNode+1) = (2e-7)*aNodeOrdinal; // disp_y
        tGlobalState(aNodeOrdinal*tNumDofsPerNode+2) = (3e-7)*aNodeOrdinal; // disp_z
        tGlobalState(aNodeOrdinal*tNumDofsPerNode+3) = (4e-7)*aNodeOrdinal; // press
    }, "set global state");
    Plato::ScalarMultiVectorT<EvalType::StateScalarType> tCurrentGlobalState("current global state", tNumCells, PhysicsT::mNumDofsPerCell);
    tWorksetBase.worksetState(tGlobalState, tCurrentGlobalState);
    Plato::ScalarMultiVectorT<EvalType::PrevStateScalarType> tPrevGlobalState("previous global state", tNumCells, PhysicsT::mNumDofsPerCell);

    // 2.4 SET PROJECTED PRESSURE GRADIENT
    auto tNumNodesPerCell = PhysicsT::mNumNodesPerCell;
    Plato::ScalarMultiVectorT<EvalType::NodeStateScalarType> tProjectedPressureGrad("projected pressure grad", tNumCells, PhysicsT::mNumNodeStatePerCell);
    Kokkos::parallel_for(Kokkos::RangePolicy<>(0,tNumCells), LAMBDA_EXPRESSION(const Plato::OrdinalType & aCellOrdinal)
    {
        for(Plato::OrdinalType tNodeIndex=0; tNodeIndex< tNumNodesPerCell; tNodeIndex++)
        {
            for(Plato::OrdinalType tDimIndex=0; tDimIndex< tSpaceDim; tDimIndex++)
            {
                tProjectedPressureGrad(aCellOrdinal, tNodeIndex*tSpaceDim+tDimIndex) = (4e-7)*(tNodeIndex+1)*(tDimIndex+1)*(aCellOrdinal+1);
            }
        }
    }, "set projected pressure grad");

    // 2.5 SET LOCAL STATE
    Plato::ScalarMultiVectorT<EvalType::LocalStateScalarType> tCurrentLocalState("current local state", tNumCells, PhysicsT::mNumLocalDofsPerCell);
    Plato::ScalarMultiVectorT<EvalType::PrevLocalStateScalarType> tPrevLocalState("previous local state", tNumCells, PhysicsT::mNumLocalDofsPerCell);

    // 3. CALL FUNCTION
    Plato::InfinitesimalStrainPlasticityResidual<EvalType, PhysicsT> tComputeResidual(tOnlyDomain, tDataMap, *tInputs);
    Plato::ScalarMultiVectorT<EvalType::ResultScalarType> tResidual("residual", tNumCells, PhysicsT::mNumDofsPerCell);
    tComputeResidual.evaluate(tCurrentGlobalState, tPrevGlobalState, tCurrentLocalState, tPrevLocalState,
                              tProjectedPressureGrad, tDesignVariables, tConfiguration, tResidual);

    // 5. TEST RESULTS
    std::vector<std::vector<Plato::Scalar>> tGold =
    {
      {-3.086420e+03, -3.292181e+03, -6.790123e+03,  4.166667e-08,  -5.349794e+03, -3.703704e+03, 2.880658e+03, 4.166667e-08,
       5.967078e+03,  2.057613e+02,  4.320988e+03, 4.166667e-08,  2.469136e+03,  6.790123e+03,  -4.115226e+02, 4.166667e-08},

      {-5.555556e+03, -4.938272e+03, -4.320988e+03,  2.500000e-08,  6.172840e+02,  6.172840e+02, 1.049383e+04, 2.500000e-08,
       3.703704e+03, -1.234568e+03,  -1.111111e+04,  2.500000e-08,  1.234568e+03,  5.555556e+03,  4.938272e+03, 2.500000e-08},

      {-6.172840e+03, -3.086420e+03, -4.115226e+02,  3.333333e-08, 3.909465e+03,  -5.144033e+03, -3.086420e+03,  3.333333e-08,
        1.851852e+03, 3.909465e+03,  -2.674897e+03,  3.333333e-08,  4.115226e+02,  4.320988e+03,  6.172840e+03, 3.333333e-08},

      {-9.876543e+03,  6.172840e+02, -1.234568e+03,  2.500000e-08,  -1.851852e+03, 1.049383e+04,  1.049383e+04, 2.500000e-08,
        5.555556e+03,  -4.938272e+03, -6.172840e+02, 2.500000e-08, 6.172840e+03, -6.172840e+03,  -8.641975e+03, 2.500000e-08},

      { -4.526749e+03,  1.111111e+04, 1.687243e+04, 8.333333e-09,  4.320988e+03, 2.057613e+02,  -1.440329e+03, 8.333333e-09,
        8.024691e+03, -3.292181e+03, -3.086420e+03, 8.333333e-09, -7.818930e+03, -8.024691e+03, -1.234568e+04, 8.333333e-09},

      { 2.057613e+02, 1.584362e+04,  1.790123e+04, 1.666667e-08,  1.358025e+04, -4.320988e+03, 2.057613e+03, 1.666667e-08,
       -6.790123e+03, -4.732510e+03, -6.378601e+03, 1.666667e-08, -6.995885e+03, -6.790123e+03, -1.358025e+04, 1.666667e-08}
    };

    auto tHostResidual = Kokkos::create_mirror(tResidual);
    Kokkos::deep_copy(tHostResidual, tResidual);
    constexpr Plato::Scalar tTolerance = 1e-4;
    for(Plato::OrdinalType tCellIndex=0; tCellIndex < tNumCells; tCellIndex++)
    {
        for(Plato::OrdinalType tDofIndex=0; tDofIndex< PhysicsT::mNumDofsPerCell; tDofIndex++)
        {
            //printf("residual(%d,%d) = %.10f\n", tCellIndex, tDofIndex, tHostElastoPlasticityResidual(tCellIndex, tDofIndex));
            TEST_FLOATING_EQUALITY(tHostResidual(tCellIndex, tDofIndex), tGold[tCellIndex][tDofIndex], tTolerance);
        }
    }
}


TEUCHOS_UNIT_TEST(PlatoAnalyzeUnitTests, ElastoPlasticity_ElasticSolution3D)
{
    // 1. DEFINE PROBLEM
    Teuchos::RCP<Teuchos::ParameterList> tParamList =
    Teuchos::getParametersFromXmlString(
      "<ParameterList name='Plato Problem'>                                                     \n"
<<<<<<< HEAD
      "  <ParameterList name='Spatial Model'>                                                   \n"
      "    <ParameterList name='Domains'>                                                       \n"
      "      <ParameterList name='Design Volume'>                                               \n"
      "        <Parameter name='Element Block' type='string' value='body'/>                     \n"
      "        <Parameter name='Material Model' type='string' value='Unobtainium'/>             \n"
      "      </ParameterList>                                                                   \n"
=======
      "  <Parameter name='Physics'          type='string'  value='Plasticity'/>                 \n"
      "  <Parameter name='PDE Constraint'   type='string'  value='Elliptic'/> \n"
      "  <ParameterList name='Material Model'>                                                  \n"
      "    <ParameterList name='Isotropic Linear Elastic'>                                      \n"
      "      <Parameter  name='Density' type='double' value='1e3'/>                             \n"
      "      <Parameter  name='Poissons Ratio' type='double' value='0.35'/>                     \n"
      "      <Parameter  name='Youngs Modulus' type='double' value='1e11'/>                     \n"
>>>>>>> d45ad210
      "    </ParameterList>                                                                     \n"
      "  </ParameterList>                                                                       \n"
      "  <Parameter name='Physics'          type='string'  value='Mechanical'/>                 \n"
      "  <Parameter name='PDE Constraint'   type='string'  value='Infinitesimal Strain Plasticity'/> \n"
      "  <ParameterList name='Material Models'>                                                 \n"
      "    <ParameterList name='Unobtainium'>                                                   \n"
      "      <ParameterList name='Isotropic Linear Elastic'>                                    \n"
      "        <Parameter  name='Density' type='double' value='1e3'/>                           \n"
      "        <Parameter  name='Poissons Ratio' type='double' value='0.35'/>                   \n"
      "        <Parameter  name='Youngs Modulus' type='double' value='1e11'/>                   \n"
      "      </ParameterList>                                                                   \n"
      "      <ParameterList name='Plasticity Model'>                                                \n"
      "        <ParameterList name='J2 Plasticity'>                                                 \n"
      "          <Parameter  name='Hardening Modulus Isotropic' type='double' value='1e9'/>         \n"
      "          <Parameter  name='Hardening Modulus Kinematic' type='double' value='1e9'/>         \n"
      "          <Parameter  name='Initial Yield Stress' type='double' value='1e9'/>                \n"
      "          <Parameter  name='Elastic Properties Penalty Exponent' type='double' value='3'/>   \n"
      "          <Parameter  name='Elastic Properties Minimum Ersatz' type='double' value='1e-6'/>  \n"
      "          <Parameter  name='Plastic Properties Penalty Exponent' type='double' value='2.5'/> \n"
      "          <Parameter  name='Plastic Properties Minimum Ersatz' type='double' value='1e-9'/>  \n"
      "        </ParameterList>                                                                     \n"
      "      </ParameterList>                                                                       \n"
      "    </ParameterList>                                                                     \n"
      "  </ParameterList>                                                                       \n"
<<<<<<< HEAD
      "  <ParameterList name='Infinitesimal Strain Plasticity'>                                 \n"
=======
      "  <ParameterList name='Elliptic'>                                      \n"
>>>>>>> d45ad210
      "    <ParameterList name='Penalty Function'>                                              \n"
      "      <Parameter name='Type' type='string' value='SIMP'/>                                \n"
      "      <Parameter name='Exponent' type='double' value='3.0'/>                             \n"
      "      <Parameter name='Minimum Value' type='double' value='1.0e-9'/>                     \n"
      "    </ParameterList>                                                                     \n"
      "  </ParameterList>                                                                       \n"
      "  <ParameterList name='Time Stepping'>                                                   \n"
      "    <Parameter name='Initial Num. Pseudo Time Steps' type='int' value='1'/>              \n"
      "    <Parameter name='Maximum Num. Pseudo Time Steps' type='int' value='1'/>              \n"
      "  </ParameterList>                                                                       \n"
      "  <ParameterList name='Newton-Raphson'>                                                  \n"
      "    <Parameter name='Stop Measure' type='string' value='residual'/>                      \n"
      "    <Parameter name='Maximum Number Iterations' type='int' value='20'/>                  \n"
      "  </ParameterList>                                                                       \n"
      "</ParameterList>                                                                         \n"
    );

    const bool tOutputData = false; // for debugging purpose, set true to enable Paraview output
    constexpr Plato::OrdinalType tSpaceDim = 3;
    constexpr Plato::OrdinalType tMeshWidth = 1;
    auto tMesh = PlatoUtestHelpers::getBoxMesh(tSpaceDim, tMeshWidth);

    Plato::DataMap    tDataMap;
    Omega_h::Assoc tAssoc = Omega_h::get_box_assoc(tSpaceDim);
    Omega_h::MeshSets tMeshSets = Omega_h::invert(&(*tMesh), tAssoc);

    MPI_Comm myComm;
    MPI_Comm_dup(MPI_COMM_WORLD, &myComm);
    Plato::Comm::Machine tMachine(myComm);

    using PhysicsT = Plato::InfinitesimalStrainPlasticity<tSpaceDim>;
    Plato::PlasticityProblem<PhysicsT> tPlasticityProblem(*tMesh, tMeshSets, *tParamList, tMachine);

    // 2. Get Dirichlet Boundary Conditions
    Plato::OrdinalType tDispDofX = 0;
    Plato::OrdinalType tDispDofY = 1;
    Plato::OrdinalType tDispDofZ = 2;
    constexpr Plato::OrdinalType tNumDofsPerNode = PhysicsT::mNumDofsPerNode;
    auto tDirichletIndicesBoundaryX0_Xdof = PlatoUtestHelpers::get_dirichlet_indices_on_boundary_3D(*tMesh, "x0", tNumDofsPerNode, tDispDofX);
    auto tDirichletIndicesBoundaryX0_Ydof = PlatoUtestHelpers::get_dirichlet_indices_on_boundary_3D(*tMesh, "x0", tNumDofsPerNode, tDispDofY);
    auto tDirichletIndicesBoundaryX0_Zdof = PlatoUtestHelpers::get_dirichlet_indices_on_boundary_3D(*tMesh, "x0", tNumDofsPerNode, tDispDofZ);
    auto tDirichletIndicesBoundaryX1_Ydof = PlatoUtestHelpers::get_dirichlet_indices_on_boundary_3D(*tMesh, "x1", tNumDofsPerNode, tDispDofY);

    // 3. Set Dirichlet Boundary Conditions
    Plato::Scalar tValueToSet = 0;
    auto tNumDirichletDofs = tDirichletIndicesBoundaryX0_Xdof.size() + tDirichletIndicesBoundaryX0_Ydof.size() +
            tDirichletIndicesBoundaryX0_Zdof.size() + tDirichletIndicesBoundaryX1_Ydof.size();
    Plato::ScalarVector tDirichletValues("Dirichlet Values", tNumDirichletDofs);
    Plato::LocalOrdinalVector tDirichletDofs("Dirichlet Dofs", tNumDirichletDofs);
    Kokkos::parallel_for(Kokkos::RangePolicy<>(0, tDirichletIndicesBoundaryX0_Xdof.size()), LAMBDA_EXPRESSION(const Plato::OrdinalType & aIndex)
    {
        tDirichletValues(aIndex) = tValueToSet;
        tDirichletDofs(aIndex) = tDirichletIndicesBoundaryX0_Xdof(aIndex);
    }, "set dirichlet values and indices");

    auto tOffset = tDirichletIndicesBoundaryX0_Xdof.size();
    Kokkos::parallel_for(Kokkos::RangePolicy<>(0, tDirichletIndicesBoundaryX0_Ydof.size()), LAMBDA_EXPRESSION(const Plato::OrdinalType & aIndex)
    {
        auto tIndex = tOffset + aIndex;
        tDirichletValues(tIndex) = tValueToSet;
        tDirichletDofs(tIndex) = tDirichletIndicesBoundaryX0_Ydof(aIndex);
    }, "set dirichlet values and indices");

    tOffset += tDirichletIndicesBoundaryX0_Ydof.size();
    Kokkos::parallel_for(Kokkos::RangePolicy<>(0, tDirichletIndicesBoundaryX0_Zdof.size()), LAMBDA_EXPRESSION(const Plato::OrdinalType & aIndex)
    {
        auto tIndex = tOffset + aIndex;
        tDirichletValues(tIndex) = tValueToSet;
        tDirichletDofs(tIndex) = tDirichletIndicesBoundaryX0_Zdof(aIndex);
    }, "set dirichlet values and indices");

    tValueToSet = -1e-3;
    tOffset += tDirichletIndicesBoundaryX0_Zdof.size();
    Kokkos::parallel_for(Kokkos::RangePolicy<>(0, tDirichletIndicesBoundaryX1_Ydof.size()), LAMBDA_EXPRESSION(const Plato::OrdinalType & aIndex)
    {
        auto tIndex = tOffset + aIndex;
        tDirichletValues(tIndex) = tValueToSet;
        tDirichletDofs(tIndex) = tDirichletIndicesBoundaryX1_Ydof(aIndex);
    }, "set dirichlet values and indices");
    tPlasticityProblem.setEssentialBoundaryConditions(tDirichletDofs, tDirichletValues);

    // 4. Solve problem
    const Plato::OrdinalType tNumVerts = tMesh->nverts();
    Plato::ScalarVector tControls = Plato::ScalarVector("Controls", tNumVerts);
    Plato::blas1::fill(1.0, tControls);
    auto tSolution = tPlasticityProblem.solution(tControls).State;

    std::vector<std::vector<Plato::Scalar>> tGold =
        {
          {0, 0, 0, -418444.0, 0, 0, 0, -3.06295e+06, 0, 0, 0,  7.8685e+06, 0, 0, 0, 9.58504e+06,
           3.118233e-4, -1.0e-3, 4.815153e-5, 1.97175e+06, 2.340348e-4, -1.0e-3, 4.357691e-5, -418444.0,
           -3.927496e-4, -1.0e-3, 5.100447e-5, -1.10956e+07, -1.803906e-4, -1.0e-3, 9.081316e-5, -7.77742e+06}
        };
    auto tHostSolution = Kokkos::create_mirror(tSolution);
    Kokkos::deep_copy(tHostSolution, tSolution);

    const Plato::Scalar tTolerance = 1e-4;
    const Plato::OrdinalType tDim0 = tSolution.extent(0);
    const Plato::OrdinalType tDim1 = tSolution.extent(1);
    for (Plato::OrdinalType tIndexI = 0; tIndexI < tDim0; tIndexI++)
    {
        for (Plato::OrdinalType tIndexJ = 0; tIndexJ < tDim1; tIndexJ++)
        {
            //printf("X(%d,%d) = %f\n", tIndexI, tIndexJ, tHostInput(tIndexI, tIndexJ));
            TEST_FLOATING_EQUALITY(tHostSolution(tIndexI, tIndexJ), tGold[tIndexI][tIndexJ], tTolerance);
        }
    }

    // 6. Output Data
    if(tOutputData)
    {
        tPlasticityProblem.saveStates("ElasticSolution");
    }

    std::system("rm -f plato_analyze_newton_raphson_diagnostics.txt");
}


TEUCHOS_UNIT_TEST(PlatoAnalyzeUnitTests, ElastoPlasticity_SimplySupportedBeamTractionForce2D_Elastic)
{
    const bool tOutputData = false; // for debugging purpose, set true to enable Paraview output
    constexpr Plato::OrdinalType tSpaceDim = 2;
    auto tMesh = PlatoUtestHelpers::build_2d_box_mesh(10.0,1.0,10,2);
    Plato::DataMap    tDataMap;
    Omega_h::Assoc tAssoc = Omega_h::get_box_assoc(tSpaceDim);
    Omega_h::MeshSets tMeshSets = Omega_h::invert(&(*tMesh), tAssoc);

    Teuchos::RCP<Teuchos::ParameterList> tParamList =
    Teuchos::getParametersFromXmlString(
      "<ParameterList name='Plato Problem'>                                                     \n"
<<<<<<< HEAD
      "  <ParameterList name='Spatial Model'>                                                   \n"
      "    <ParameterList name='Domains'>                                                       \n"
      "      <ParameterList name='Design Volume'>                                               \n"
      "        <Parameter name='Element Block' type='string' value='body'/>                     \n"
      "        <Parameter name='Material Model' type='string' value='Unobtainium'/>             \n"
      "      </ParameterList>                                                                   \n"
      "    </ParameterList>                                                                     \n"
      "  </ParameterList>                                                                       \n"
      "  <Parameter name='Physics'          type='string'  value='Mechanical'/>                 \n"
      "  <Parameter name='PDE Constraint'   type='string'  value='Infinitesimal Strain Plasticity'/> \n"
      "  <Parameter name='Constraint'       type='string'  value='My Plastic Work'/>            \n"
      "  <ParameterList name='Material Models'>                                                 \n"
      "    <ParameterList name='Unobtainium'>                                                   \n"
      "      <ParameterList name='Isotropic Linear Elastic'>                                    \n"
      "        <Parameter  name='Density' type='double' value='1000'/>                          \n"
      "        <Parameter  name='Poissons Ratio' type='double' value='0.24'/>                   \n"
      "        <Parameter  name='Youngs Modulus' type='double' value='1.0e7'/>                  \n"
      "      </ParameterList>                                                                   \n"
      "      <ParameterList name='Plasticity Model'>                                               \n"
      "        <ParameterList name='J2 Plasticity'>                                                \n"
      "          <Parameter  name='Hardening Modulus Isotropic' type='double' value='1.0'/>        \n"
      "          <Parameter  name='Hardening Modulus Kinematic' type='double' value='1.0'/>        \n"
      "          <Parameter  name='Initial Yield Stress' type='double' value='16e3'/>              \n"
      "          <Parameter  name='Elastic Properties Penalty Exponent' type='double' value='3'/>  \n"
      "          <Parameter  name='Elastic Properties Minimum Ersatz' type='double' value='1e-6'/> \n"
      "          <Parameter  name='Plastic Properties Penalty Exponent' type='double' value='2.5'/>\n"
      "          <Parameter  name='Plastic Properties Minimum Ersatz' type='double' value='1e-9'/> \n"
      "        </ParameterList>                                                                    \n"
      "      </ParameterList>                                                                      \n"
      "    </ParameterList>                                                                        \n"
      "  </ParameterList>                                                                          \n"
      "  <ParameterList name='Infinitesimal Strain Plasticity'>                                    \n"
=======
      "  <Parameter name='Physics'          type='string'  value='Plasticity'/>                 \n"
      "  <Parameter name='PDE Constraint'   type='string'  value='Elliptic'/> \n"
      "  <Parameter name='Constraint'       type='string'  value='My Plastic Work'/>            \n"
      "  <ParameterList name='Material Model'>                                                  \n"
      "    <ParameterList name='Isotropic Linear Elastic'>                                      \n"
      "      <Parameter  name='Density' type='double' value='1000'/>                            \n"
      "      <Parameter  name='Poissons Ratio' type='double' value='0.24'/>                     \n"
      "      <Parameter  name='Youngs Modulus' type='double' value='1.0e7'/>                    \n"
      "    </ParameterList>                                                                     \n"
      "  </ParameterList>                                                                       \n"
      "  <ParameterList name='Plasticity Model'>                                                \n"
      "    <ParameterList name='J2 Plasticity'>                                                 \n"
      "      <Parameter  name='Hardening Modulus Isotropic' type='double' value='1.0'/>         \n"
      "      <Parameter  name='Hardening Modulus Kinematic' type='double' value='1.0'/>         \n"
      "      <Parameter  name='Initial Yield Stress' type='double' value='16e3'/>               \n"
      "      <Parameter  name='Elastic Properties Penalty Exponent' type='double' value='3'/>   \n"
      "      <Parameter  name='Elastic Properties Minimum Ersatz' type='double' value='1e-6'/>  \n"
      "      <Parameter  name='Plastic Properties Penalty Exponent' type='double' value='2.5'/> \n"
      "      <Parameter  name='Plastic Properties Minimum Ersatz' type='double' value='1e-9'/>  \n"
      "    </ParameterList>                                                                     \n"
      "  </ParameterList>                                                                       \n"
      "  <ParameterList name='Elliptic'>                                      \n"
>>>>>>> d45ad210
      "    <ParameterList name='Penalty Function'>                                              \n"
      "      <Parameter name='Type' type='string' value='SIMP'/>                                \n"
      "      <Parameter name='Exponent' type='double' value='3.0'/>                             \n"
      "      <Parameter name='Minimum Value' type='double' value='1.0e-9'/>                     \n"
      "    </ParameterList>                                                                     \n"
      "  </ParameterList>                                                                       \n"
      "  <ParameterList name='Criteria'>                                                        \n"
      "    <ParameterList name='Plastic Work'>                                                  \n"
      "      <Parameter name='Type'                 type='string' value='Scalar Function'/>     \n"
      "      <Parameter name='Scalar Function Type' type='string' value='Plastic Work'/>        \n"
      "      <Parameter name='Multiplier'           type='double' value='-1.0'/>                \n"
      "      <Parameter name='Exponent'             type='double' value='3.0'/>                 \n"
      "      <Parameter name='Minimum Value'        type='double' value='1.0e-9'/>              \n"
      "    </ParameterList>                                                                     \n"
      "  </ParameterList>                                                                       \n"
      "  <ParameterList name='Time Stepping'>                                                   \n"
      "    <Parameter name='Initial Num. Pseudo Time Steps' type='int' value='1'/>              \n"
      "    <Parameter name='Maximum Num. Pseudo Time Steps' type='int' value='1'/>              \n"
      "  </ParameterList>                                                                       \n"
      "  <ParameterList name='Newton-Raphson'>                                                  \n"
      "    <Parameter name='Stop Measure' type='string' value='residual'/>                      \n"
      "    <Parameter name='Maximum Number Iterations' type='int' value='10'/>                  \n"
      "  </ParameterList>                                                                       \n"
      "  <ParameterList  name='Natural Boundary Conditions'>                                    \n"
      "   <ParameterList  name='Traction Vector Boundary Condition'>                            \n"
      "     <Parameter  name='Type'     type='string'        value='Uniform'/>                  \n"
      "     <Parameter  name='Values'   type='Array(double)' value='{0.0, -100, 0.0}'/>         \n"
      "     <Parameter  name='Sides'    type='string'        value='Load'/>                     \n"
      "   </ParameterList>                                                                      \n"
      " </ParameterList>                                                                        \n"
      "</ParameterList>                                                                         \n"
    );

    MPI_Comm myComm;
    MPI_Comm_dup(MPI_COMM_WORLD, &myComm);
    Plato::Comm::Machine tMachine(myComm);

    // 1. Construct plasticity problem
    auto tFaceIDs = PlatoUtestHelpers::get_edge_ids_on_y1(*tMesh);
    tMeshSets[Omega_h::SIDE_SET]["Load"] = tFaceIDs;
    using PhysicsT = Plato::InfinitesimalStrainPlasticity<tSpaceDim>;

    Plato::PlasticityProblem<PhysicsT> tPlasticityProblem(*tMesh, tMeshSets, *tParamList, tMachine);

    // 2. Get Dirichlet Boundary Conditions
    const Plato::OrdinalType tDispDofX = 0;
    const Plato::OrdinalType tDispDofY = 1;
    constexpr auto tNumDofsPerNode = PhysicsT::mNumDofsPerNode;
    auto tDirichletIndicesBoundaryX0 = PlatoUtestHelpers::get_dirichlet_indices_on_boundary_2D(*tMesh, "x0", tNumDofsPerNode, tDispDofX);

    // 3. Set Dirichlet Boundary Conditions
    // 3.1 Symmetry degrees of freedom
    Plato::Scalar tValueToSet = 0;
    auto tNumDirichletDofs = tDirichletIndicesBoundaryX0.size() + 2;
    Plato::ScalarVector tDirichletValues("Dirichlet Values", tNumDirichletDofs);
    Plato::LocalOrdinalVector tDirichletDofs("Dirichlet Dofs", tNumDirichletDofs);
    Kokkos::parallel_for(Kokkos::RangePolicy<>(0, tDirichletIndicesBoundaryX0.size()), LAMBDA_EXPRESSION(const Plato::OrdinalType & aIndex)
    {
        tDirichletValues(aIndex) = tValueToSet;
        tDirichletDofs(aIndex) = tDirichletIndicesBoundaryX0(aIndex);
    }, "set dirichlet values and indices");

    // 3.2. Pinned degrees of freedom
    tValueToSet = 0.0;
    const Plato::OrdinalType tPinnedNodeIndex = 32;
    auto tOffset = tDirichletIndicesBoundaryX0.size();

    auto tHostDirichletValues = Kokkos::create_mirror(tDirichletValues);
    Kokkos::deep_copy(tHostDirichletValues, tDirichletValues);
    tHostDirichletValues(tOffset + tDispDofX) = tValueToSet;
    tHostDirichletValues(tOffset + tDispDofY) = tValueToSet;
    Kokkos::deep_copy(tDirichletValues, tHostDirichletValues);

    auto tHostDirichletDofs = Kokkos::create_mirror(tDirichletDofs);
    Kokkos::deep_copy(tHostDirichletDofs, tDirichletDofs);
    tHostDirichletDofs(tOffset + tDispDofX) = tNumDofsPerNode * tPinnedNodeIndex + tDispDofX;
    tHostDirichletDofs(tOffset + tDispDofY) = tNumDofsPerNode * tPinnedNodeIndex + tDispDofY;
    Kokkos::deep_copy(tDirichletDofs, tHostDirichletDofs);

    // 3.3 set Dirichlet boundary conditions
    tPlasticityProblem.setEssentialBoundaryConditions(tDirichletDofs, tDirichletValues);

    // 4. Solution
    auto tNumVertices = tMesh->nverts();
    Plato::ScalarVector tControls("Controls", tNumVertices);
    Plato::blas1::fill(1.0, tControls);
    auto tSolution = tPlasticityProblem.solution(tControls).State;

    // 5. Test results
    Plato::ScalarMultiVector tPressure("Pressure", tSolution.extent(0), tNumVertices);
    Plato::ScalarMultiVector tDisplacements("Displacements", tSolution.extent(0), tNumVertices * tSpaceDim);
    Plato::blas2::extract<PhysicsT::mNumDofsPerNode, PhysicsT::mPressureDofOffset>(tSolution, tPressure);
    Plato::blas2::extract<PhysicsT::mNumDofsPerNode, tSpaceDim>(tNumVertices, tSolution, tDisplacements);

    // 5.1 test pressure
    constexpr Plato::Scalar tTolerance = 1e-4;
    auto tHostPressure = Kokkos::create_mirror(tPressure);
    Kokkos::deep_copy(tHostPressure, tPressure);
    std::vector<std::vector<Plato::Scalar>> tGoldPress =
        {
         {-2.115362e+02, -1.874504e+03, -2.294189e+02, -1.516672e+03, -2.785281e+03, -2.925495e+03, -2.970340e+03, -4.293099e+02,
          -1.685521e+03, -5.322904e+02, -1.665030e+03, -2.835582e+03, -6.988780e+02, -1.668066e+03, -2.687101e+03, -2.258380e+03,
          -2.495897e+03, -1.672543e+03, -9.116663e+02, -1.675849e+03, -1.168386e+03, -1.974995e+03, -1.677669e+03, -1.470044e+03,
          -1.702233e+03, -1.860586e+03, -1.668134e+03, -1.143118e+03, -1.319865e+03, -1.653114e+03, -2.204908e+03, -1.995014e+03,
          -2.705687e+03}
        };
    for(Plato::OrdinalType tTimeStep=0; tTimeStep < tPressure.extent(0); tTimeStep++)
    {
        for(Plato::OrdinalType tOrdinal=0; tOrdinal< tPressure.extent(1); tOrdinal++)
        {
            //printf("X(%d,%d) = %e\n", tTimeStep, tOrdinal, tHostPressure(tTimeStep, tOrdinal));
            TEST_FLOATING_EQUALITY(tHostPressure(tTimeStep, tOrdinal), tGoldPress[tTimeStep][tOrdinal], tTolerance);
        }
    }

    // 5.2 test displacement
    auto tHostDisplacements = Kokkos::create_mirror(tDisplacements);
    Kokkos::deep_copy(tHostDisplacements, tDisplacements);
    std::vector<std::vector<Plato::Scalar>> tGoldDisp =
        {
         {0.0, -6.267770e-02, 0.0, -6.250715e-02, 5.054901e-04, -6.174772e-02, -3.494325e-04, -6.164854e-02, -1.189951e-03,
          -6.163677e-02, 0.0, -6.243005e-02, -2.395852e-03, -5.908745e-02, 9.381758e-04, -5.919208e-02, -7.291411e-04, -5.909716e-02,
          1.326328e-03, -5.503616e-02, -1.099687e-03, -5.494402e-02, -3.525908e-03, -5.492911e-02, 1.629318e-03, -4.941788e-02,  -1.472318e-03,
          -4.933201e-02, -4.573797e-03, -4.931350e-02, -6.306177e-03, -3.454268e-02, -5.510012e-03, -4.243363e-02, -1.845476e-03, -4.245746e-02,
          1.819180e-03, -4.253584e-02, -2.219095e-03, -3.457328e-02, 1.868041e-03, -3.464274e-02, -6.934208e-03, -2.594957e-02, -2.593272e-03,
          -2.598862e-02, 1.747752e-03, -2.604802e-02, -2.966076e-03, -1.706881e-02, 1.432299e-03, -1.711426e-02, -7.365046e-03, -1.702033e-02,
          -7.602023e-03, 1.234104e-04,  -7.582309e-03, -8.182097e-03, -3.335936e-03, -8.239034e-03, 8.764536e-04, -8.256626e-03, -3.587180e-03,
          1.188541e-05, 0.0, 0.0}
        };
    for(Plato::OrdinalType tTimeStep=0; tTimeStep < tDisplacements.extent(0); tTimeStep++)
    {
        for(Plato::OrdinalType tOrdinal=0; tOrdinal< tDisplacements.extent(1); tOrdinal++)
        {
            //printf("X(%d,%d) = %e\n", tTimeStep, tOrdinal, tHostDisplacements(tTimeStep, tOrdinal));
            TEST_FLOATING_EQUALITY(tHostDisplacements(tTimeStep, tOrdinal), tGoldDisp[tTimeStep][tOrdinal], tTolerance);
        }
    }

    // 6. Output Data
    if (tOutputData)
    {
        tPlasticityProblem.saveStates("SimplySupportedBeamTraction2D");
    }
    std::system("rm -f plato_analyze_newton_raphson_diagnostics.txt");
}


TEUCHOS_UNIT_TEST(PlatoAnalyzeUnitTests, ElastoPlasticity_SimplySupportedBeamPressure2D_Elastic)
{
    Teuchos::RCP<Teuchos::ParameterList> tParamList =
    Teuchos::getParametersFromXmlString(
      "<ParameterList name='Plato Problem'>                                                     \n"
<<<<<<< HEAD
      "  <ParameterList name='Spatial Model'>                                                   \n"
      "    <ParameterList name='Domains'>                                                       \n"
      "      <ParameterList name='Design Volume'>                                               \n"
      "        <Parameter name='Element Block' type='string' value='body'/>                     \n"
      "        <Parameter name='Material Model' type='string' value='Unobtainium'/>             \n"
      "      </ParameterList>                                                                   \n"
=======
      "  <Parameter name='Physics'          type='string'  value='Plasticity'/>                 \n"
      "  <Parameter name='PDE Constraint'   type='string'  value='Elliptic'/> \n"
      "  <Parameter name='Constraint'       type='string'  value='My Plastic Work'/>            \n"
      "  <ParameterList name='Material Model'>                                                  \n"
      "    <ParameterList name='Isotropic Linear Elastic'>                                      \n"
      "      <Parameter  name='Density' type='double' value='1000'/>                            \n"
      "      <Parameter  name='Poissons Ratio' type='double' value='0.24'/>                     \n"
      "      <Parameter  name='Youngs Modulus' type='double' value='1.0e7'/>                    \n"
>>>>>>> d45ad210
      "    </ParameterList>                                                                     \n"
      "  </ParameterList>                                                                       \n"
      "  <Parameter name='Physics'          type='string'  value='Mechanical'/>                 \n"
      "  <Parameter name='PDE Constraint'   type='string'  value='Infinitesimal Strain Plasticity'/> \n"
      "  <Parameter name='Constraint'       type='string'  value='My Plastic Work'/>            \n"
      "  <ParameterList name='Material Models'>                                                 \n"
      "    <ParameterList name='Unobtainium'>                                                   \n"
      "      <ParameterList name='Isotropic Linear Elastic'>                                      \n"
      "        <Parameter  name='Density' type='double' value='1000'/>                            \n"
      "        <Parameter  name='Poissons Ratio' type='double' value='0.24'/>                     \n"
      "        <Parameter  name='Youngs Modulus' type='double' value='1.0e7'/>                    \n"
      "      </ParameterList>                                                                     \n"
      "      <ParameterList name='Plasticity Model'>                                                \n"
      "        <ParameterList name='J2 Plasticity'>                                                 \n"
      "          <Parameter  name='Hardening Modulus Isotropic' type='double' value='1.0'/>         \n"
      "          <Parameter  name='Hardening Modulus Kinematic' type='double' value='1.0'/>         \n"
      "          <Parameter  name='Initial Yield Stress' type='double' value='16e3'/>               \n"
      "          <Parameter  name='Elastic Properties Penalty Exponent' type='double' value='3'/>   \n"
      "          <Parameter  name='Elastic Properties Minimum Ersatz' type='double' value='1e-6'/>  \n"
      "          <Parameter  name='Plastic Properties Penalty Exponent' type='double' value='2.5'/> \n"
      "          <Parameter  name='Plastic Properties Minimum Ersatz' type='double' value='1e-9'/>  \n"
      "        </ParameterList>                                                                     \n"
      "      </ParameterList>                                                                       \n"
      "    </ParameterList>                                                                       \n"
      "  </ParameterList>                                                                       \n"
<<<<<<< HEAD
      "  <ParameterList name='Infinitesimal Strain Plasticity'>                                      \n"
=======
      "  <ParameterList name='Elliptic'>                                      \n"
>>>>>>> d45ad210
      "    <ParameterList name='Penalty Function'>                                              \n"
      "      <Parameter name='Type' type='string' value='SIMP'/>                                \n"
      "      <Parameter name='Exponent' type='double' value='3.0'/>                             \n"
      "      <Parameter name='Minimum Value' type='double' value='1.0e-9'/>                     \n"
      "    </ParameterList>                                                                     \n"
      "  </ParameterList>                                                                       \n"
      "  <ParameterList name='Criteria'>                                                        \n"
      "    <ParameterList name='Plastic Work'>                                                  \n"
      "      <Parameter name='Type'                 type='string' value='Scalar Function'/>     \n"
      "      <Parameter name='Scalar Function Type' type='string' value='Plastic Work'/>        \n"
      "      <Parameter name='Multiplier'           type='double' value='-1.0'/>                \n"
      "      <Parameter name='Exponent'             type='double' value='3.0'/>                 \n"
      "      <Parameter name='Minimum Value'        type='double' value='1.0e-9'/>              \n"
      "    </ParameterList>                                                                     \n"
      "  </ParameterList>                                                                       \n"
      "  <ParameterList name='Time Stepping'>                                                   \n"
      "    <Parameter name='Initial Num. Pseudo Time Steps' type='int' value='1'/>              \n"
      "    <Parameter name='Maximum Num. Pseudo Time Steps' type='int' value='1'/>              \n"
      "  </ParameterList>                                                                       \n"
      "  <ParameterList name='Newton-Raphson'>                                                  \n"
      "    <Parameter name='Stop Measure' type='string' value='residual'/>                      \n"
      "    <Parameter name='Maximum Number Iterations' type='int' value='10'/>                  \n"
      "  </ParameterList>                                                                       \n"
      "  <ParameterList  name='Natural Boundary Conditions'>                                    \n"
      "   <ParameterList  name='Traction Vector Boundary Condition'>                            \n"
      "     <Parameter  name='Type'     type='string'        value='Uniform Pressure'/>         \n"
      "     <Parameter  name='Value'    type='double'        value='-100'/>                     \n"
      "     <Parameter  name='Sides'    type='string'        value='Load'/>                     \n"
      "   </ParameterList>                                                                      \n"
      " </ParameterList>                                                                        \n"
      "</ParameterList>                                                                         \n"
    );
    const bool tOutputData = false; // for debugging purpose, set true to enable Paraview output
    constexpr Plato::OrdinalType tSpaceDim = 2;
    auto tMesh = PlatoUtestHelpers::build_2d_box_mesh(10.0,1.0,10,2);
    Plato::DataMap    tDataMap;
    Omega_h::Assoc tAssoc = Omega_h::get_box_assoc(tSpaceDim);
    Omega_h::MeshSets tMeshSets = Omega_h::invert(&(*tMesh), tAssoc);

    MPI_Comm myComm;
    MPI_Comm_dup(MPI_COMM_WORLD, &myComm);
    Plato::Comm::Machine tMachine(myComm);

    // 1. Construct plasticity problem
    auto tFaceIDs = PlatoUtestHelpers::get_edge_ids_on_y1(*tMesh);
    tMeshSets[Omega_h::SIDE_SET]["Load"] = tFaceIDs;
    using PhysicsT = Plato::InfinitesimalStrainPlasticity<tSpaceDim>;
    Plato::PlasticityProblem<PhysicsT> tPlasticityProblem(*tMesh, tMeshSets, *tParamList, tMachine);

    // 2. Get Dirichlet Boundary Conditions
    const Plato::OrdinalType tDispDofX = 0;
    const Plato::OrdinalType tDispDofY = 1;
    constexpr auto tNumDofsPerNode = PhysicsT::mNumDofsPerNode;
    auto tDirichletIndicesBoundaryX0 = PlatoUtestHelpers::get_dirichlet_indices_on_boundary_2D(*tMesh, "x0", tNumDofsPerNode, tDispDofX);

    // 3. Set Dirichlet Boundary Conditions
    // 3.1 Symmetry degrees of freedom
    Plato::Scalar tValueToSet = 0;
    auto tNumDirichletDofs = tDirichletIndicesBoundaryX0.size() + 2;
    Plato::ScalarVector tDirichletValues("Dirichlet Values", tNumDirichletDofs);
    Plato::LocalOrdinalVector tDirichletDofs("Dirichlet Dofs", tNumDirichletDofs);
    Kokkos::parallel_for(Kokkos::RangePolicy<>(0, tDirichletIndicesBoundaryX0.size()), LAMBDA_EXPRESSION(const Plato::OrdinalType & aIndex)
    {
        tDirichletValues(aIndex) = tValueToSet;
        tDirichletDofs(aIndex) = tDirichletIndicesBoundaryX0(aIndex);
    }, "set dirichlet values and indices");

    // 3.2. Pinned degrees of freedom
    tValueToSet = 0.0;
    const Plato::OrdinalType tPinnedNodeIndex = 32;
    auto tOffset = tDirichletIndicesBoundaryX0.size();

    auto tHostDirichletValues = Kokkos::create_mirror(tDirichletValues);
    Kokkos::deep_copy(tHostDirichletValues, tDirichletValues);
    tHostDirichletValues(tOffset + tDispDofX) = tValueToSet;
    tHostDirichletValues(tOffset + tDispDofY) = tValueToSet;
    Kokkos::deep_copy(tDirichletValues, tHostDirichletValues);

    auto tHostDirichletDofs = Kokkos::create_mirror(tDirichletDofs);
    Kokkos::deep_copy(tHostDirichletDofs, tDirichletDofs);
    tHostDirichletDofs(tOffset + tDispDofX) = tNumDofsPerNode * tPinnedNodeIndex + tDispDofX;
    tHostDirichletDofs(tOffset + tDispDofY) = tNumDofsPerNode * tPinnedNodeIndex + tDispDofY;
    Kokkos::deep_copy(tDirichletDofs, tHostDirichletDofs);

    // 3.3 set Dirichlet boundary conditions
    tPlasticityProblem.setEssentialBoundaryConditions(tDirichletDofs, tDirichletValues);

    // 4. Solution
    auto tNumVertices = tMesh->nverts();
    Plato::ScalarVector tControls("Controls", tNumVertices);
    Plato::blas1::fill(1.0, tControls);
    auto tSolution = tPlasticityProblem.solution(tControls).State;

    // 5. Test results
    Plato::ScalarMultiVector tPressure("Pressure", tSolution.extent(0), tNumVertices);
    Plato::ScalarMultiVector tDisplacements("Displacements", tSolution.extent(0), tNumVertices*tSpaceDim);
    Plato::blas2::extract<PhysicsT::mNumDofsPerNode, PhysicsT::mPressureDofOffset>(tSolution, tPressure);
    Plato::blas2::extract<PhysicsT::mNumDofsPerNode, tSpaceDim>(tNumVertices, tSolution, tDisplacements);

    // 5.1 test pressure
    constexpr Plato::Scalar tTolerance = 1e-4;
    auto tHostPressure = Kokkos::create_mirror(tPressure);
    Kokkos::deep_copy(tHostPressure, tPressure);
    std::vector<std::vector<Plato::Scalar>> tGoldPress =
        {
         {-2.115362e+02, -1.874504e+03, -2.294189e+02, -1.516672e+03, -2.785281e+03, -2.925495e+03, -2.970340e+03, -4.293099e+02,
          -1.685521e+03, -5.322904e+02, -1.665030e+03, -2.835582e+03, -6.988780e+02, -1.668066e+03, -2.687101e+03, -2.258380e+03,
          -2.495897e+03, -1.672543e+03, -9.116663e+02, -1.675849e+03, -1.168386e+03, -1.974995e+03, -1.677669e+03, -1.470044e+03,
          -1.702233e+03, -1.860586e+03, -1.668134e+03, -1.143118e+03, -1.319865e+03, -1.653114e+03, -2.204908e+03, -1.995014e+03,
          -2.705687e+03}
        };
    for(Plato::OrdinalType tTimeStep=0; tTimeStep < tPressure.extent(0); tTimeStep++)
    {
        for(Plato::OrdinalType tOrdinal=0; tOrdinal< tPressure.extent(1); tOrdinal++)
        {
            //printf("X(%d,%d) = %e\n", tTimeStep, tOrdinal, tHostPressure(tTimeStep, tOrdinal));
            TEST_FLOATING_EQUALITY(tHostPressure(tTimeStep, tOrdinal), tGoldPress[tTimeStep][tOrdinal], tTolerance);
        }
    }

    // 5.2 test displacement
    auto tHostDisplacements = Kokkos::create_mirror(tDisplacements);
    Kokkos::deep_copy(tHostDisplacements, tDisplacements);
    std::vector<std::vector<Plato::Scalar>> tGoldDisp =
        {
         {0.0, -6.267770e-02, 0.0, -6.250715e-02, 5.054901e-04, -6.174772e-02, -3.494325e-04, -6.164854e-02, -1.189951e-03,
          -6.163677e-02, 0.0, -6.243005e-02, -2.395852e-03, -5.908745e-02, 9.381758e-04, -5.919208e-02, -7.291411e-04, -5.909716e-02,
          1.326328e-03, -5.503616e-02, -1.099687e-03, -5.494402e-02, -3.525908e-03, -5.492911e-02, 1.629318e-03, -4.941788e-02,  -1.472318e-03,
          -4.933201e-02, -4.573797e-03, -4.931350e-02, -6.306177e-03, -3.454268e-02, -5.510012e-03, -4.243363e-02, -1.845476e-03, -4.245746e-02,
          1.819180e-03, -4.253584e-02, -2.219095e-03, -3.457328e-02, 1.868041e-03, -3.464274e-02, -6.934208e-03, -2.594957e-02, -2.593272e-03,
          -2.598862e-02, 1.747752e-03, -2.604802e-02, -2.966076e-03, -1.706881e-02, 1.432299e-03, -1.711426e-02, -7.365046e-03, -1.702033e-02,
          -7.602023e-03, 1.234104e-04,  -7.582309e-03, -8.182097e-03, -3.335936e-03, -8.239034e-03, 8.764536e-04, -8.256626e-03, -3.587180e-03,
          1.188541e-05, 0.0, 0.0}
        };
    for(Plato::OrdinalType tTimeStep=0; tTimeStep < tDisplacements.extent(0); tTimeStep++)
    {
        for(Plato::OrdinalType tOrdinal=0; tOrdinal< tDisplacements.extent(1); tOrdinal++)
        {
            //printf("X(%d,%d) = %e\n", tTimeStep, tOrdinal, tHostDisplacements(tTimeStep, tOrdinal));
            TEST_FLOATING_EQUALITY(tHostDisplacements(tTimeStep, tOrdinal), tGoldDisp[tTimeStep][tOrdinal], tTolerance);
        }
    }

    // 6. Output Data
    if (tOutputData)
    {
        tPlasticityProblem.saveStates("SimplySupportedBeamPressure2D");
    }
    std::system("rm -f plato_analyze_newton_raphson_diagnostics.txt");
}


TEUCHOS_UNIT_TEST(PlatoAnalyzeUnitTests, ElastoPlasticity_SimplySupportedBeamPressure2D_2ElasticSteps)
{
    Teuchos::RCP<Teuchos::ParameterList> tParamList =
    Teuchos::getParametersFromXmlString(
      "<ParameterList name='Plato Problem'>                                                     \n"
<<<<<<< HEAD
      "  <ParameterList name='Spatial Model'>                                                   \n"
      "    <ParameterList name='Domains'>                                                       \n"
      "      <ParameterList name='Design Volume'>                                               \n"
      "        <Parameter name='Element Block' type='string' value='body'/>                     \n"
      "        <Parameter name='Material Model' type='string' value='Unobtainium'/>             \n"
      "      </ParameterList>                                                                   \n"
=======
      "  <Parameter name='Physics'          type='string'  value='Plasticity'/>                 \n"
      "  <Parameter name='PDE Constraint'   type='string'  value='Elliptic'/> \n"
      "  <Parameter name='Constraint'       type='string'  value='My Plastic Work'/>            \n"
      "  <ParameterList name='Material Model'>                                                  \n"
      "    <ParameterList name='Isotropic Linear Elastic'>                                      \n"
      "      <Parameter  name='Density' type='double' value='1000'/>                            \n"
      "      <Parameter  name='Poissons Ratio' type='double' value='0.24'/>                     \n"
      "      <Parameter  name='Youngs Modulus' type='double' value='1.0e7'/>                    \n"
>>>>>>> d45ad210
      "    </ParameterList>                                                                     \n"
      "  </ParameterList>                                                                       \n"
      "  <Parameter name='Physics'          type='string'  value='Mechanical'/>                 \n"
      "  <Parameter name='PDE Constraint'   type='string'  value='Infinitesimal Strain Plasticity'/> \n"
      "  <Parameter name='Constraint'       type='string'  value='My Plastic Work'/>            \n"
      "  <ParameterList name='Material Models'>                                                 \n"
      "    <ParameterList name='Unobtainium'>                                                   \n"
      "      <ParameterList name='Isotropic Linear Elastic'>                                      \n"
      "        <Parameter  name='Density' type='double' value='1000'/>                            \n"
      "        <Parameter  name='Poissons Ratio' type='double' value='0.24'/>                     \n"
      "        <Parameter  name='Youngs Modulus' type='double' value='1.0e7'/>                    \n"
      "      </ParameterList>                                                                     \n"
      "      <ParameterList name='Plasticity Model'>                                                \n"
      "        <ParameterList name='J2 Plasticity'>                                                 \n"
      "          <Parameter  name='Hardening Modulus Isotropic' type='double' value='1.0'/>         \n"
      "          <Parameter  name='Hardening Modulus Kinematic' type='double' value='1.0'/>         \n"
      "          <Parameter  name='Initial Yield Stress' type='double' value='16e3'/>               \n"
      "          <Parameter  name='Elastic Properties Penalty Exponent' type='double' value='3'/>   \n"
      "          <Parameter  name='Elastic Properties Minimum Ersatz' type='double' value='1e-6'/>  \n"
      "          <Parameter  name='Plastic Properties Penalty Exponent' type='double' value='2.5'/> \n"
      "          <Parameter  name='Plastic Properties Minimum Ersatz' type='double' value='1e-9'/>  \n"
      "        </ParameterList>                                                                     \n"
      "      </ParameterList>                                                                       \n"
      "    </ParameterList>                                                                       \n"
      "  </ParameterList>                                                                       \n"
<<<<<<< HEAD
      "  <ParameterList name='Infinitesimal Strain Plasticity'>                                      \n"
=======
      "  <ParameterList name='Elliptic'>                                      \n"
>>>>>>> d45ad210
      "    <ParameterList name='Penalty Function'>                                              \n"
      "      <Parameter name='Type' type='string' value='SIMP'/>                                \n"
      "      <Parameter name='Exponent' type='double' value='3.0'/>                             \n"
      "      <Parameter name='Minimum Value' type='double' value='1.0e-9'/>                     \n"
      "    </ParameterList>                                                                     \n"
      "  </ParameterList>                                                                       \n"
      "  <ParameterList name='Criteria'>                                                        \n"
      "    <ParameterList name='Plastic Work'>                                                  \n"
      "      <Parameter name='Type'                 type='string' value='Scalar Function'/>     \n"
      "      <Parameter name='Scalar Function Type' type='string' value='Plastic Work'/>        \n"
      "      <Parameter name='Multiplier'           type='double' value='-1.0'/>                \n"
      "      <Parameter name='Exponent'             type='double' value='3.0'/>                 \n"
      "      <Parameter name='Minimum Value'        type='double' value='1.0e-9'/>              \n"
      "    </ParameterList>                                                                     \n"
      "  </ParameterList>                                                                       \n"
      "  <ParameterList name='Time Stepping'>                                                   \n"
      "    <Parameter name='Initial Num. Pseudo Time Steps' type='int' value='2'/>              \n"
      "    <Parameter name='Maximum Num. Pseudo Time Steps' type='int' value='2'/>              \n"
      "  </ParameterList>                                                                       \n"
      "  <ParameterList name='Newton-Raphson'>                                                  \n"
      "    <Parameter name='Stop Measure' type='string' value='residual'/>                      \n"
      "    <Parameter name='Maximum Number Iterations' type='int' value='10'/>                  \n"
      "  </ParameterList>                                                                       \n"
      "  <ParameterList  name='Natural Boundary Conditions'>                                    \n"
      "   <ParameterList  name='Traction Vector Boundary Condition'>                            \n"
      "     <Parameter  name='Type'     type='string'        value='Uniform Pressure'/>         \n"
      "     <Parameter  name='Value'    type='double'        value='-100'/>                     \n"
      "     <Parameter  name='Sides'    type='string'        value='Load'/>                     \n"
      "   </ParameterList>                                                                      \n"
      " </ParameterList>                                                                        \n"
      "</ParameterList>                                                                         \n"
    );

    const bool tOutputData = false; // for debugging purpose, set true to enable Paraview output
    constexpr Plato::OrdinalType tSpaceDim = 2;
    auto tMesh = PlatoUtestHelpers::build_2d_box_mesh(10.0,1.0,10,2);
    Plato::DataMap    tDataMap;
    Omega_h::Assoc tAssoc = Omega_h::get_box_assoc(tSpaceDim);
    Omega_h::MeshSets tMeshSets = Omega_h::invert(&(*tMesh), tAssoc);

    MPI_Comm myComm;
    MPI_Comm_dup(MPI_COMM_WORLD, &myComm);
    Plato::Comm::Machine tMachine(myComm);

    // 1. Construct plasticity problem
    auto tFaceIDs = PlatoUtestHelpers::get_edge_ids_on_y1(*tMesh);
    tMeshSets[Omega_h::SIDE_SET]["Load"] = tFaceIDs;
    using PhysicsT = Plato::InfinitesimalStrainPlasticity<tSpaceDim>;
    Plato::PlasticityProblem<PhysicsT> tPlasticityProblem(*tMesh, tMeshSets, *tParamList, tMachine);

    // 2. Get Dirichlet Boundary Conditions
    const Plato::OrdinalType tDispDofX = 0;
    const Plato::OrdinalType tDispDofY = 1;
    constexpr auto tNumDofsPerNode = PhysicsT::mNumDofsPerNode;
    auto tDirichletIndicesBoundaryX0 = PlatoUtestHelpers::get_dirichlet_indices_on_boundary_2D(*tMesh, "x0", tNumDofsPerNode, tDispDofX);

    // 3. Set Dirichlet Boundary Conditions
    // 3.1 Symmetry degrees of freedom
    Plato::Scalar tValueToSet = 0;
    auto tNumDirichletDofs = tDirichletIndicesBoundaryX0.size() + 2;
    Plato::ScalarVector tDirichletValues("Dirichlet Values", tNumDirichletDofs);
    Plato::LocalOrdinalVector tDirichletDofs("Dirichlet Dofs", tNumDirichletDofs);
    Kokkos::parallel_for(Kokkos::RangePolicy<>(0, tDirichletIndicesBoundaryX0.size()), LAMBDA_EXPRESSION(const Plato::OrdinalType & aIndex)
    {
        tDirichletValues(aIndex) = tValueToSet;
        tDirichletDofs(aIndex) = tDirichletIndicesBoundaryX0(aIndex);
    }, "set dirichlet values and indices");

    // 3.2. Pinned degrees of freedom
    tValueToSet = 0.0;
    const Plato::OrdinalType tPinnedNodeIndex = 32;
    auto tOffset = tDirichletIndicesBoundaryX0.size();

    auto tHostDirichletValues = Kokkos::create_mirror(tDirichletValues);
    Kokkos::deep_copy(tHostDirichletValues, tDirichletValues);
    tHostDirichletValues(tOffset + tDispDofX) = tValueToSet;
    tHostDirichletValues(tOffset + tDispDofY) = tValueToSet;
    Kokkos::deep_copy(tDirichletValues, tHostDirichletValues);

    auto tHostDirichletDofs = Kokkos::create_mirror(tDirichletDofs);
    Kokkos::deep_copy(tHostDirichletDofs, tDirichletDofs);
    tHostDirichletDofs(tOffset + tDispDofX) = tNumDofsPerNode * tPinnedNodeIndex + tDispDofX;
    tHostDirichletDofs(tOffset + tDispDofY) = tNumDofsPerNode * tPinnedNodeIndex + tDispDofY;
    Kokkos::deep_copy(tDirichletDofs, tHostDirichletDofs);

    // 3.3 set Dirichlet boundary conditions
    tPlasticityProblem.setEssentialBoundaryConditions(tDirichletDofs, tDirichletValues);

    // 4. Solution
    auto tNumVertices = tMesh->nverts();
    Plato::ScalarVector tControls("Controls", tNumVertices);
    Plato::blas1::fill(1.0, tControls);
    auto tSolution = tPlasticityProblem.solution(tControls).State;

    // 5. Test results - test only final time step
    Plato::ScalarMultiVector tPressure("Pressure", tSolution.extent(0), tNumVertices);
    Plato::ScalarMultiVector tDisplacements("Displacements", tSolution.extent(0), tNumVertices*tSpaceDim);
    Plato::blas2::extract<PhysicsT::mNumDofsPerNode, PhysicsT::mPressureDofOffset>(tSolution, tPressure);
    Plato::blas2::extract<PhysicsT::mNumDofsPerNode, tSpaceDim>(tNumVertices, tSolution, tDisplacements);

    // 5.1 test pressure
    constexpr Plato::Scalar tTolerance = 1e-4;
    auto tHostPressure = Kokkos::create_mirror(tPressure);
    Kokkos::deep_copy(tHostPressure, tPressure);
    std::vector<Plato::Scalar> tGoldPress =
        {
         {-2.115362e+02, -1.874504e+03, -2.294189e+02, -1.516672e+03, -2.785281e+03, -2.925495e+03, -2.970340e+03, -4.293099e+02,
          -1.685521e+03, -5.322904e+02, -1.665030e+03, -2.835582e+03, -6.988780e+02, -1.668066e+03, -2.687101e+03, -2.258380e+03,
          -2.495897e+03, -1.672543e+03, -9.116663e+02, -1.675849e+03, -1.168386e+03, -1.974995e+03, -1.677669e+03, -1.470044e+03,
          -1.702233e+03, -1.860586e+03, -1.668134e+03, -1.143118e+03, -1.319865e+03, -1.653114e+03, -2.204908e+03, -1.995014e+03,
          -2.705687e+03}
        };
    for(Plato::OrdinalType tTimeStep=1; tTimeStep < tPressure.extent(0); tTimeStep++)
    {
        for(Plato::OrdinalType tOrdinal=0; tOrdinal< tPressure.extent(1); tOrdinal++)
        {
            //printf("X(%d,%d) = %e\n", tTimeStep, tOrdinal, tHostPressure(tTimeStep, tOrdinal));
            TEST_FLOATING_EQUALITY(tHostPressure(tTimeStep, tOrdinal), tGoldPress[tOrdinal], tTolerance);
        }
    }

    // 5.2 test displacement
    auto tHostDisplacements = Kokkos::create_mirror(tDisplacements);
    Kokkos::deep_copy(tHostDisplacements, tDisplacements);
    std::vector<Plato::Scalar> tGoldDisp =
         {0.0, -6.267770e-02, 0.0, -6.250715e-02, 5.054901e-04, -6.174772e-02, -3.494325e-04, -6.164854e-02, -1.189951e-03,
          -6.163677e-02, 0.0, -6.243005e-02, -2.395852e-03, -5.908745e-02, 9.381758e-04, -5.919208e-02, -7.291411e-04, -5.909716e-02,
          1.326328e-03, -5.503616e-02, -1.099687e-03, -5.494402e-02, -3.525908e-03, -5.492911e-02, 1.629318e-03, -4.941788e-02,  -1.472318e-03,
          -4.933201e-02, -4.573797e-03, -4.931350e-02, -6.306177e-03, -3.454268e-02, -5.510012e-03, -4.243363e-02, -1.845476e-03, -4.245746e-02,
          1.819180e-03, -4.253584e-02, -2.219095e-03, -3.457328e-02, 1.868041e-03, -3.464274e-02, -6.934208e-03, -2.594957e-02, -2.593272e-03,
          -2.598862e-02, 1.747752e-03, -2.604802e-02, -2.966076e-03, -1.706881e-02, 1.432299e-03, -1.711426e-02, -7.365046e-03, -1.702033e-02,
          -7.602023e-03, 1.234104e-04,  -7.582309e-03, -8.182097e-03, -3.335936e-03, -8.239034e-03, 8.764536e-04, -8.256626e-03, -3.587180e-03,
          1.188541e-05, 0.0, 0.0};
    for(Plato::OrdinalType tTimeStep=1; tTimeStep < tDisplacements.extent(0); tTimeStep++)
    {
        for(Plato::OrdinalType tOrdinal=0; tOrdinal< tDisplacements.extent(1); tOrdinal++)
        {
            //printf("X(%d,%d) = %e\n", tTimeStep, tOrdinal, tHostDisplacements(tTimeStep, tOrdinal));
            TEST_FLOATING_EQUALITY(tHostDisplacements(tTimeStep, tOrdinal), tGoldDisp[tOrdinal], tTolerance);
        }
    }

    // 6. Output Data
    if (tOutputData)
    {
        tPlasticityProblem.saveStates("SimplySupportedBeamPressure2D");
    }
    std::system("rm -f plato_analyze_newton_raphson_diagnostics.txt");
}
#ifdef NOPE



TEUCHOS_UNIT_TEST(PlatoAnalyzeUnitTests, ElastoPlasticity_SimplySupportedBeamPressure2D_PlasticSteps)
{
    const bool tOutputData = false; // for debugging purpose, set true to enable Paraview output
    const bool tDeleteSolverStats = false; // for debugging purpose, set true to enable Paraview output
    constexpr Plato::OrdinalType tSpaceDim = 2;
    auto tMesh = PlatoUtestHelpers::build_2d_box_mesh(10.0,1.0,10,2);
    Plato::DataMap    tDataMap;
    Omega_h::MeshSets tMeshSets;

    Teuchos::RCP<Teuchos::ParameterList> tParamList =
    Teuchos::getParametersFromXmlString(
      "<ParameterList name='Plato Problem'>                                                     \n"
<<<<<<< HEAD
      "  <Parameter name='Physics'          type='string'  value='Mechanical'/>                 \n"
      "  <Parameter name='PDE Constraint'   type='string'  value='Infinite Strain Plasticity'/> \n"
=======
      "  <Parameter name='Physics'          type='string'  value='Plasticity'/>                 \n"
      "  <Parameter name='PDE Constraint'   type='string'  value='Elliptic'/> \n"
      "  <Parameter name='Constraint'       type='string'  value='My Plastic Work'/>            \n"
>>>>>>> d45ad210
      "  <ParameterList name='Material Model'>                                                  \n"
      "    <ParameterList name='Isotropic Linear Elastic'>                                      \n"
      "      <Parameter  name='Density' type='double' value='1000'/>                            \n"
      "      <Parameter  name='Poissons Ratio' type='double' value='0.24'/>                     \n"
      "      <Parameter  name='Youngs Modulus' type='double' value='1.0e7'/>                    \n"
      "    </ParameterList>                                                                     \n"
      "  </ParameterList>                                                                       \n"
      "  <ParameterList name='Plasticity Model'>                                                \n"
      "    <ParameterList name='J2 Plasticity'>                                                 \n"
      "      <Parameter  name='Hardening Modulus Isotropic' type='double' value='1.0'/>         \n"
      "      <Parameter  name='Hardening Modulus Kinematic' type='double' value='1.0'/>         \n"
      "      <Parameter  name='Initial Yield Stress' type='double' value='16e3'/>               \n"
      "      <Parameter  name='Elastic Properties Penalty Exponent' type='double' value='3'/>   \n"
      "      <Parameter  name='Elastic Properties Minimum Ersatz' type='double' value='1e-6'/>  \n"
      "      <Parameter  name='Plastic Properties Penalty Exponent' type='double' value='2.5'/> \n"
      "      <Parameter  name='Plastic Properties Minimum Ersatz' type='double' value='1e-9'/>  \n"
      "    </ParameterList>                                                                     \n"
      "  </ParameterList>                                                                       \n"
      "  <ParameterList name='Elliptic'>                                      \n"
      "    <Parameter name='Plottable' type='Array(string)' value='{elastic stress, accumulated plastic strain, plastic multiplier increment, elastic strain, deviatoric stress, plastic strain, backstress}'/>\n"
      "    <ParameterList name='Penalty Function'>                                              \n"
      "      <Parameter name='Type' type='string' value='SIMP'/>                                \n"
      "      <Parameter name='Exponent' type='double' value='3.0'/>                             \n"
      "      <Parameter name='Minimum Value' type='double' value='1.0e-9'/>                     \n"
      "    </ParameterList>                                                                     \n"
      "  </ParameterList>                                                                       \n"
      "  <ParameterList name='Criteria'>                                                        \n"
      "    <ParameterList name='Plastic Work'>                                                  \n"
      "      <Parameter name='Type'                 type='string' value='Scalar Function'/>     \n"
      "      <Parameter name='Scalar Function Type' type='string' value='Plastic Work'/>        \n"
      "      <Parameter name='Multiplier'           type='double' value='-1.0'/>                \n"
      "      <Parameter name='Exponent'             type='double' value='3.0'/>                 \n"
      "      <Parameter name='Minimum Value'        type='double' value='1.0e-9'/>              \n"
      "    </ParameterList>                                                                     \n"
      "  </ParameterList>                                                                       \n"
      "  <ParameterList name='Time Stepping'>                                                   \n"
      "    <Parameter name='Initial Num. Pseudo Time Steps' type='int' value='4'/>              \n"
      "    <Parameter name='Maximum Num. Pseudo Time Steps' type='int' value='4'/>              \n"
      "  </ParameterList>                                                                       \n"
      "  <ParameterList name='Newton-Raphson'>                                                  \n"
      "    <Parameter name='Stop Measure' type='string' value='residual'/>                      \n"
      "    <Parameter name='Maximum Number Iterations' type='int' value='10'/>                  \n"
      "  </ParameterList>                                                                       \n"
      "  <ParameterList  name='Natural Boundary Conditions'>                                    \n"
      "   <ParameterList  name='Traction Vector Boundary Condition'>                            \n"
      "     <Parameter  name='Type'     type='string'        value='Uniform Pressure'/>         \n"
      "     <Parameter  name='Value'    type='double'        value='-150'/>                     \n"
      "     <Parameter  name='Sides'    type='string'        value='Load'/>                     \n"
      "   </ParameterList>                                                                      \n"
      " </ParameterList>                                                                        \n"
      "</ParameterList>                                                                         \n"
    );

    MPI_Comm myComm;
    MPI_Comm_dup(MPI_COMM_WORLD, &myComm);
    Plato::Comm::Machine tMachine(myComm);

    // 1. Construct plasticity problem
    auto tFaceIDs = PlatoUtestHelpers::get_edge_ids_on_y1(*tMesh);
    tMeshSets[Omega_h::SIDE_SET]["Load"] = tFaceIDs;
    using PhysicsT = Plato::InfinitesimalStrainPlasticity<tSpaceDim>;
    Plato::PlasticityProblem<PhysicsT> tPlasticityProblem(*tMesh, tMeshSets, *tParamList, tMachine);

    // 2. Get Dirichlet Boundary Conditions
    const Plato::OrdinalType tDispDofX = 0;
    const Plato::OrdinalType tDispDofY = 1;
    constexpr auto tNumDofsPerNode = PhysicsT::mNumDofsPerNode;
    auto tDirichletIndicesBoundaryX0 = PlatoUtestHelpers::get_dirichlet_indices_on_boundary_2D(*tMesh, "x0", tNumDofsPerNode, tDispDofX);

    // 3. Set Dirichlet Boundary Conditions
    // 3.1 Symmetry degrees of freedom
    Plato::Scalar tValueToSet = 0;
    auto tNumDirichletDofs = tDirichletIndicesBoundaryX0.size() + 2;
    Plato::ScalarVector tDirichletValues("Dirichlet Values", tNumDirichletDofs);
    Plato::LocalOrdinalVector tDirichletDofs("Dirichlet Dofs", tNumDirichletDofs);
    Kokkos::parallel_for(Kokkos::RangePolicy<>(0, tDirichletIndicesBoundaryX0.size()), LAMBDA_EXPRESSION(const Plato::OrdinalType & aIndex)
    {
        tDirichletValues(aIndex) = tValueToSet;
        tDirichletDofs(aIndex) = tDirichletIndicesBoundaryX0(aIndex);
    }, "set dirichlet values and indices");

    // 3.2. Pinned degrees of freedom
    tValueToSet = 0.0;
    const Plato::OrdinalType tPinnedNodeIndex = 32;
    auto tOffset = tDirichletIndicesBoundaryX0.size();

    auto tHostDirichletValues = Kokkos::create_mirror(tDirichletValues);
    Kokkos::deep_copy(tHostDirichletValues, tDirichletValues);
    tHostDirichletValues(tOffset + tDispDofX) = tValueToSet;
    tHostDirichletValues(tOffset + tDispDofY) = tValueToSet;
    Kokkos::deep_copy(tDirichletValues, tHostDirichletValues);

    auto tHostDirichletDofs = Kokkos::create_mirror(tDirichletDofs);
    Kokkos::deep_copy(tHostDirichletDofs, tDirichletDofs);
    tHostDirichletDofs(tOffset + tDispDofX) = tNumDofsPerNode * tPinnedNodeIndex + tDispDofX;
    tHostDirichletDofs(tOffset + tDispDofY) = tNumDofsPerNode * tPinnedNodeIndex + tDispDofY;
    Kokkos::deep_copy(tDirichletDofs, tHostDirichletDofs);

    // 3.3 set Dirichlet boundary conditions
    tPlasticityProblem.setEssentialBoundaryConditions(tDirichletDofs, tDirichletValues);

    // 4. Solution
    auto tNumVertices = tMesh->nverts();
    Plato::ScalarVector tControls("Controls", tNumVertices);
    Plato::blas1::fill(1.0, tControls);
    auto tSolution = tPlasticityProblem.solution(tControls);

    // 6. Output Data
    if(tOutputData)
    {
        tPlasticityProblem.saveStates("SimplySupportedBeamPressure2D", *tMesh);
    }

    if(tDeleteSolverStats)
    {
        std::system("rm -f plato_analyze_newton_raphson_diagnostics.txt");
    }
}


TEUCHOS_UNIT_TEST(PlatoAnalyzeUnitTests, ElastoPlasticity_CriterionTest_2D)
{
    // 1. DEFINE PROBLEM
    constexpr Plato::OrdinalType tSpaceDim = 2;
    constexpr Plato::OrdinalType tMeshWidth = 1;
    auto tMesh = PlatoUtestHelpers::getBoxMesh(tSpaceDim, tMeshWidth);
    Plato::DataMap    tDataMap;
    Omega_h::MeshSets tMeshSets;

    Teuchos::RCP<Teuchos::ParameterList> tParamList =
    Teuchos::getParametersFromXmlString(
      "<ParameterList name='Plato Problem'>                                                     \n"
<<<<<<< HEAD
      "  <Parameter name='Physics'          type='string'  value='Mechanical'/>                 \n"
      "  <Parameter name='PDE Constraint'   type='string'  value='Infinite Strain Plasticity'/> \n"
=======
      "  <Parameter name='Physics'          type='string'  value='Plasticity'/>                 \n"
      "  <Parameter name='PDE Constraint'   type='string'  value='Elliptic'/> \n"
      "  <Parameter name='Constraint'       type='string'  value='My Plastic Work'/>            \n"
>>>>>>> d45ad210
      "  <ParameterList name='Material Model'>                                                  \n"
      "    <ParameterList name='Isotropic Linear Elastic'>                                      \n"
      "      <Parameter  name='Density' type='double' value='1000'/>                            \n"
      "      <Parameter  name='Poissons Ratio' type='double' value='0.3'/>                      \n"
      "      <Parameter  name='Youngs Modulus' type='double' value='1.0e6'/>                    \n"
      "    </ParameterList>                                                                     \n"
      "  </ParameterList>                                                                       \n"
      "  <ParameterList name='Plasticity Model'>                                                \n"
      "    <ParameterList name='J2 Plasticity'>                                                 \n"
      "      <Parameter  name='Hardening Modulus Isotropic' type='double' value='1.0e3'/>       \n"
      "      <Parameter  name='Hardening Modulus Kinematic' type='double' value='1.0e3'/>       \n"
      "      <Parameter  name='Initial Yield Stress' type='double' value='1.0e3'/>              \n"
      "      <Parameter  name='Elastic Properties Penalty Exponent' type='double' value='3'/>   \n"
      "      <Parameter  name='Elastic Properties Minimum Ersatz' type='double' value='1e-6'/>  \n"
      "      <Parameter  name='Plastic Properties Penalty Exponent' type='double' value='2.5'/> \n"
      "      <Parameter  name='Plastic Properties Minimum Ersatz' type='double' value='1e-9'/>  \n"
      "    </ParameterList>                                                                     \n"
      "  </ParameterList>                                                                       \n"
      "  <ParameterList name='Elliptic'>                                      \n"
      "    <ParameterList name='Penalty Function'>                                              \n"
      "      <Parameter name='Type' type='string' value='SIMP'/>                                \n"
      "      <Parameter name='Exponent' type='double' value='3.0'/>                             \n"
      "      <Parameter name='Minimum Value' type='double' value='1.0e-6'/>                     \n"
      "    </ParameterList>                                                                     \n"
      "  </ParameterList>                                                                       \n"
      "  <ParameterList name='Criteria'>                                                        \n"
      "    <ParameterList name='Plastic Work'>                                                  \n"
      "      <Parameter name='Type'                 type='string' value='Scalar Function'/>     \n"
      "      <Parameter name='Scalar Function Type' type='string' value='Plastic Work'/>        \n"
      "      <Parameter name='Multiplier'           type='double' value='-1.0'/>                \n"
      "      <Parameter name='Exponent'             type='double' value='3.0'/>                 \n"
      "      <Parameter name='Minimum Value'        type='double' value='1.0e-9'/>              \n"
      "    </ParameterList>                                                                     \n"
      "  </ParameterList>                                                                       \n"
      "  <ParameterList name='Time Stepping'>                                                   \n"
      "    <Parameter name='Initial Num. Pseudo Time Steps' type='int' value='4'/>              \n"
      "    <Parameter name='Maximum Num. Pseudo Time Steps' type='int' value='4'/>              \n"
      "  </ParameterList>                                                                       \n"
      "  <ParameterList name='Newton-Raphson'>                                                  \n"
      "    <Parameter name='Stop Measure' type='string' value='residual'/>                      \n"
      "    <Parameter name='Maximum Number Iterations' type='int' value='20'/>                  \n"
      "  </ParameterList>                                                                       \n"
      "</ParameterList>                                                                         \n"
    );

    MPI_Comm myComm;
    MPI_Comm_dup(MPI_COMM_WORLD, &myComm);
    Plato::Comm::Machine tMachine(myComm);

    using PhysicsT = Plato::InfinitesimalStrainPlasticity<tSpaceDim>;
    Plato::PlasticityProblem<PhysicsT> tPlasticityProblem(*tMesh, tMeshSets, *tParamList, tMachine);

    // 2. Get Dirichlet Boundary Conditions
    Plato::OrdinalType tDispDofX = 0;
    Plato::OrdinalType tDispDofY = 1;
    constexpr Plato::OrdinalType tNumDofsPerNode = PhysicsT::mNumDofsPerNode;
    auto tDirichletIndicesBoundaryX0 = PlatoUtestHelpers::get_dirichlet_indices_on_boundary_2D(*tMesh, "x0", tNumDofsPerNode, tDispDofX);
    auto tDirichletIndicesBoundaryY0 = PlatoUtestHelpers::get_dirichlet_indices_on_boundary_2D(*tMesh, "y0", tNumDofsPerNode, tDispDofY);
    auto tDirichletIndicesBoundaryX1 = PlatoUtestHelpers::get_dirichlet_indices_on_boundary_2D(*tMesh, "x1", tNumDofsPerNode, tDispDofX);

    // 3. Set Dirichlet Boundary Conditions
    Plato::Scalar tValueToSet = 0;
    auto tNumDirichletDofs = tDirichletIndicesBoundaryX0.size() + tDirichletIndicesBoundaryY0.size() + tDirichletIndicesBoundaryX1.size();
    Plato::ScalarVector tDirichletValues("Dirichlet Values", tNumDirichletDofs);
    Plato::LocalOrdinalVector tDirichletDofs("Dirichlet Dofs", tNumDirichletDofs);
    Kokkos::parallel_for(Kokkos::RangePolicy<>(0, tDirichletIndicesBoundaryX0.size()), LAMBDA_EXPRESSION(const Plato::OrdinalType & aIndex)
    {
        tDirichletValues(aIndex) = tValueToSet;
        tDirichletDofs(aIndex) = tDirichletIndicesBoundaryX0(aIndex);
    }, "set dirichlet values and indices");

    auto tOffset = tDirichletIndicesBoundaryX0.size();
    Kokkos::parallel_for(Kokkos::RangePolicy<>(0, tDirichletIndicesBoundaryY0.size()), LAMBDA_EXPRESSION(const Plato::OrdinalType & aIndex)
    {
        auto tIndex = tOffset + aIndex;
        tDirichletValues(tIndex) = tValueToSet;
        tDirichletDofs(tIndex) = tDirichletIndicesBoundaryY0(aIndex);
    }, "set dirichlet values and indices");

    tValueToSet = 2e-3;
    tOffset += tDirichletIndicesBoundaryY0.size();
    Kokkos::parallel_for(Kokkos::RangePolicy<>(0, tDirichletIndicesBoundaryX1.size()), LAMBDA_EXPRESSION(const Plato::OrdinalType & aIndex)
    {
        auto tIndex = tOffset + aIndex;
        tDirichletValues(tIndex) = tValueToSet;
        tDirichletDofs(tIndex) = tDirichletIndicesBoundaryX1(aIndex);
    }, "set dirichlet values and indices");
    tPlasticityProblem.setEssentialBoundaryConditions(tDirichletDofs, tDirichletValues);

    // 4. Evaluate criterion
    auto tNumVertices = tMesh->nverts();
    Plato::ScalarVector tControls("Controls", tNumVertices);
    Plato::blas1::fill(1.0, tControls);

    constexpr Plato::Scalar tTolerance = 1e-4;
    auto tSolution = tPlasticityProblem.solution(tControls);
    std::string tCriterionName("Plastic Work");
    auto tCriterionValue = tPlasticityProblem.criterionValue(tControls, tCriterionName);
    TEST_FLOATING_EQUALITY(tCriterionValue, -0.539482, tTolerance);

    auto tCriterionGrad = tPlasticityProblem.criterionGradient(tControls, tCriterionName);
    std::vector<Plato::Scalar> tGold = {-0.927379, -0.46369, -0.927379, -0.46369};
    auto tHostGrad = Kokkos::create_mirror(tCriterionGrad);
    Kokkos::deep_copy(tHostGrad, tCriterionGrad);
    TEST_ASSERT( tHostGrad.size() == static_cast<Plato::OrdinalType>(tGold.size() ));
    for(Plato::OrdinalType tIndex = 0; tIndex < tHostGrad.size(); tIndex++)
    {
        TEST_FLOATING_EQUALITY(tHostGrad(tIndex), tGold[tIndex], tTolerance);
    }
    std::system("rm -f plato_analyze_newton_raphson_diagnostics.txt");
}


TEUCHOS_UNIT_TEST(PlatoAnalyzeUnitTests, ElastoPlasticity_TestCriterionGradientZ_2D)
{
    // 1. DEFINE PROBLEM
    constexpr Plato::OrdinalType tSpaceDim = 2;
    constexpr Plato::OrdinalType tMeshWidth = 6;
    auto tMesh = PlatoUtestHelpers::getBoxMesh(tSpaceDim, tMeshWidth);
    Plato::DataMap    tDataMap;
    Omega_h::MeshSets tMeshSets;

    Teuchos::RCP<Teuchos::ParameterList> tParamList =
    Teuchos::getParametersFromXmlString(
      "<ParameterList name='Plato Problem'>                                                     \n"
<<<<<<< HEAD
      "  <Parameter name='Physics'          type='string'  value='Mechanical'/>                 \n"
      "  <Parameter name='PDE Constraint'   type='string'  value='Infinite Strain Plasticity'/> \n"
=======
      "  <Parameter name='Physics'          type='string'  value='Plasticity'/>                 \n"
      "  <Parameter name='PDE Constraint'   type='string'  value='Elliptic'/> \n"
      "  <Parameter name='Constraint'       type='string'  value='My Plastic Work'/>            \n"
>>>>>>> d45ad210
      "  <ParameterList name='Material Model'>                                                  \n"
      "    <ParameterList name='Isotropic Linear Elastic'>                                      \n"
      "      <Parameter  name='Density' type='double' value='1000'/>                            \n"
      "      <Parameter  name='Poissons Ratio' type='double' value='0.3'/>                      \n"
      "      <Parameter  name='Youngs Modulus' type='double' value='1.0e6'/>                    \n"
      "    </ParameterList>                                                                     \n"
      "  </ParameterList>                                                                       \n"
      "  <ParameterList name='Plasticity Model'>                                                \n"
      "    <ParameterList name='J2 Plasticity'>                                                 \n"
      "      <Parameter  name='Hardening Modulus Isotropic' type='double' value='1.0e3'/>       \n"
      "      <Parameter  name='Hardening Modulus Kinematic' type='double' value='1.0e3'/>       \n"
      "      <Parameter  name='Initial Yield Stress' type='double' value='1.0e3'/>              \n"
      "      <Parameter  name='Elastic Properties Penalty Exponent' type='double' value='3'/>   \n"
      "      <Parameter  name='Elastic Properties Minimum Ersatz' type='double' value='1e-6'/>  \n"
      "      <Parameter  name='Plastic Properties Penalty Exponent' type='double' value='2.5'/> \n"
      "      <Parameter  name='Plastic Properties Minimum Ersatz' type='double' value='1e-9'/>  \n"
      "    </ParameterList>                                                                     \n"
      "  </ParameterList>                                                                       \n"
      "  <ParameterList name='Elliptic'>                                      \n"
      "    <ParameterList name='Penalty Function'>                                              \n"
      "      <Parameter name='Type' type='string' value='SIMP'/>                                \n"
      "      <Parameter name='Exponent' type='double' value='3.0'/>                             \n"
      "      <Parameter name='Minimum Value' type='double' value='1.0e-6'/>                     \n"
      "    </ParameterList>                                                                     \n"
      "  </ParameterList>                                                                       \n"
      "  <ParameterList name='Criteria'>                                                        \n"
      "    <ParameterList name='Plastic Work'>                                                  \n"
      "      <Parameter name='Type'                 type='string' value='Scalar Function'/>     \n"
      "      <Parameter name='Scalar Function Type' type='string' value='Plastic Work'/>        \n"
      "      <Parameter name='Multiplier'           type='double' value='-1.0'/>                \n"
      "      <Parameter name='Exponent'             type='double' value='3.0'/>                 \n"
      "      <Parameter name='Minimum Value'        type='double' value='1.0e-9'/>              \n"
      "    </ParameterList>                                                                     \n"
      "  </ParameterList>                                                                       \n"
      "  <ParameterList name='Time Stepping'>                                                   \n"
      "    <Parameter name='Initial Num. Pseudo Time Steps' type='int' value='4'/>              \n"
      "    <Parameter name='Maximum Num. Pseudo Time Steps' type='int' value='4'/>              \n"
      "  </ParameterList>                                                                       \n"
      "  <ParameterList name='Newton-Raphson'>                                                  \n"
      "    <Parameter name='Stop Measure' type='string' value='residual'/>                      \n"
      "    <Parameter name='Maximum Number Iterations' type='int' value='20'/>                  \n"
      "  </ParameterList>                                                                       \n"
      "</ParameterList>                                                                         \n"
    );

    MPI_Comm myComm;
    MPI_Comm_dup(MPI_COMM_WORLD, &myComm);
    Plato::Comm::Machine tMachine(myComm);

    using PhysicsT = Plato::InfinitesimalStrainPlasticity<tSpaceDim>;
    Plato::PlasticityProblem<PhysicsT> tPlasticityProblem(*tMesh, tMeshSets, *tParamList, tMachine);

    // 2. Get Dirichlet Boundary Conditions
    Plato::OrdinalType tDispDofX = 0;
    Plato::OrdinalType tDispDofY = 1;
    constexpr Plato::OrdinalType tNumDofsPerNode = PhysicsT::mNumDofsPerNode;
    auto tDirichletIndicesBoundaryX0 = PlatoUtestHelpers::get_dirichlet_indices_on_boundary_2D(*tMesh, "x0", tNumDofsPerNode, tDispDofX);
    auto tDirichletIndicesBoundaryY0 = PlatoUtestHelpers::get_dirichlet_indices_on_boundary_2D(*tMesh, "y0", tNumDofsPerNode, tDispDofY);
    auto tDirichletIndicesBoundaryX1 = PlatoUtestHelpers::get_dirichlet_indices_on_boundary_2D(*tMesh, "x1", tNumDofsPerNode, tDispDofX);

    // 3. Set Dirichlet Boundary Conditions
    Plato::Scalar tValueToSet = 0;
    auto tNumDirichletDofs = tDirichletIndicesBoundaryX0.size() + tDirichletIndicesBoundaryY0.size() + tDirichletIndicesBoundaryX1.size();
    Plato::ScalarVector tDirichletValues("Dirichlet Values", tNumDirichletDofs);
    Plato::LocalOrdinalVector tDirichletDofs("Dirichlet Dofs", tNumDirichletDofs);
    Kokkos::parallel_for(Kokkos::RangePolicy<>(0, tDirichletIndicesBoundaryX0.size()), LAMBDA_EXPRESSION(const Plato::OrdinalType & aIndex)
    {
        tDirichletValues(aIndex) = tValueToSet;
        tDirichletDofs(aIndex) = tDirichletIndicesBoundaryX0(aIndex);
    }, "set dirichlet values and indices");

    auto tOffset = tDirichletIndicesBoundaryX0.size();
    Kokkos::parallel_for(Kokkos::RangePolicy<>(0, tDirichletIndicesBoundaryY0.size()), LAMBDA_EXPRESSION(const Plato::OrdinalType & aIndex)
    {
        auto tIndex = tOffset + aIndex;
        tDirichletValues(tIndex) = tValueToSet;
        tDirichletDofs(tIndex) = tDirichletIndicesBoundaryY0(aIndex);
    }, "set dirichlet values and indices");

    tValueToSet = 2e-3;
    tOffset += tDirichletIndicesBoundaryY0.size();
    Kokkos::parallel_for(Kokkos::RangePolicy<>(0, tDirichletIndicesBoundaryX1.size()), LAMBDA_EXPRESSION(const Plato::OrdinalType & aIndex)
    {
        auto tIndex = tOffset + aIndex;
        tDirichletValues(tIndex) = tValueToSet;
        tDirichletDofs(tIndex) = tDirichletIndicesBoundaryX1(aIndex);
    }, "set dirichlet values and indices");
    tPlasticityProblem.setEssentialBoundaryConditions(tDirichletDofs, tDirichletValues);

    // 4. TEST PARTIAL DERIVATIVE
    std::string tCriterionName("Plastic Work");
    auto tApproxError = Plato::test_criterion_grad_wrt_control(tPlasticityProblem, *tMesh, tCriterionName);
    const Plato::Scalar tUpperBound = 1e-6;
    TEST_ASSERT(tApproxError < tUpperBound);
    std::system("rm -f plato_analyze_newton_raphson_diagnostics.txt");
}


TEUCHOS_UNIT_TEST(PlatoAnalyzeUnitTests, ElastoPlasticity_CriterionTest_3D)
{
    // 1. DEFINE PROBLEM
    constexpr Plato::OrdinalType tSpaceDim = 3;
    constexpr Plato::OrdinalType tMeshWidth = 2;
    auto tMesh = PlatoUtestHelpers::getBoxMesh(tSpaceDim, tMeshWidth);
    Plato::DataMap    tDataMap;
    Omega_h::MeshSets tMeshSets;

    Teuchos::RCP<Teuchos::ParameterList> tParamList =
    Teuchos::getParametersFromXmlString(
      "<ParameterList name='Plato Problem'>                                                     \n"
<<<<<<< HEAD
      "  <Parameter name='Physics'          type='string'  value='Mechanical'/>                 \n"
      "  <Parameter name='PDE Constraint'   type='string'  value='Infinite Strain Plasticity'/> \n"
=======
      "  <Parameter name='Physics'          type='string'  value='Plasticity'/>                 \n"
      "  <Parameter name='PDE Constraint'   type='string'  value='Elliptic'/> \n"
      "  <Parameter name='Constraint'       type='string'  value='My Plastic Work'/>            \n"
>>>>>>> d45ad210
      "  <ParameterList name='Material Model'>                                                  \n"
      "    <ParameterList name='Isotropic Linear Elastic'>                                      \n"
      "      <Parameter  name='Density' type='double' value='1000'/>                            \n"
      "      <Parameter  name='Poissons Ratio' type='double' value='0.3'/>                      \n"
      "      <Parameter  name='Youngs Modulus' type='double' value='1.0e6'/>                    \n"
      "    </ParameterList>                                                                     \n"
      "  </ParameterList>                                                                       \n"
      "  <ParameterList name='Plasticity Model'>                                                \n"
      "    <ParameterList name='J2 Plasticity'>                                                 \n"
      "      <Parameter  name='Hardening Modulus Isotropic' type='double' value='1.0e3'/>       \n"
      "      <Parameter  name='Hardening Modulus Kinematic' type='double' value='1.0e3'/>       \n"
      "      <Parameter  name='Initial Yield Stress' type='double' value='1.0e3'/>              \n"
      "      <Parameter  name='Elastic Properties Penalty Exponent' type='double' value='3'/>   \n"
      "      <Parameter  name='Elastic Properties Minimum Ersatz' type='double' value='1e-6'/>  \n"
      "      <Parameter  name='Plastic Properties Penalty Exponent' type='double' value='2.5'/> \n"
      "      <Parameter  name='Plastic Properties Minimum Ersatz' type='double' value='1e-9'/>  \n"
      "    </ParameterList>                                                                     \n"
      "  </ParameterList>                                                                       \n"
      "  <ParameterList name='Elliptic'>                                      \n"
      "    <ParameterList name='Penalty Function'>                                              \n"
      "      <Parameter name='Type' type='string' value='SIMP'/>                                \n"
      "      <Parameter name='Exponent' type='double' value='3.0'/>                             \n"
      "      <Parameter name='Minimum Value' type='double' value='1.0e-6'/>                     \n"
      "    </ParameterList>                                                                     \n"
      "  </ParameterList>                                                                       \n"
      "  <ParameterList name='Criteria'>                                                        \n"
      "    <ParameterList name='My Plastic Work'>                                               \n"
      "      <Parameter name='Type'                 type='string' value='Scalar Function'/>     \n"
      "      <Parameter name='Scalar Function Type' type='string' value='Plastic Work'/>        \n"
      "      <Parameter name='Multiplier'           type='double' value='-1.0'/>                \n"
      "      <Parameter name='Exponent'             type='double' value='3.0'/>                 \n"
      "      <Parameter name='Minimum Value'        type='double' value='1.0e-9'/>              \n"
      "    </ParameterList>                                                                     \n"
      "  </ParameterList>                                                                       \n"
      "  <ParameterList name='Time Stepping'>                                                   \n"
      "    <Parameter name='Initial Num. Pseudo Time Steps' type='int' value='4'/>              \n"
      "    <Parameter name='Maximum Num. Pseudo Time Steps' type='int' value='4'/>              \n"
      "  </ParameterList>                                                                       \n"
      "  <ParameterList name='Newton-Raphson'>                                                  \n"
      "    <Parameter name='Stop Measure' type='string' value='residual'/>                      \n"
      "    <Parameter name='Stopping Tolerance' type='double' value='1e-10'/>                   \n"
      "    <Parameter name='Maximum Number Iterations' type='int' value='20'/>                  \n"
      "  </ParameterList>                                                                       \n"
      "</ParameterList>                                                                         \n"
    );

    MPI_Comm myComm;
    MPI_Comm_dup(MPI_COMM_WORLD, &myComm);
    Plato::Comm::Machine tMachine(myComm);

    using PhysicsT = Plato::InfinitesimalStrainPlasticity<tSpaceDim>;
    Plato::PlasticityProblem<PhysicsT> tPlasticityProblem(*tMesh, tMeshSets, *tParamList, tMachine);

    // 2. Get Dirichlet Boundary Conditions
    Plato::OrdinalType tDispDofX = 0;
    Plato::OrdinalType tDispDofY = 1;
    Plato::OrdinalType tDispDofZ = 2;
    constexpr Plato::OrdinalType tNumDofsPerNode = PhysicsT::mNumDofsPerNode;
    auto tDirichletIndicesBoundaryX0_Xdof = PlatoUtestHelpers::get_dirichlet_indices_on_boundary_3D(*tMesh, "x0", tNumDofsPerNode, tDispDofX);
    auto tDirichletIndicesBoundaryX1_Xdof = PlatoUtestHelpers::get_dirichlet_indices_on_boundary_3D(*tMesh, "x1", tNumDofsPerNode, tDispDofX);
    auto tDirichletIndicesBoundaryY0_Ydof = PlatoUtestHelpers::get_dirichlet_indices_on_boundary_3D(*tMesh, "y0", tNumDofsPerNode, tDispDofY);
    auto tDirichletIndicesBoundaryY1_Ydof = PlatoUtestHelpers::get_dirichlet_indices_on_boundary_3D(*tMesh, "y1", tNumDofsPerNode, tDispDofY);
    auto tDirichletIndicesBoundaryZ0_Zdof = PlatoUtestHelpers::get_dirichlet_indices_on_boundary_3D(*tMesh, "z0", tNumDofsPerNode, tDispDofZ);

    // 3. Set Dirichlet Boundary Conditions
    Plato::Scalar tValueToSet = 0;
    auto tNumDirichletDofs = tDirichletIndicesBoundaryX0_Xdof.size() + tDirichletIndicesBoundaryX1_Xdof.size()
        + tDirichletIndicesBoundaryY0_Ydof.size() + tDirichletIndicesBoundaryY1_Ydof.size() + tDirichletIndicesBoundaryZ0_Zdof.size();
    Plato::ScalarVector tDirichletValues("Dirichlet Values", tNumDirichletDofs);
    Plato::LocalOrdinalVector tDirichletDofs("Dirichlet Dofs", tNumDirichletDofs);
    Kokkos::parallel_for(Kokkos::RangePolicy<>(0, tDirichletIndicesBoundaryX0_Xdof.size()), LAMBDA_EXPRESSION(const Plato::OrdinalType & aIndex)
    {
        tDirichletValues(aIndex) = tValueToSet;
        tDirichletDofs(aIndex) = tDirichletIndicesBoundaryX0_Xdof(aIndex);
    }, "set dirichlet values and indices");

    auto tOffset = tDirichletIndicesBoundaryX0_Xdof.size();
    Kokkos::parallel_for(Kokkos::RangePolicy<>(0, tDirichletIndicesBoundaryY0_Ydof.size()), LAMBDA_EXPRESSION(const Plato::OrdinalType & aIndex)
    {
        auto tIndex = tOffset + aIndex;
        tDirichletValues(tIndex) = tValueToSet;
        tDirichletDofs(tIndex) = tDirichletIndicesBoundaryY0_Ydof(aIndex);
    }, "set dirichlet values and indices");

    tOffset += tDirichletIndicesBoundaryY0_Ydof.size();
    Kokkos::parallel_for(Kokkos::RangePolicy<>(0, tDirichletIndicesBoundaryY1_Ydof.size()), LAMBDA_EXPRESSION(const Plato::OrdinalType & aIndex)
    {
        auto tIndex = tOffset + aIndex;
        tDirichletValues(tIndex) = tValueToSet;
        tDirichletDofs(tIndex) = tDirichletIndicesBoundaryY1_Ydof(aIndex);
    }, "set dirichlet values and indices");

    tOffset += tDirichletIndicesBoundaryY1_Ydof.size();
    Kokkos::parallel_for(Kokkos::RangePolicy<>(0, tDirichletIndicesBoundaryZ0_Zdof.size()), LAMBDA_EXPRESSION(const Plato::OrdinalType & aIndex)
    {
        auto tIndex = tOffset + aIndex;
        tDirichletValues(tIndex) = tValueToSet;
        tDirichletDofs(tIndex) = tDirichletIndicesBoundaryZ0_Zdof(aIndex);
    }, "set dirichlet values and indices");

    tValueToSet = 2e-3;
    tOffset += tDirichletIndicesBoundaryZ0_Zdof.size();
    Kokkos::parallel_for(Kokkos::RangePolicy<>(0, tDirichletIndicesBoundaryX1_Xdof.size()), LAMBDA_EXPRESSION(const Plato::OrdinalType & aIndex)
    {
        auto tIndex = tOffset + aIndex;
        tDirichletValues(tIndex) = tValueToSet;
        tDirichletDofs(tIndex) = tDirichletIndicesBoundaryX1_Xdof(aIndex);
    }, "set dirichlet values and indices");
    tPlasticityProblem.setEssentialBoundaryConditions(tDirichletDofs, tDirichletValues);

    // 4. Evaluate criterion
    std::string tCriterionName("My Plastic Work");

    auto tNumVertices = tMesh->nverts();
    Plato::ScalarVector tControls("Controls", tNumVertices);
    Plato::blas1::fill(1.0, tControls);

    constexpr Plato::Scalar tTolerance = 1e-4;
    auto tSolution = tPlasticityProblem.solution(tControls);
    auto tObjValue = tPlasticityProblem.criterionValue(tControls, tCriterionName);
    TEST_FLOATING_EQUALITY(tObjValue, -0.539482, tTolerance);

    auto tObjGrad = tPlasticityProblem.criterionGradient(tControls, tCriterionName);
    std::vector<Plato::Scalar> tGold = 
        {
         -0.0869418, -0.115922, -0.0289806, -0.173884, -0.0579612, -0.0289806, -0.0579612, -0.0289806, -0.115922,
         -0.173884, -0.0579612, -0.0289806, -0.0579612, -0.347767, -0.173884, -0.115922, -0.173884, -0.115922,
         -0.0869418, -0.115922, -0.173884, -0.173884, -0.0579612, -0.0289806, -0.0579612, -0.115922, -0.0289806
        };
    auto tHostGrad = Kokkos::create_mirror(tObjGrad);
    Kokkos::deep_copy(tHostGrad, tObjGrad);
    TEST_ASSERT( tHostGrad.size() == static_cast<Plato::OrdinalType>(tGold.size() ));
    for(Plato::OrdinalType tIndex = 0; tIndex < tHostGrad.size(); tIndex++)
    {
        TEST_FLOATING_EQUALITY(tHostGrad(tIndex), tGold[tIndex], tTolerance);
    }
    std::system("rm -f plato_analyze_newton_raphson_diagnostics.txt");
}


TEUCHOS_UNIT_TEST(PlatoAnalyzeUnitTests, ElastoPlasticity_TestCriterionGradientZ_3D)
{
    // 1. DEFINE PROBLEM
    constexpr Plato::OrdinalType tSpaceDim = 3;
    constexpr Plato::OrdinalType tMeshWidth = 6;
    auto tMesh = PlatoUtestHelpers::getBoxMesh(tSpaceDim, tMeshWidth);
    Plato::DataMap    tDataMap;
    Omega_h::MeshSets tMeshSets;

    Teuchos::RCP<Teuchos::ParameterList> tParamList =
    Teuchos::getParametersFromXmlString(
      "<ParameterList name='Plato Problem'>                                                     \n"
<<<<<<< HEAD
      "  <Parameter name='Physics'          type='string'  value='Mechanical'/>                 \n"
      "  <Parameter name='PDE Constraint'   type='string'  value='Infinite Strain Plasticity'/> \n"
=======
      "  <Parameter name='Physics'          type='string'  value='Plasticity'/>                 \n"
      "  <Parameter name='PDE Constraint'   type='string'  value='Elliptic'/> \n"
      "  <Parameter name='Constraint'       type='string'  value='My Plastic Work'/>            \n"
>>>>>>> d45ad210
      "  <ParameterList name='Material Model'>                                                  \n"
      "    <ParameterList name='Isotropic Linear Elastic'>                                      \n"
      "      <Parameter  name='Density' type='double' value='1000'/>                            \n"
      "      <Parameter  name='Poissons Ratio' type='double' value='0.3'/>                      \n"
      "      <Parameter  name='Youngs Modulus' type='double' value='1.0e6'/>                    \n"
      "    </ParameterList>                                                                     \n"
      "  </ParameterList>                                                                       \n"
      "  <ParameterList name='Plasticity Model'>                                                \n"
      "    <ParameterList name='J2 Plasticity'>                                                 \n"
      "      <Parameter  name='Hardening Modulus Isotropic' type='double' value='1.0e3'/>       \n"
      "      <Parameter  name='Hardening Modulus Kinematic' type='double' value='1.0e3'/>       \n"
      "      <Parameter  name='Initial Yield Stress' type='double' value='1.0e3'/>              \n"
      "      <Parameter  name='Elastic Properties Penalty Exponent' type='double' value='3'/>   \n"
      "      <Parameter  name='Elastic Properties Minimum Ersatz' type='double' value='1e-6'/>  \n"
      "      <Parameter  name='Plastic Properties Penalty Exponent' type='double' value='2.5'/> \n"
      "      <Parameter  name='Plastic Properties Minimum Ersatz' type='double' value='1e-9'/>  \n"
      "    </ParameterList>                                                                     \n"
      "  </ParameterList>                                                                       \n"
      "  <ParameterList name='Elliptic'>                                      \n"
      "    <ParameterList name='Penalty Function'>                                              \n"
      "      <Parameter name='Type' type='string' value='SIMP'/>                                \n"
      "      <Parameter name='Exponent' type='double' value='3.0'/>                             \n"
      "      <Parameter name='Minimum Value' type='double' value='1.0e-6'/>                     \n"
      "    </ParameterList>                                                                     \n"
      "  </ParameterList>                                                                       \n"
      "  <ParameterList name='Criteria'>                                                        \n"
      "    <ParameterList name='Plastic Work'>                                                  \n"
      "      <Parameter name='Type'                 type='string' value='Scalar Function'/>     \n"
      "      <Parameter name='Scalar Function Type' type='string' value='Plastic Work'/>        \n"
      "      <Parameter name='Multiplier'           type='double' value='-1.0'/>                \n"
      "      <Parameter name='Exponent'             type='double' value='3.0'/>                 \n"
      "      <Parameter name='Minimum Value'        type='double' value='1.0e-9'/>              \n"
      "    </ParameterList>                                                                     \n"
      "  </ParameterList>                                                                       \n"
      "  <ParameterList name='Time Stepping'>                                                   \n"
      "    <Parameter name='Initial Num. Pseudo Time Steps' type='int' value='4'/>              \n"
      "    <Parameter name='Maximum Num. Pseudo Time Steps' type='int' value='4'/>              \n"
      "  </ParameterList>                                                                       \n"
      "  <ParameterList name='Newton-Raphson'>                                                  \n"
      "    <Parameter name='Stop Measure' type='string' value='residual'/>                      \n"
      "    <Parameter name='Stopping Tolerance' type='double' value='1e-10'/>                   \n"
      "    <Parameter name='Maximum Number Iterations' type='int' value='20'/>                  \n"
      "  </ParameterList>                                                                       \n"
      "</ParameterList>                                                                         \n"
    );

    MPI_Comm myComm;
    MPI_Comm_dup(MPI_COMM_WORLD, &myComm);
    Plato::Comm::Machine tMachine(myComm);

    using PhysicsT = Plato::InfinitesimalStrainPlasticity<tSpaceDim>;
    Plato::PlasticityProblem<PhysicsT> tPlasticityProblem(*tMesh, tMeshSets, *tParamList, tMachine);

    // 2. Get Dirichlet Boundary Conditions
    Plato::OrdinalType tDispDofX = 0;
    Plato::OrdinalType tDispDofY = 1;
    Plato::OrdinalType tDispDofZ = 2;
    constexpr Plato::OrdinalType tNumDofsPerNode = PhysicsT::mNumDofsPerNode;
    auto tDirichletIndicesBoundaryX0_Xdof = PlatoUtestHelpers::get_dirichlet_indices_on_boundary_3D(*tMesh, "x0", tNumDofsPerNode, tDispDofX);
    auto tDirichletIndicesBoundaryX1_Xdof = PlatoUtestHelpers::get_dirichlet_indices_on_boundary_3D(*tMesh, "x1", tNumDofsPerNode, tDispDofX);
    auto tDirichletIndicesBoundaryY0_Ydof = PlatoUtestHelpers::get_dirichlet_indices_on_boundary_3D(*tMesh, "y0", tNumDofsPerNode, tDispDofY);
    auto tDirichletIndicesBoundaryY1_Ydof = PlatoUtestHelpers::get_dirichlet_indices_on_boundary_3D(*tMesh, "y1", tNumDofsPerNode, tDispDofY);
    auto tDirichletIndicesBoundaryZ0_Zdof = PlatoUtestHelpers::get_dirichlet_indices_on_boundary_3D(*tMesh, "z0", tNumDofsPerNode, tDispDofZ);

    // 3. Set Dirichlet Boundary Conditions
    Plato::Scalar tValueToSet = 0;
    auto tNumDirichletDofs = tDirichletIndicesBoundaryX0_Xdof.size() + tDirichletIndicesBoundaryX1_Xdof.size() 
        + tDirichletIndicesBoundaryY0_Ydof.size() + tDirichletIndicesBoundaryY1_Ydof.size() + tDirichletIndicesBoundaryZ0_Zdof.size();
    Plato::ScalarVector tDirichletValues("Dirichlet Values", tNumDirichletDofs);
    Plato::LocalOrdinalVector tDirichletDofs("Dirichlet Dofs", tNumDirichletDofs);
    Kokkos::parallel_for(Kokkos::RangePolicy<>(0, tDirichletIndicesBoundaryX0_Xdof.size()), LAMBDA_EXPRESSION(const Plato::OrdinalType & aIndex)
    {
        tDirichletValues(aIndex) = tValueToSet;
        tDirichletDofs(aIndex) = tDirichletIndicesBoundaryX0_Xdof(aIndex);
    }, "set dirichlet values and indices");

    auto tOffset = tDirichletIndicesBoundaryX0_Xdof.size();
    Kokkos::parallel_for(Kokkos::RangePolicy<>(0, tDirichletIndicesBoundaryY0_Ydof.size()), LAMBDA_EXPRESSION(const Plato::OrdinalType & aIndex)
    {
        auto tIndex = tOffset + aIndex;
        tDirichletValues(tIndex) = tValueToSet;
        tDirichletDofs(tIndex) = tDirichletIndicesBoundaryY0_Ydof(aIndex);
    }, "set dirichlet values and indices");

    tOffset += tDirichletIndicesBoundaryY0_Ydof.size();
    Kokkos::parallel_for(Kokkos::RangePolicy<>(0, tDirichletIndicesBoundaryY1_Ydof.size()), LAMBDA_EXPRESSION(const Plato::OrdinalType & aIndex)
    {
        auto tIndex = tOffset + aIndex;
        tDirichletValues(tIndex) = tValueToSet;
        tDirichletDofs(tIndex) = tDirichletIndicesBoundaryY1_Ydof(aIndex);
    }, "set dirichlet values and indices");

    tOffset += tDirichletIndicesBoundaryY1_Ydof.size();
    Kokkos::parallel_for(Kokkos::RangePolicy<>(0, tDirichletIndicesBoundaryZ0_Zdof.size()), LAMBDA_EXPRESSION(const Plato::OrdinalType & aIndex)
    {
        auto tIndex = tOffset + aIndex;
        tDirichletValues(tIndex) = tValueToSet;
        tDirichletDofs(tIndex) = tDirichletIndicesBoundaryZ0_Zdof(aIndex);
    }, "set dirichlet values and indices");

    tValueToSet = 2e-3;
    tOffset += tDirichletIndicesBoundaryZ0_Zdof.size();
    Kokkos::parallel_for(Kokkos::RangePolicy<>(0, tDirichletIndicesBoundaryX1_Xdof.size()), LAMBDA_EXPRESSION(const Plato::OrdinalType & aIndex)
    {
        auto tIndex = tOffset + aIndex;
        tDirichletValues(tIndex) = tValueToSet;
        tDirichletDofs(tIndex) = tDirichletIndicesBoundaryX1_Xdof(aIndex);
    }, "set dirichlet values and indices");
    tPlasticityProblem.setEssentialBoundaryConditions(tDirichletDofs, tDirichletValues);

    // 4. TEST PARTIAL DERIVATIVE
    std::string tCriterionName("Plastic Work");
    auto tApproxError = Plato::test_criterion_grad_wrt_control(tPlasticityProblem, *tMesh, tCriterionName);
    constexpr Plato::Scalar tUpperBound = 1e-6;
    TEST_ASSERT(tApproxError < tUpperBound);
    std::system("rm -f plato_analyze_newton_raphson_diagnostics.txt");
}


TEUCHOS_UNIT_TEST(PlatoAnalyzeUnitTests, ElastoPlasticity_ObjectiveTest_2D)
{
    // 1. DEFINE PROBLEM
    constexpr Plato::OrdinalType tSpaceDim = 2;
    constexpr Plato::OrdinalType tMeshWidth = 1;
    auto tMesh = PlatoUtestHelpers::getBoxMesh(tSpaceDim, tMeshWidth);
    Plato::DataMap    tDataMap;
    Omega_h::MeshSets tMeshSets;

    Teuchos::RCP<Teuchos::ParameterList> tParamList =
    Teuchos::getParametersFromXmlString(
      "<ParameterList name='Plato Problem'>                                                     \n"
<<<<<<< HEAD
      "  <Parameter name='Physics'          type='string'  value='Mechanical'/>                 \n"
      "  <Parameter name='PDE Constraint'   type='string'  value='Infinite Strain Plasticity'/> \n"
=======
      "  <Parameter name='Physics'          type='string'  value='Plasticity'/>                 \n"
      "  <Parameter name='PDE Constraint'   type='string'  value='Elliptic'/> \n"
      "  <Parameter name='Objective'         type='string'  value='My Plastic Work'/>           \n"
>>>>>>> d45ad210
      "  <ParameterList name='Material Model'>                                                  \n"
      "    <ParameterList name='Isotropic Linear Elastic'>                                      \n"
      "      <Parameter  name='Density' type='double' value='1000'/>                            \n"
      "      <Parameter  name='Poissons Ratio' type='double' value='0.3'/>                      \n"
      "      <Parameter  name='Youngs Modulus' type='double' value='1.0e6'/>                    \n"
      "    </ParameterList>                                                                     \n"
      "  </ParameterList>                                                                       \n"
      "  <ParameterList name='Plasticity Model'>                                                \n"
      "    <ParameterList name='J2 Plasticity'>                                                 \n"
      "      <Parameter  name='Hardening Modulus Isotropic' type='double' value='1.0e3'/>       \n"
      "      <Parameter  name='Hardening Modulus Kinematic' type='double' value='1.0e3'/>       \n"
      "      <Parameter  name='Initial Yield Stress' type='double' value='1.0e3'/>              \n"
      "      <Parameter  name='Elastic Properties Penalty Exponent' type='double' value='3'/>   \n"
      "      <Parameter  name='Elastic Properties Minimum Ersatz' type='double' value='1e-6'/>  \n"
      "      <Parameter  name='Plastic Properties Penalty Exponent' type='double' value='2.5'/> \n"
      "      <Parameter  name='Plastic Properties Minimum Ersatz' type='double' value='1e-9'/>  \n"
      "    </ParameterList>                                                                     \n"
      "  </ParameterList>                                                                       \n"
      "  <ParameterList name='Elliptic'>                                      \n"
      "    <ParameterList name='Penalty Function'>                                              \n"
      "      <Parameter name='Type' type='string' value='SIMP'/>                                \n"
      "      <Parameter name='Exponent' type='double' value='3.0'/>                             \n"
      "      <Parameter name='Minimum Value' type='double' value='1.0e-6'/>                     \n"
      "    </ParameterList>                                                                     \n"
      "  </ParameterList>                                                                       \n"
      "  <ParameterList name='Criteria'>                                                        \n"
      "    <ParameterList name='Plastic Work'>                                                  \n"
      "      <Parameter name='Type'                 type='string' value='Scalar Function'/>     \n"
      "      <Parameter name='Scalar Function Type' type='string' value='Plastic Work'/>        \n"
      "      <Parameter name='Multiplier'           type='double' value='-1.0'/>                \n"
      "      <Parameter name='Exponent'             type='double' value='3.0'/>                 \n"
      "      <Parameter name='Minimum Value'        type='double' value='1.0e-9'/>              \n"
      "    </ParameterList>                                                                     \n"
      "  </ParameterList>                                                                       \n"
      "  <ParameterList name='Time Stepping'>                                                   \n"
      "    <Parameter name='Initial Num. Pseudo Time Steps' type='int' value='4'/>              \n"
      "    <Parameter name='Maximum Num. Pseudo Time Steps' type='int' value='4'/>              \n"
      "  </ParameterList>                                                                       \n"
      "  <ParameterList name='Newton-Raphson'>                                                  \n"
      "    <Parameter name='Stop Measure' type='string' value='residual'/>                      \n"
      "    <Parameter name='Maximum Number Iterations' type='int' value='20'/>                  \n"
      "  </ParameterList>                                                                       \n"
      "</ParameterList>                                                                         \n"
    );

    MPI_Comm myComm;
    MPI_Comm_dup(MPI_COMM_WORLD, &myComm);
    Plato::Comm::Machine tMachine(myComm);

    using PhysicsT = Plato::InfinitesimalStrainPlasticity<tSpaceDim>;
    Plato::PlasticityProblem<PhysicsT> tPlasticityProblem(*tMesh, tMeshSets, *tParamList, tMachine);

    // 2. Get Dirichlet Boundary Conditions
    Plato::OrdinalType tDispDofX = 0;
    Plato::OrdinalType tDispDofY = 1;
    constexpr Plato::OrdinalType tNumDofsPerNode = PhysicsT::mNumDofsPerNode;
    auto tDirichletIndicesBoundaryX0 = PlatoUtestHelpers::get_dirichlet_indices_on_boundary_2D(*tMesh, "x0", tNumDofsPerNode, tDispDofX);
    auto tDirichletIndicesBoundaryY0 = PlatoUtestHelpers::get_dirichlet_indices_on_boundary_2D(*tMesh, "y0", tNumDofsPerNode, tDispDofY);
    auto tDirichletIndicesBoundaryX1 = PlatoUtestHelpers::get_dirichlet_indices_on_boundary_2D(*tMesh, "x1", tNumDofsPerNode, tDispDofX);

    // 3. Set Dirichlet Boundary Conditions
    Plato::Scalar tValueToSet = 0;
    auto tNumDirichletDofs = tDirichletIndicesBoundaryX0.size() + tDirichletIndicesBoundaryY0.size() + tDirichletIndicesBoundaryX1.size();
    Plato::ScalarVector tDirichletValues("Dirichlet Values", tNumDirichletDofs);
    Plato::LocalOrdinalVector tDirichletDofs("Dirichlet Dofs", tNumDirichletDofs);
    Kokkos::parallel_for(Kokkos::RangePolicy<>(0, tDirichletIndicesBoundaryX0.size()), LAMBDA_EXPRESSION(const Plato::OrdinalType & aIndex)
    {
        tDirichletValues(aIndex) = tValueToSet;
        tDirichletDofs(aIndex) = tDirichletIndicesBoundaryX0(aIndex);
    }, "set dirichlet values and indices");

    auto tOffset = tDirichletIndicesBoundaryX0.size();
    Kokkos::parallel_for(Kokkos::RangePolicy<>(0, tDirichletIndicesBoundaryY0.size()), LAMBDA_EXPRESSION(const Plato::OrdinalType & aIndex)
    {
        auto tIndex = tOffset + aIndex;
        tDirichletValues(tIndex) = tValueToSet;
        tDirichletDofs(tIndex) = tDirichletIndicesBoundaryY0(aIndex);
    }, "set dirichlet values and indices");

    tValueToSet = 2e-3;
    tOffset += tDirichletIndicesBoundaryY0.size();
    Kokkos::parallel_for(Kokkos::RangePolicy<>(0, tDirichletIndicesBoundaryX1.size()), LAMBDA_EXPRESSION(const Plato::OrdinalType & aIndex)
    {
        auto tIndex = tOffset + aIndex;
        tDirichletValues(tIndex) = tValueToSet;
        tDirichletDofs(tIndex) = tDirichletIndicesBoundaryX1(aIndex);
    }, "set dirichlet values and indices");
    tPlasticityProblem.setEssentialBoundaryConditions(tDirichletDofs, tDirichletValues);

    // 4. Evaluate criterion
    std::string tCriterionName("Plastic Work");

    auto tNumVertices = tMesh->nverts();
    Plato::ScalarVector tControls("Controls", tNumVertices);
    Plato::blas1::fill(1.0, tControls);

    constexpr Plato::Scalar tTolerance = 1e-4;
    auto tSolution = tPlasticityProblem.solution(tControls);
    auto tObjValue = tPlasticityProblem.criterionValue(tControls, tSolution, tCriterionName);
    TEST_FLOATING_EQUALITY(tObjValue, -0.539482, tTolerance);

    auto tObjGrad = tPlasticityProblem.criterionGradient(tControls, tSolution, tCriterionName);
    std::vector<Plato::Scalar> tGold = {-0.927379, -0.46369, -0.927379, -0.46369};
    auto tHostGrad = Kokkos::create_mirror(tObjGrad);
    Kokkos::deep_copy(tHostGrad, tObjGrad);
    TEST_ASSERT( tHostGrad.size() == static_cast<Plato::OrdinalType>(tGold.size() ));
    for(Plato::OrdinalType tIndex = 0; tIndex < tHostGrad.size(); tIndex++)
    {
        TEST_FLOATING_EQUALITY(tHostGrad(tIndex), tGold[tIndex], tTolerance);
    }
    std::system("rm -f plato_analyze_newton_raphson_diagnostics.txt");
}


TEUCHOS_UNIT_TEST(PlatoAnalyzeUnitTests, ElastoPlasticity_TestObjectiveGradientZ_2D)
{
    // 1. DEFINE PROBLEM
    constexpr Plato::OrdinalType tSpaceDim = 2;
    constexpr Plato::OrdinalType tMeshWidth = 6;
    auto tMesh = PlatoUtestHelpers::getBoxMesh(tSpaceDim, tMeshWidth);
    Plato::DataMap    tDataMap;
    Omega_h::MeshSets tMeshSets;

    Teuchos::RCP<Teuchos::ParameterList> tParamList =
    Teuchos::getParametersFromXmlString(
      "<ParameterList name='Plato Problem'>                                                     \n"
<<<<<<< HEAD
      "  <Parameter name='Physics'          type='string'  value='Mechanical'/>                 \n"
      "  <Parameter name='PDE Constraint'   type='string'  value='Infinite Strain Plasticity'/> \n"
=======
      "  <Parameter name='Physics'          type='string'  value='Plasticity'/>                 \n"
      "  <Parameter name='PDE Constraint'   type='string'  value='Elliptic'/> \n"
      "  <Parameter name='Objective'         type='string'  value='My Plastic Work'/>           \n"
>>>>>>> d45ad210
      "  <ParameterList name='Material Model'>                                                  \n"
      "    <ParameterList name='Isotropic Linear Elastic'>                                      \n"
      "      <Parameter  name='Density' type='double' value='1000'/>                            \n"
      "      <Parameter  name='Poissons Ratio' type='double' value='0.3'/>                      \n"
      "      <Parameter  name='Youngs Modulus' type='double' value='1.0e6'/>                    \n"
      "    </ParameterList>                                                                     \n"
      "  </ParameterList>                                                                       \n"
      "  <ParameterList name='Plasticity Model'>                                                \n"
      "    <ParameterList name='J2 Plasticity'>                                                 \n"
      "      <Parameter  name='Hardening Modulus Isotropic' type='double' value='1.0e3'/>       \n"
      "      <Parameter  name='Hardening Modulus Kinematic' type='double' value='1.0e3'/>       \n"
      "      <Parameter  name='Initial Yield Stress' type='double' value='1.0e3'/>              \n"
      "      <Parameter  name='Elastic Properties Penalty Exponent' type='double' value='3'/>   \n"
      "      <Parameter  name='Elastic Properties Minimum Ersatz' type='double' value='1e-6'/>  \n"
      "      <Parameter  name='Plastic Properties Penalty Exponent' type='double' value='2.5'/> \n"
      "      <Parameter  name='Plastic Properties Minimum Ersatz' type='double' value='1e-9'/>  \n"
      "    </ParameterList>                                                                     \n"
      "  </ParameterList>                                                                       \n"
      "  <ParameterList name='Elliptic'>                                      \n"
      "    <ParameterList name='Penalty Function'>                                              \n"
      "      <Parameter name='Type' type='string' value='SIMP'/>                                \n"
      "      <Parameter name='Exponent' type='double' value='3.0'/>                             \n"
      "      <Parameter name='Minimum Value' type='double' value='1.0e-6'/>                     \n"
      "    </ParameterList>                                                                     \n"
      "  </ParameterList>                                                                       \n"
      "  <ParameterList name='Criteria'>                                                        \n"
      "    <ParameterList name='My Plastic Work'>                                               \n"
      "      <Parameter name='Type'                 type='string' value='Scalar Function'/>     \n"
      "      <Parameter name='Scalar Function Type' type='string' value='Plastic Work'/>        \n"
      "      <Parameter name='Multiplier'           type='double' value='-1.0'/>                \n"
      "      <Parameter name='Exponent'             type='double' value='3.0'/>                 \n"
      "      <Parameter name='Minimum Value'        type='double' value='1.0e-9'/>              \n"
      "    </ParameterList>                                                                     \n"
      "  </ParameterList>                                                                       \n"
      "  <ParameterList name='Time Stepping'>                                                   \n"
      "    <Parameter name='Initial Num. Pseudo Time Steps' type='int' value='4'/>              \n"
      "    <Parameter name='Maximum Num. Pseudo Time Steps' type='int' value='4'/>              \n"
      "  </ParameterList>                                                                       \n"
      "  <ParameterList name='Newton-Raphson'>                                                  \n"
      "    <Parameter name='Stop Measure' type='string' value='residual'/>                      \n"
      "    <Parameter name='Maximum Number Iterations' type='int' value='20'/>                  \n"
      "  </ParameterList>                                                                       \n"
      "</ParameterList>                                                                         \n"
    );

    MPI_Comm myComm;
    MPI_Comm_dup(MPI_COMM_WORLD, &myComm);
    Plato::Comm::Machine tMachine(myComm);

    using PhysicsT = Plato::InfinitesimalStrainPlasticity<tSpaceDim>;
    Plato::PlasticityProblem<PhysicsT> tPlasticityProblem(*tMesh, tMeshSets, *tParamList, tMachine);

    // 2. Get Dirichlet Boundary Conditions
    Plato::OrdinalType tDispDofX = 0;
    Plato::OrdinalType tDispDofY = 1;
    constexpr Plato::OrdinalType tNumDofsPerNode = PhysicsT::mNumDofsPerNode;
    auto tDirichletIndicesBoundaryX0 = PlatoUtestHelpers::get_dirichlet_indices_on_boundary_2D(*tMesh, "x0", tNumDofsPerNode, tDispDofX);
    auto tDirichletIndicesBoundaryY0 = PlatoUtestHelpers::get_dirichlet_indices_on_boundary_2D(*tMesh, "y0", tNumDofsPerNode, tDispDofY);
    auto tDirichletIndicesBoundaryX1 = PlatoUtestHelpers::get_dirichlet_indices_on_boundary_2D(*tMesh, "x1", tNumDofsPerNode, tDispDofX);

    // 3. Set Dirichlet Boundary Conditions
    Plato::Scalar tValueToSet = 0;
    auto tNumDirichletDofs = tDirichletIndicesBoundaryX0.size() + tDirichletIndicesBoundaryY0.size() + tDirichletIndicesBoundaryX1.size();
    Plato::ScalarVector tDirichletValues("Dirichlet Values", tNumDirichletDofs);
    Plato::LocalOrdinalVector tDirichletDofs("Dirichlet Dofs", tNumDirichletDofs);
    Kokkos::parallel_for(Kokkos::RangePolicy<>(0, tDirichletIndicesBoundaryX0.size()), LAMBDA_EXPRESSION(const Plato::OrdinalType & aIndex)
    {
        tDirichletValues(aIndex) = tValueToSet;
        tDirichletDofs(aIndex) = tDirichletIndicesBoundaryX0(aIndex);
    }, "set dirichlet values and indices");

    auto tOffset = tDirichletIndicesBoundaryX0.size();
    Kokkos::parallel_for(Kokkos::RangePolicy<>(0, tDirichletIndicesBoundaryY0.size()), LAMBDA_EXPRESSION(const Plato::OrdinalType & aIndex)
    {
        auto tIndex = tOffset + aIndex;
        tDirichletValues(tIndex) = tValueToSet;
        tDirichletDofs(tIndex) = tDirichletIndicesBoundaryY0(aIndex);
    }, "set dirichlet values and indices");

    tValueToSet = 2e-3;
    tOffset += tDirichletIndicesBoundaryY0.size();
    Kokkos::parallel_for(Kokkos::RangePolicy<>(0, tDirichletIndicesBoundaryX1.size()), LAMBDA_EXPRESSION(const Plato::OrdinalType & aIndex)
    {
        auto tIndex = tOffset + aIndex;
        tDirichletValues(tIndex) = tValueToSet;
        tDirichletDofs(tIndex) = tDirichletIndicesBoundaryX1(aIndex);
    }, "set dirichlet values and indices");
    tPlasticityProblem.setEssentialBoundaryConditions(tDirichletDofs, tDirichletValues);

    // 4. TEST PARTIAL DERIVATIVE
    std::string tCriterionName("My Plastic Work");
    auto tApproxError = Plato::test_criterion_grad_wrt_control(tPlasticityProblem, *tMesh, tCriterionName);
    const Plato::Scalar tUpperBound = 1e-6;
    TEST_ASSERT(tApproxError < tUpperBound);
    std::system("rm -f plato_analyze_newton_raphson_diagnostics.txt");
}


TEUCHOS_UNIT_TEST(PlatoAnalyzeUnitTests, ElastoPlasticity_ObjectiveTest_3D)
{
    // 1. DEFINE PROBLEM
    constexpr Plato::OrdinalType tSpaceDim = 3;
    constexpr Plato::OrdinalType tMeshWidth = 2;
    auto tMesh = PlatoUtestHelpers::getBoxMesh(tSpaceDim, tMeshWidth);
    Plato::DataMap    tDataMap;
    Omega_h::MeshSets tMeshSets;

    Teuchos::RCP<Teuchos::ParameterList> tParamList =
    Teuchos::getParametersFromXmlString(
      "<ParameterList name='Plato Problem'>                                                     \n"
<<<<<<< HEAD
      "  <Parameter name='Physics'          type='string'  value='Mechanical'/>                 \n"
      "  <Parameter name='PDE Constraint'   type='string'  value='Infinite Strain Plasticity'/> \n"
=======
      "  <Parameter name='Physics'          type='string'  value='Plasticity'/>                 \n"
      "  <Parameter name='PDE Constraint'   type='string'  value='Elliptic'/> \n"
      "  <Parameter name='Objective'         type='string'  value='My Plastic Work'/>           \n"
>>>>>>> d45ad210
      "  <ParameterList name='Material Model'>                                                  \n"
      "    <ParameterList name='Isotropic Linear Elastic'>                                      \n"
      "      <Parameter  name='Density' type='double' value='1000'/>                            \n"
      "      <Parameter  name='Poissons Ratio' type='double' value='0.3'/>                      \n"
      "      <Parameter  name='Youngs Modulus' type='double' value='1.0e6'/>                    \n"
      "    </ParameterList>                                                                     \n"
      "  </ParameterList>                                                                       \n"
      "  <ParameterList name='Plasticity Model'>                                                \n"
      "    <ParameterList name='J2 Plasticity'>                                                 \n"
      "      <Parameter  name='Hardening Modulus Isotropic' type='double' value='1.0e3'/>       \n"
      "      <Parameter  name='Hardening Modulus Kinematic' type='double' value='1.0e3'/>       \n"
      "      <Parameter  name='Initial Yield Stress' type='double' value='1.0e3'/>              \n"
      "      <Parameter  name='Elastic Properties Penalty Exponent' type='double' value='3'/>   \n"
      "      <Parameter  name='Elastic Properties Minimum Ersatz' type='double' value='1e-6'/>  \n"
      "      <Parameter  name='Plastic Properties Penalty Exponent' type='double' value='2.5'/> \n"
      "      <Parameter  name='Plastic Properties Minimum Ersatz' type='double' value='1e-9'/>  \n"
      "    </ParameterList>                                                                     \n"
      "  </ParameterList>                                                                       \n"
      "  <ParameterList name='Elliptic'>                                      \n"
      "    <ParameterList name='Penalty Function'>                                              \n"
      "      <Parameter name='Type' type='string' value='SIMP'/>                                \n"
      "      <Parameter name='Exponent' type='double' value='3.0'/>                             \n"
      "      <Parameter name='Minimum Value' type='double' value='1.0e-6'/>                     \n"
      "    </ParameterList>                                                                     \n"
      "  </ParameterList>                                                                       \n"
      "  <ParameterList name='Criteria'>                                                        \n"
      "    <ParameterList name='Plastic Work'>                                                  \n"
      "      <Parameter name='Type'                 type='string' value='Scalar Function'/>     \n"
      "      <Parameter name='Scalar Function Type' type='string' value='Plastic Work'/>        \n"
      "      <Parameter name='Multiplier'           type='double' value='-1.0'/>                \n"
      "      <Parameter name='Exponent'             type='double' value='3.0'/>                 \n"
      "      <Parameter name='Minimum Value'        type='double' value='1.0e-9'/>              \n"
      "    </ParameterList>                                                                     \n"
      "  </ParameterList>                                                                       \n"
      "  <ParameterList name='Time Stepping'>                                                   \n"
      "    <Parameter name='Initial Num. Pseudo Time Steps' type='int' value='4'/>              \n"
      "    <Parameter name='Maximum Num. Pseudo Time Steps' type='int' value='4'/>              \n"
      "  </ParameterList>                                                                       \n"
      "  <ParameterList name='Newton-Raphson'>                                                  \n"
      "    <Parameter name='Stop Measure' type='string' value='residual'/>                      \n"
      "    <Parameter name='Stopping Tolerance' type='double' value='1e-10'/>                   \n"
      "    <Parameter name='Maximum Number Iterations' type='int' value='20'/>                  \n"
      "  </ParameterList>                                                                       \n"
      "</ParameterList>                                                                         \n"
    );

    MPI_Comm myComm;
    MPI_Comm_dup(MPI_COMM_WORLD, &myComm);
    Plato::Comm::Machine tMachine(myComm);

    using PhysicsT = Plato::InfinitesimalStrainPlasticity<tSpaceDim>;
    Plato::PlasticityProblem<PhysicsT> tPlasticityProblem(*tMesh, tMeshSets, *tParamList, tMachine);

    // 2. Get Dirichlet Boundary Conditions
    Plato::OrdinalType tDispDofX = 0;
    Plato::OrdinalType tDispDofY = 1;
    Plato::OrdinalType tDispDofZ = 2;
    constexpr Plato::OrdinalType tNumDofsPerNode = PhysicsT::mNumDofsPerNode;
    auto tDirichletIndicesBoundaryX0_Xdof = PlatoUtestHelpers::get_dirichlet_indices_on_boundary_3D(*tMesh, "x0", tNumDofsPerNode, tDispDofX);
    auto tDirichletIndicesBoundaryX1_Xdof = PlatoUtestHelpers::get_dirichlet_indices_on_boundary_3D(*tMesh, "x1", tNumDofsPerNode, tDispDofX);
    auto tDirichletIndicesBoundaryY0_Ydof = PlatoUtestHelpers::get_dirichlet_indices_on_boundary_3D(*tMesh, "y0", tNumDofsPerNode, tDispDofY);
    auto tDirichletIndicesBoundaryY1_Ydof = PlatoUtestHelpers::get_dirichlet_indices_on_boundary_3D(*tMesh, "y1", tNumDofsPerNode, tDispDofY);
    auto tDirichletIndicesBoundaryZ0_Zdof = PlatoUtestHelpers::get_dirichlet_indices_on_boundary_3D(*tMesh, "z0", tNumDofsPerNode, tDispDofZ);

    // 3. Set Dirichlet Boundary Conditions
    Plato::Scalar tValueToSet = 0;
    auto tNumDirichletDofs = tDirichletIndicesBoundaryX0_Xdof.size() + tDirichletIndicesBoundaryX1_Xdof.size()
        + tDirichletIndicesBoundaryY0_Ydof.size() + tDirichletIndicesBoundaryY1_Ydof.size() + tDirichletIndicesBoundaryZ0_Zdof.size();
    Plato::ScalarVector tDirichletValues("Dirichlet Values", tNumDirichletDofs);
    Plato::LocalOrdinalVector tDirichletDofs("Dirichlet Dofs", tNumDirichletDofs);
    Kokkos::parallel_for(Kokkos::RangePolicy<>(0, tDirichletIndicesBoundaryX0_Xdof.size()), LAMBDA_EXPRESSION(const Plato::OrdinalType & aIndex)
    {
        tDirichletValues(aIndex) = tValueToSet;
        tDirichletDofs(aIndex) = tDirichletIndicesBoundaryX0_Xdof(aIndex);
    }, "set dirichlet values and indices");

    auto tOffset = tDirichletIndicesBoundaryX0_Xdof.size();
    Kokkos::parallel_for(Kokkos::RangePolicy<>(0, tDirichletIndicesBoundaryY0_Ydof.size()), LAMBDA_EXPRESSION(const Plato::OrdinalType & aIndex)
    {
        auto tIndex = tOffset + aIndex;
        tDirichletValues(tIndex) = tValueToSet;
        tDirichletDofs(tIndex) = tDirichletIndicesBoundaryY0_Ydof(aIndex);
    }, "set dirichlet values and indices");

    tOffset += tDirichletIndicesBoundaryY0_Ydof.size();
    Kokkos::parallel_for(Kokkos::RangePolicy<>(0, tDirichletIndicesBoundaryY1_Ydof.size()), LAMBDA_EXPRESSION(const Plato::OrdinalType & aIndex)
    {
        auto tIndex = tOffset + aIndex;
        tDirichletValues(tIndex) = tValueToSet;
        tDirichletDofs(tIndex) = tDirichletIndicesBoundaryY1_Ydof(aIndex);
    }, "set dirichlet values and indices");

    tOffset += tDirichletIndicesBoundaryY1_Ydof.size();
    Kokkos::parallel_for(Kokkos::RangePolicy<>(0, tDirichletIndicesBoundaryZ0_Zdof.size()), LAMBDA_EXPRESSION(const Plato::OrdinalType & aIndex)
    {
        auto tIndex = tOffset + aIndex;
        tDirichletValues(tIndex) = tValueToSet;
        tDirichletDofs(tIndex) = tDirichletIndicesBoundaryZ0_Zdof(aIndex);
    }, "set dirichlet values and indices");

    tValueToSet = 2e-3;
    tOffset += tDirichletIndicesBoundaryZ0_Zdof.size();
    Kokkos::parallel_for(Kokkos::RangePolicy<>(0, tDirichletIndicesBoundaryX1_Xdof.size()), LAMBDA_EXPRESSION(const Plato::OrdinalType & aIndex)
    {
        auto tIndex = tOffset + aIndex;
        tDirichletValues(tIndex) = tValueToSet;
        tDirichletDofs(tIndex) = tDirichletIndicesBoundaryX1_Xdof(aIndex);
    }, "set dirichlet values and indices");
    tPlasticityProblem.setEssentialBoundaryConditions(tDirichletDofs, tDirichletValues);

    // 4. Evaluate criterion
    auto tNumVertices = tMesh->nverts();
    Plato::ScalarVector tControls("Controls", tNumVertices);
    Plato::blas1::fill(1.0, tControls);

    constexpr Plato::Scalar tTolerance = 1e-4;
    auto tSolution = tPlasticityProblem.solution(tControls);
    std::string tCriterionName("Plastic Work");
    auto tObjValue = tPlasticityProblem.criterionValue(tControls, tSolution, tCriterionName);
    TEST_FLOATING_EQUALITY(tObjValue, -0.539482, tTolerance);

    auto tObjGrad = tPlasticityProblem.criterionGradient(tControls, tSolution, tCriterionName);
    std::vector<Plato::Scalar> tGold = 
        {
         -0.0869418, -0.115922, -0.0289806, -0.173884, -0.0579612, -0.0289806, -0.0579612, -0.0289806, -0.115922,
         -0.173884, -0.0579612, -0.0289806, -0.0579612, -0.347767, -0.173884, -0.115922, -0.173884, -0.115922,
         -0.0869418, -0.115922, -0.173884, -0.173884, -0.0579612, -0.0289806, -0.0579612, -0.115922, -0.0289806
        };
    auto tHostGrad = Kokkos::create_mirror(tObjGrad);
    Kokkos::deep_copy(tHostGrad, tObjGrad);
    TEST_ASSERT( tHostGrad.size() == static_cast<Plato::OrdinalType>(tGold.size() ));
    for(Plato::OrdinalType tIndex = 0; tIndex < tHostGrad.size(); tIndex++)
    {
        TEST_FLOATING_EQUALITY(tHostGrad(tIndex), tGold[tIndex], tTolerance);
    }
    std::system("rm -f plato_analyze_newton_raphson_diagnostics.txt");
}


TEUCHOS_UNIT_TEST(PlatoAnalyzeUnitTests, ElastoPlasticity_TestObjectiveGradientZ_3D)
{
    // 1. DEFINE PROBLEM
    constexpr Plato::OrdinalType tSpaceDim = 3;
    constexpr Plato::OrdinalType tMeshWidth = 6;
    auto tMesh = PlatoUtestHelpers::getBoxMesh(tSpaceDim, tMeshWidth);
    Plato::DataMap    tDataMap;
    Omega_h::MeshSets tMeshSets;

    Teuchos::RCP<Teuchos::ParameterList> tParamList =
    Teuchos::getParametersFromXmlString(
      "<ParameterList name='Plato Problem'>                                                     \n"
<<<<<<< HEAD
      "  <Parameter name='Physics'          type='string'  value='Mechanical'/>                 \n"
      "  <Parameter name='PDE Constraint'   type='string'  value='Infinite Strain Plasticity'/> \n"
=======
      "  <Parameter name='Physics'          type='string'  value='Plasticity'/>                 \n"
      "  <Parameter name='PDE Constraint'   type='string'  value='Elliptic'/> \n"
      "  <Parameter name='Objective'         type='string'  value='My Plastic Work'/>           \n"
>>>>>>> d45ad210
      "  <ParameterList name='Material Model'>                                                  \n"
      "    <ParameterList name='Isotropic Linear Elastic'>                                      \n"
      "      <Parameter  name='Density' type='double' value='1000'/>                            \n"
      "      <Parameter  name='Poissons Ratio' type='double' value='0.3'/>                      \n"
      "      <Parameter  name='Youngs Modulus' type='double' value='1.0e6'/>                    \n"
      "    </ParameterList>                                                                     \n"
      "  </ParameterList>                                                                       \n"
      "  <ParameterList name='Plasticity Model'>                                                \n"
      "    <ParameterList name='J2 Plasticity'>                                                 \n"
      "      <Parameter  name='Hardening Modulus Isotropic' type='double' value='1.0e3'/>       \n"
      "      <Parameter  name='Hardening Modulus Kinematic' type='double' value='1.0e3'/>       \n"
      "      <Parameter  name='Initial Yield Stress' type='double' value='1.0e3'/>              \n"
      "      <Parameter  name='Elastic Properties Penalty Exponent' type='double' value='3'/>   \n"
      "      <Parameter  name='Elastic Properties Minimum Ersatz' type='double' value='1e-6'/>  \n"
      "      <Parameter  name='Plastic Properties Penalty Exponent' type='double' value='2.5'/> \n"
      "      <Parameter  name='Plastic Properties Minimum Ersatz' type='double' value='1e-9'/>  \n"
      "    </ParameterList>                                                                     \n"
      "  </ParameterList>                                                                       \n"
      "  <ParameterList name='Elliptic'>                                      \n"
      "    <ParameterList name='Penalty Function'>                                              \n"
      "      <Parameter name='Type' type='string' value='SIMP'/>                                \n"
      "      <Parameter name='Exponent' type='double' value='3.0'/>                             \n"
      "      <Parameter name='Minimum Value' type='double' value='1.0e-6'/>                     \n"
      "    </ParameterList>                                                                     \n"
      "  </ParameterList>                                                                       \n"
      "  <ParameterList name='Criteria'>                                                        \n"
      "    <ParameterList name='Plastic Work'>                                                  \n"
      "      <Parameter name='Type'                 type='string' value='Scalar Function'/>     \n"
      "      <Parameter name='Scalar Function Type' type='string' value='Plastic Work'/>        \n"
      "      <Parameter name='Multiplier'           type='double' value='-1.0'/>                \n"
      "      <Parameter name='Exponent'             type='double' value='3.0'/>                 \n"
      "      <Parameter name='Minimum Value'        type='double' value='1.0e-9'/>              \n"
      "    </ParameterList>                                                                     \n"
      "  </ParameterList>                                                                       \n"
      "  <ParameterList name='Time Stepping'>                                                   \n"
      "    <Parameter name='Initial Num. Pseudo Time Steps' type='int' value='4'/>              \n"
      "    <Parameter name='Maximum Num. Pseudo Time Steps' type='int' value='4'/>              \n"
      "  </ParameterList>                                                                       \n"
      "  <ParameterList name='Newton-Raphson'>                                                  \n"
      "    <Parameter name='Stop Measure' type='string' value='residual'/>                      \n"
      "    <Parameter name='Stopping Tolerance' type='double' value='1e-10'/>                   \n"
      "    <Parameter name='Maximum Number Iterations' type='int' value='20'/>                  \n"
      "  </ParameterList>                                                                       \n"
      "</ParameterList>                                                                         \n"
    );

    MPI_Comm myComm;
    MPI_Comm_dup(MPI_COMM_WORLD, &myComm);
    Plato::Comm::Machine tMachine(myComm);

    using PhysicsT = Plato::InfinitesimalStrainPlasticity<tSpaceDim>;
    Plato::PlasticityProblem<PhysicsT> tPlasticityProblem(*tMesh, tMeshSets, *tParamList, tMachine);

    // 2. Get Dirichlet Boundary Conditions
    Plato::OrdinalType tDispDofX = 0;
    Plato::OrdinalType tDispDofY = 1;
    Plato::OrdinalType tDispDofZ = 2;
    constexpr Plato::OrdinalType tNumDofsPerNode = PhysicsT::mNumDofsPerNode;
    auto tDirichletIndicesBoundaryX0_Xdof = PlatoUtestHelpers::get_dirichlet_indices_on_boundary_3D(*tMesh, "x0", tNumDofsPerNode, tDispDofX);
    auto tDirichletIndicesBoundaryX1_Xdof = PlatoUtestHelpers::get_dirichlet_indices_on_boundary_3D(*tMesh, "x1", tNumDofsPerNode, tDispDofX);
    auto tDirichletIndicesBoundaryY0_Ydof = PlatoUtestHelpers::get_dirichlet_indices_on_boundary_3D(*tMesh, "y0", tNumDofsPerNode, tDispDofY);
    auto tDirichletIndicesBoundaryY1_Ydof = PlatoUtestHelpers::get_dirichlet_indices_on_boundary_3D(*tMesh, "y1", tNumDofsPerNode, tDispDofY);
    auto tDirichletIndicesBoundaryZ0_Zdof = PlatoUtestHelpers::get_dirichlet_indices_on_boundary_3D(*tMesh, "z0", tNumDofsPerNode, tDispDofZ);

    // 3. Set Dirichlet Boundary Conditions
    Plato::Scalar tValueToSet = 0;
    auto tNumDirichletDofs = tDirichletIndicesBoundaryX0_Xdof.size() + tDirichletIndicesBoundaryX1_Xdof.size() 
        + tDirichletIndicesBoundaryY0_Ydof.size() + tDirichletIndicesBoundaryY1_Ydof.size() + tDirichletIndicesBoundaryZ0_Zdof.size();
    Plato::ScalarVector tDirichletValues("Dirichlet Values", tNumDirichletDofs);
    Plato::LocalOrdinalVector tDirichletDofs("Dirichlet Dofs", tNumDirichletDofs);
    Kokkos::parallel_for(Kokkos::RangePolicy<>(0, tDirichletIndicesBoundaryX0_Xdof.size()), LAMBDA_EXPRESSION(const Plato::OrdinalType & aIndex)
    {
        tDirichletValues(aIndex) = tValueToSet;
        tDirichletDofs(aIndex) = tDirichletIndicesBoundaryX0_Xdof(aIndex);
    }, "set dirichlet values and indices");

    auto tOffset = tDirichletIndicesBoundaryX0_Xdof.size();
    Kokkos::parallel_for(Kokkos::RangePolicy<>(0, tDirichletIndicesBoundaryY0_Ydof.size()), LAMBDA_EXPRESSION(const Plato::OrdinalType & aIndex)
    {
        auto tIndex = tOffset + aIndex;
        tDirichletValues(tIndex) = tValueToSet;
        tDirichletDofs(tIndex) = tDirichletIndicesBoundaryY0_Ydof(aIndex);
    }, "set dirichlet values and indices");

    tOffset += tDirichletIndicesBoundaryY0_Ydof.size();
    Kokkos::parallel_for(Kokkos::RangePolicy<>(0, tDirichletIndicesBoundaryY1_Ydof.size()), LAMBDA_EXPRESSION(const Plato::OrdinalType & aIndex)
    {
        auto tIndex = tOffset + aIndex;
        tDirichletValues(tIndex) = tValueToSet;
        tDirichletDofs(tIndex) = tDirichletIndicesBoundaryY1_Ydof(aIndex);
    }, "set dirichlet values and indices");

    tOffset += tDirichletIndicesBoundaryY1_Ydof.size();
    Kokkos::parallel_for(Kokkos::RangePolicy<>(0, tDirichletIndicesBoundaryZ0_Zdof.size()), LAMBDA_EXPRESSION(const Plato::OrdinalType & aIndex)
    {
        auto tIndex = tOffset + aIndex;
        tDirichletValues(tIndex) = tValueToSet;
        tDirichletDofs(tIndex) = tDirichletIndicesBoundaryZ0_Zdof(aIndex);
    }, "set dirichlet values and indices");

    tValueToSet = 2e-3;
    tOffset += tDirichletIndicesBoundaryZ0_Zdof.size();
    Kokkos::parallel_for(Kokkos::RangePolicy<>(0, tDirichletIndicesBoundaryX1_Xdof.size()), LAMBDA_EXPRESSION(const Plato::OrdinalType & aIndex)
    {
        auto tIndex = tOffset + aIndex;
        tDirichletValues(tIndex) = tValueToSet;
        tDirichletDofs(tIndex) = tDirichletIndicesBoundaryX1_Xdof(aIndex);
    }, "set dirichlet values and indices");
    tPlasticityProblem.setEssentialBoundaryConditions(tDirichletDofs, tDirichletValues);

    // 4. TEST PARTIAL DERIVATIVE
    std::string tCriterionName("Plastic Work");
    auto tApproxError = Plato::test_criterion_grad_wrt_control(tPlasticityProblem, *tMesh, tCriterionName);
    constexpr Plato::Scalar tUpperBound = 1e-6;
    TEST_ASSERT(tApproxError < tUpperBound);
    std::system("rm -f plato_analyze_newton_raphson_diagnostics.txt");
}


TEUCHOS_UNIT_TEST(PlatoAnalyzeUnitTests, ElastoPlasticity_TestElasticWorkCriterion_GradientZ_2D)
{
    // 1. DEFINE PROBLEM
    constexpr Plato::OrdinalType tSpaceDim = 2;
    constexpr Plato::OrdinalType tMeshWidth = 6;
    auto tMesh = PlatoUtestHelpers::getBoxMesh(tSpaceDim, tMeshWidth);
    Plato::DataMap    tDataMap;
    Omega_h::MeshSets tMeshSets;

    Teuchos::RCP<Teuchos::ParameterList> tParamList =
    Teuchos::getParametersFromXmlString(
      "<ParameterList name='Plato Problem'>                                                     \n"
<<<<<<< HEAD
      "  <Parameter name='Physics'          type='string'  value='Mechanical'/>                 \n"
      "  <Parameter name='PDE Constraint'   type='string'  value='Infinite Strain Plasticity'/> \n"
=======
      "  <Parameter name='Physics'          type='string'  value='Plasticity'/>                 \n"
      "  <Parameter name='PDE Constraint'   type='string'  value='Elliptic'/> \n"
      "  <Parameter name='Objective'         type='string'  value='My Elastic Work'/>           \n"
>>>>>>> d45ad210
      "  <ParameterList name='Material Model'>                                                  \n"
      "    <ParameterList name='Isotropic Linear Elastic'>                                      \n"
      "      <Parameter  name='Density' type='double' value='1000'/>                            \n"
      "      <Parameter  name='Poissons Ratio' type='double' value='0.3'/>                      \n"
      "      <Parameter  name='Youngs Modulus' type='double' value='1.0e6'/>                    \n"
      "    </ParameterList>                                                                     \n"
      "  </ParameterList>                                                                       \n"
      "  <ParameterList name='Plasticity Model'>                                                \n"
      "    <ParameterList name='J2 Plasticity'>                                                 \n"
      "      <Parameter  name='Hardening Modulus Isotropic' type='double' value='1.0e3'/>       \n"
      "      <Parameter  name='Hardening Modulus Kinematic' type='double' value='1.0e3'/>       \n"
      "      <Parameter  name='Initial Yield Stress' type='double' value='1.0e3'/>              \n"
      "      <Parameter  name='Elastic Properties Penalty Exponent' type='double' value='3'/>   \n"
      "      <Parameter  name='Elastic Properties Minimum Ersatz' type='double' value='1e-6'/>  \n"
      "      <Parameter  name='Plastic Properties Penalty Exponent' type='double' value='2.5'/> \n"
      "      <Parameter  name='Plastic Properties Minimum Ersatz' type='double' value='1e-9'/>  \n"
      "    </ParameterList>                                                                     \n"
      "  </ParameterList>                                                                       \n"
      "  <ParameterList name='Elliptic'>                                      \n"
      "    <ParameterList name='Penalty Function'>                                              \n"
      "      <Parameter name='Type' type='string' value='SIMP'/>                                \n"
      "      <Parameter name='Exponent' type='double' value='3.0'/>                             \n"
      "      <Parameter name='Minimum Value' type='double' value='1.0e-6'/>                     \n"
      "    </ParameterList>                                                                     \n"
      "  </ParameterList>                                                                       \n"
      "  <ParameterList name='Criteria'>                                                        \n"
      "    <ParameterList name='Elastic Work'>                                                  \n"
      "      <Parameter name='Type'                 type='string' value='Scalar Function'/>     \n"
      "      <Parameter name='Scalar Function Type' type='string' value='Elastic Work'/>        \n"
      "      <Parameter name='Multiplier'           type='double' value='-1.0'/>                \n"
      "      <Parameter name='Exponent'             type='double' value='3.0'/>                 \n"
      "      <Parameter name='Minimum Value'        type='double' value='1.0e-9'/>              \n"
      "    </ParameterList>                                                                     \n"
      "  </ParameterList>                                                                       \n"
      "  <ParameterList name='Time Stepping'>                                                   \n"
      "    <Parameter name='Initial Num. Pseudo Time Steps' type='int' value='4'/>              \n"
      "    <Parameter name='Maximum Num. Pseudo Time Steps' type='int' value='4'/>              \n"
      "  </ParameterList>                                                                       \n"
      "  <ParameterList name='Newton-Raphson'>                                                  \n"
      "    <Parameter name='Stop Measure' type='string' value='residual'/>                      \n"
      "    <Parameter name='Maximum Number Iterations' type='int' value='20'/>                  \n"
      "  </ParameterList>                                                                       \n"
      "</ParameterList>                                                                         \n"
    );

    MPI_Comm myComm;
    MPI_Comm_dup(MPI_COMM_WORLD, &myComm);
    Plato::Comm::Machine tMachine(myComm);

    using PhysicsT = Plato::InfinitesimalStrainPlasticity<tSpaceDim>;
    Plato::PlasticityProblem<PhysicsT> tPlasticityProblem(*tMesh, tMeshSets, *tParamList, tMachine);

    // 2. Get Dirichlet Boundary Conditions
    Plato::OrdinalType tDispDofX = 0;
    Plato::OrdinalType tDispDofY = 1;
    constexpr Plato::OrdinalType tNumDofsPerNode = PhysicsT::mNumDofsPerNode;
    auto tDirichletIndicesBoundaryX0 = PlatoUtestHelpers::get_dirichlet_indices_on_boundary_2D(*tMesh, "x0", tNumDofsPerNode, tDispDofX);
    auto tDirichletIndicesBoundaryY0 = PlatoUtestHelpers::get_dirichlet_indices_on_boundary_2D(*tMesh, "y0", tNumDofsPerNode, tDispDofY);
    auto tDirichletIndicesBoundaryX1 = PlatoUtestHelpers::get_dirichlet_indices_on_boundary_2D(*tMesh, "x1", tNumDofsPerNode, tDispDofX);

    // 3. Set Dirichlet Boundary Conditions
    Plato::Scalar tValueToSet = 0;
    auto tNumDirichletDofs = tDirichletIndicesBoundaryX0.size() + tDirichletIndicesBoundaryY0.size() + tDirichletIndicesBoundaryX1.size();
    Plato::ScalarVector tDirichletValues("Dirichlet Values", tNumDirichletDofs);
    Plato::LocalOrdinalVector tDirichletDofs("Dirichlet Dofs", tNumDirichletDofs);
    Kokkos::parallel_for(Kokkos::RangePolicy<>(0, tDirichletIndicesBoundaryX0.size()), LAMBDA_EXPRESSION(const Plato::OrdinalType & aIndex)
    {
        tDirichletValues(aIndex) = tValueToSet;
        tDirichletDofs(aIndex) = tDirichletIndicesBoundaryX0(aIndex);
    }, "set dirichlet values and indices");

    auto tOffset = tDirichletIndicesBoundaryX0.size();
    Kokkos::parallel_for(Kokkos::RangePolicy<>(0, tDirichletIndicesBoundaryY0.size()), LAMBDA_EXPRESSION(const Plato::OrdinalType & aIndex)
    {
        auto tIndex = tOffset + aIndex;
        tDirichletValues(tIndex) = tValueToSet;
        tDirichletDofs(tIndex) = tDirichletIndicesBoundaryY0(aIndex);
    }, "set dirichlet values and indices");

    tValueToSet = 2e-3;
    tOffset += tDirichletIndicesBoundaryY0.size();
    Kokkos::parallel_for(Kokkos::RangePolicy<>(0, tDirichletIndicesBoundaryX1.size()), LAMBDA_EXPRESSION(const Plato::OrdinalType & aIndex)
    {
        auto tIndex = tOffset + aIndex;
        tDirichletValues(tIndex) = tValueToSet;
        tDirichletDofs(tIndex) = tDirichletIndicesBoundaryX1(aIndex);
    }, "set dirichlet values and indices");
    tPlasticityProblem.setEssentialBoundaryConditions(tDirichletDofs, tDirichletValues);

    // 4. TEST PARTIAL DERIVATIVE
    std::string tCriterionName("Elastic Work");
    auto tApproxError = Plato::test_criterion_grad_wrt_control(tPlasticityProblem, *tMesh, tCriterionName);
    const Plato::Scalar tUpperBound = 1e-6;
    TEST_ASSERT(tApproxError < tUpperBound);
    std::system("rm -f plato_analyze_newton_raphson_diagnostics.txt");
}


TEUCHOS_UNIT_TEST(PlatoAnalyzeUnitTests, ElastoPlasticity_TestElasticWorkCriterion_GradientZ_3D)
{
    // 1. DEFINE PROBLEM
    constexpr Plato::OrdinalType tSpaceDim = 3;
    constexpr Plato::OrdinalType tMeshWidth = 6;
    auto tMesh = PlatoUtestHelpers::getBoxMesh(tSpaceDim, tMeshWidth);
    Plato::DataMap    tDataMap;
    Omega_h::MeshSets tMeshSets;

    Teuchos::RCP<Teuchos::ParameterList> tParamList =
    Teuchos::getParametersFromXmlString(
      "<ParameterList name='Plato Problem'>                                                     \n"
<<<<<<< HEAD
      "  <Parameter name='Physics'          type='string'  value='Mechanical'/>                 \n"
      "  <Parameter name='PDE Constraint'   type='string'  value='Infinite Strain Plasticity'/> \n"
=======
      "  <Parameter name='Physics'          type='string'  value='Plasticity'/>                 \n"
      "  <Parameter name='PDE Constraint'   type='string'  value='Elliptic'/> \n"
      "  <Parameter name='Objective'         type='string'  value='My Elastic Work'/>           \n"
>>>>>>> d45ad210
      "  <ParameterList name='Material Model'>                                                  \n"
      "    <ParameterList name='Isotropic Linear Elastic'>                                      \n"
      "      <Parameter  name='Density' type='double' value='1000'/>                            \n"
      "      <Parameter  name='Poissons Ratio' type='double' value='0.3'/>                      \n"
      "      <Parameter  name='Youngs Modulus' type='double' value='1.0e6'/>                    \n"
      "    </ParameterList>                                                                     \n"
      "  </ParameterList>                                                                       \n"
      "  <ParameterList name='Plasticity Model'>                                                \n"
      "    <ParameterList name='J2 Plasticity'>                                                 \n"
      "      <Parameter  name='Hardening Modulus Isotropic' type='double' value='1.0e3'/>       \n"
      "      <Parameter  name='Hardening Modulus Kinematic' type='double' value='1.0e3'/>       \n"
      "      <Parameter  name='Initial Yield Stress' type='double' value='1.0e3'/>              \n"
      "      <Parameter  name='Elastic Properties Penalty Exponent' type='double' value='3'/>   \n"
      "      <Parameter  name='Elastic Properties Minimum Ersatz' type='double' value='1e-6'/>  \n"
      "      <Parameter  name='Plastic Properties Penalty Exponent' type='double' value='2.5'/> \n"
      "      <Parameter  name='Plastic Properties Minimum Ersatz' type='double' value='1e-9'/>  \n"
      "    </ParameterList>                                                                     \n"
      "  </ParameterList>                                                                       \n"
      "  <ParameterList name='Elliptic'>                                      \n"
      "    <ParameterList name='Penalty Function'>                                              \n"
      "      <Parameter name='Type' type='string' value='SIMP'/>                                \n"
      "      <Parameter name='Exponent' type='double' value='3.0'/>                             \n"
      "      <Parameter name='Minimum Value' type='double' value='1.0e-6'/>                     \n"
      "    </ParameterList>                                                                     \n"
      "  </ParameterList>                                                                       \n"
      "  <ParameterList name='Criteria'>                                                        \n"
      "    <ParameterList name='Elastic Work'>                                                  \n"
      "      <Parameter name='Type'                 type='string' value='Scalar Function'/>     \n"
      "      <Parameter name='Scalar Function Type' type='string' value='Elastic Work'/>        \n"
      "      <Parameter name='Multiplier'           type='double' value='-1.0'/>                \n"
      "      <Parameter name='Exponent'             type='double' value='3.0'/>                 \n"
      "      <Parameter name='Minimum Value'        type='double' value='1.0e-9'/>              \n"
      "    </ParameterList>                                                                     \n"
      "  </ParameterList>                                                                       \n"
      "  <ParameterList name='Time Stepping'>                                                   \n"
      "    <Parameter name='Initial Num. Pseudo Time Steps' type='int' value='4'/>              \n"
      "    <Parameter name='Maximum Num. Pseudo Time Steps' type='int' value='4'/>              \n"
      "  </ParameterList>                                                                       \n"
      "  <ParameterList name='Newton-Raphson'>                                                  \n"
      "    <Parameter name='Stop Measure' type='string' value='residual'/>                      \n"
      "    <Parameter name='Stopping Tolerance' type='double' value='1e-10'/>                   \n"
      "    <Parameter name='Maximum Number Iterations' type='int' value='20'/>                  \n"
      "  </ParameterList>                                                                       \n"
      "</ParameterList>                                                                         \n"
    );

    MPI_Comm myComm;
    MPI_Comm_dup(MPI_COMM_WORLD, &myComm);
    Plato::Comm::Machine tMachine(myComm);

    using PhysicsT = Plato::InfinitesimalStrainPlasticity<tSpaceDim>;
    Plato::PlasticityProblem<PhysicsT> tPlasticityProblem(*tMesh, tMeshSets, *tParamList, tMachine);

    // 2. Get Dirichlet Boundary Conditions
    Plato::OrdinalType tDispDofX = 0;
    Plato::OrdinalType tDispDofY = 1;
    Plato::OrdinalType tDispDofZ = 2;
    constexpr Plato::OrdinalType tNumDofsPerNode = PhysicsT::mNumDofsPerNode;
    auto tDirichletIndicesBoundaryX0_Xdof = PlatoUtestHelpers::get_dirichlet_indices_on_boundary_3D(*tMesh, "x0", tNumDofsPerNode, tDispDofX);
    auto tDirichletIndicesBoundaryX1_Xdof = PlatoUtestHelpers::get_dirichlet_indices_on_boundary_3D(*tMesh, "x1", tNumDofsPerNode, tDispDofX);
    auto tDirichletIndicesBoundaryY0_Ydof = PlatoUtestHelpers::get_dirichlet_indices_on_boundary_3D(*tMesh, "y0", tNumDofsPerNode, tDispDofY);
    auto tDirichletIndicesBoundaryY1_Ydof = PlatoUtestHelpers::get_dirichlet_indices_on_boundary_3D(*tMesh, "y1", tNumDofsPerNode, tDispDofY);
    auto tDirichletIndicesBoundaryZ0_Zdof = PlatoUtestHelpers::get_dirichlet_indices_on_boundary_3D(*tMesh, "z0", tNumDofsPerNode, tDispDofZ);

    // 3. Set Dirichlet Boundary Conditions
    Plato::Scalar tValueToSet = 0;
    auto tNumDirichletDofs = tDirichletIndicesBoundaryX0_Xdof.size() + tDirichletIndicesBoundaryX1_Xdof.size()
        + tDirichletIndicesBoundaryY0_Ydof.size() + tDirichletIndicesBoundaryY1_Ydof.size() + tDirichletIndicesBoundaryZ0_Zdof.size();
    Plato::ScalarVector tDirichletValues("Dirichlet Values", tNumDirichletDofs);
    Plato::LocalOrdinalVector tDirichletDofs("Dirichlet Dofs", tNumDirichletDofs);
    Kokkos::parallel_for(Kokkos::RangePolicy<>(0, tDirichletIndicesBoundaryX0_Xdof.size()), LAMBDA_EXPRESSION(const Plato::OrdinalType & aIndex)
    {
        tDirichletValues(aIndex) = tValueToSet;
        tDirichletDofs(aIndex) = tDirichletIndicesBoundaryX0_Xdof(aIndex);
    }, "set dirichlet values and indices");

    auto tOffset = tDirichletIndicesBoundaryX0_Xdof.size();
    Kokkos::parallel_for(Kokkos::RangePolicy<>(0, tDirichletIndicesBoundaryY0_Ydof.size()), LAMBDA_EXPRESSION(const Plato::OrdinalType & aIndex)
    {
        auto tIndex = tOffset + aIndex;
        tDirichletValues(tIndex) = tValueToSet;
        tDirichletDofs(tIndex) = tDirichletIndicesBoundaryY0_Ydof(aIndex);
    }, "set dirichlet values and indices");

    tOffset += tDirichletIndicesBoundaryY0_Ydof.size();
    Kokkos::parallel_for(Kokkos::RangePolicy<>(0, tDirichletIndicesBoundaryY1_Ydof.size()), LAMBDA_EXPRESSION(const Plato::OrdinalType & aIndex)
    {
        auto tIndex = tOffset + aIndex;
        tDirichletValues(tIndex) = tValueToSet;
        tDirichletDofs(tIndex) = tDirichletIndicesBoundaryY1_Ydof(aIndex);
    }, "set dirichlet values and indices");

    tOffset += tDirichletIndicesBoundaryY1_Ydof.size();
    Kokkos::parallel_for(Kokkos::RangePolicy<>(0, tDirichletIndicesBoundaryZ0_Zdof.size()), LAMBDA_EXPRESSION(const Plato::OrdinalType & aIndex)
    {
        auto tIndex = tOffset + aIndex;
        tDirichletValues(tIndex) = tValueToSet;
        tDirichletDofs(tIndex) = tDirichletIndicesBoundaryZ0_Zdof(aIndex);
    }, "set dirichlet values and indices");

    tValueToSet = 2e-3;
    tOffset += tDirichletIndicesBoundaryZ0_Zdof.size();
    Kokkos::parallel_for(Kokkos::RangePolicy<>(0, tDirichletIndicesBoundaryX1_Xdof.size()), LAMBDA_EXPRESSION(const Plato::OrdinalType & aIndex)
    {
        auto tIndex = tOffset + aIndex;
        tDirichletValues(tIndex) = tValueToSet;
        tDirichletDofs(tIndex) = tDirichletIndicesBoundaryX1_Xdof(aIndex);
    }, "set dirichlet values and indices");
    tPlasticityProblem.setEssentialBoundaryConditions(tDirichletDofs, tDirichletValues);

    // 4. TEST PARTIAL DERIVATIVE
    std::string tCriterionName("Elastic Work");
    auto tApproxError = Plato::test_criterion_grad_wrt_control(tPlasticityProblem, *tMesh, tCriterionName);
    constexpr Plato::Scalar tUpperBound = 1e-6;
    TEST_ASSERT(tApproxError < tUpperBound);
    std::system("rm -f plato_analyze_newton_raphson_diagnostics.txt");
}


TEUCHOS_UNIT_TEST(PlatoAnalyzeUnitTests, ElastoPlasticity_TestWeightedSumCriterion_GradientZ_2D)
{
    // 1. DEFINE PROBLEM
    constexpr Plato::OrdinalType tSpaceDim = 2;
    constexpr Plato::OrdinalType tMeshWidth = 6;
    auto tMesh = PlatoUtestHelpers::getBoxMesh(tSpaceDim, tMeshWidth);
    Plato::DataMap    tDataMap;
    Omega_h::MeshSets tMeshSets;

    Teuchos::RCP<Teuchos::ParameterList> tParamList =
    Teuchos::getParametersFromXmlString(
      "<ParameterList name='Plato Problem'>                                                               \n"
<<<<<<< HEAD
      "  <Parameter name='Physics'          type='string'  value='Mechanical'/>                           \n"
      "  <Parameter name='PDE Constraint'   type='string'  value='Infinite Strain Plasticity'/>           \n"
=======
      "  <Parameter name='Physics'          type='string'  value='Plasticity'/>                           \n"
      "  <Parameter name='PDE Constraint'   type='string'  value='Elliptic'/>           \n"
      "  <Parameter name='Objective'         type='string'  value='My Objective'/>                        \n"
>>>>>>> d45ad210
      "  <ParameterList name='Material Model'>                                                            \n"
      "    <ParameterList name='Isotropic Linear Elastic'>                                                \n"
      "      <Parameter  name='Density' type='double' value='1000'/>                                      \n"
      "      <Parameter  name='Poissons Ratio' type='double' value='0.3'/>                                \n"
      "      <Parameter  name='Youngs Modulus' type='double' value='1.0e6'/>                              \n"
      "    </ParameterList>                                                                               \n"
      "  </ParameterList>                                                                                 \n"
      "  <ParameterList name='Plasticity Model'>                                                          \n"
      "    <ParameterList name='J2 Plasticity'>                                                           \n"
      "      <Parameter  name='Hardening Modulus Isotropic' type='double' value='1.0e3'/>                 \n"
      "      <Parameter  name='Hardening Modulus Kinematic' type='double' value='1.0e3'/>                 \n"
      "      <Parameter  name='Initial Yield Stress' type='double' value='1.0e3'/>                        \n"
      "      <Parameter  name='Elastic Properties Penalty Exponent' type='double' value='3'/>             \n"
      "      <Parameter  name='Elastic Properties Minimum Ersatz' type='double' value='1e-6'/>            \n"
      "      <Parameter  name='Plastic Properties Penalty Exponent' type='double' value='2.5'/>           \n"
      "      <Parameter  name='Plastic Properties Minimum Ersatz' type='double' value='1e-9'/>            \n"
      "    </ParameterList>                                                                               \n"
      "  </ParameterList>                                                                                 \n"
      "  <ParameterList name='Elliptic'>                                                \n"
      "    <ParameterList name='Penalty Function'>                                                        \n"
      "      <Parameter name='Type' type='string' value='SIMP'/>                                          \n"
      "      <Parameter name='Exponent' type='double' value='3.0'/>                                       \n"
      "      <Parameter name='Minimum Value' type='double' value='1.0e-6'/>                               \n"
      "    </ParameterList>                                                                               \n"
      "  </ParameterList>                                                                                 \n"
      "  <ParameterList name='Criteria'>                                                                  \n"
      "    <ParameterList name='Objective'>                                                               \n"
      "      <Parameter name='Type' type='string' value='Weighted Sum'/>                                  \n"
      "      <Parameter name='Functions' type='Array(string)' value='{My Elastic Work,My Plastic Work}'/> \n"
      "      <Parameter name='Weights' type='Array(double)' value='{-1.0,-1.0}'/>                         \n"
      "    </ParameterList>                                                                               \n"
      "    <ParameterList name='My Elastic Work'>                                                         \n"
      "      <Parameter name='Type'                 type='string' value='Scalar Function'/>               \n"
      "      <Parameter name='Scalar Function Type' type='string' value='Elastic Work'/>                  \n"
      "      <Parameter name='Exponent'             type='double' value='3.0'/>                           \n"
      "      <Parameter name='Minimum Value'        type='double' value='1.0e-9'/>                        \n"
      "    </ParameterList>                                                                               \n"
      "    <ParameterList name='My Plastic Work'>                                                         \n"
      "      <Parameter name='Type'                 type='string' value='Scalar Function'/>               \n"
      "      <Parameter name='Scalar Function Type' type='string' value='Plastic Work'/>                  \n"
      "      <Parameter name='Exponent'             type='double' value='3.0'/>                           \n"
      "      <Parameter name='Minimum Value'        type='double' value='1.0e-9'/>                        \n"
      "    </ParameterList>                                                                               \n"
      "  </ParameterList>                                                                                 \n"
      "  <ParameterList name='Time Stepping'>                                                             \n"
      "    <Parameter name='Initial Num. Pseudo Time Steps' type='int' value='4'/>                        \n"
      "    <Parameter name='Maximum Num. Pseudo Time Steps' type='int' value='4'/>                        \n"
      "  </ParameterList>                                                                                 \n"
      "  <ParameterList name='Newton-Raphson'>                                                            \n"
      "    <Parameter name='Stop Measure' type='string' value='residual'/>                                \n"
      "    <Parameter name='Maximum Number Iterations' type='int' value='20'/>                            \n"
      "  </ParameterList>                                                                                 \n"
      "</ParameterList>                                                                                   \n"
    );

    MPI_Comm myComm;
    MPI_Comm_dup(MPI_COMM_WORLD, &myComm);
    Plato::Comm::Machine tMachine(myComm);

    using PhysicsT = Plato::InfinitesimalStrainPlasticity<tSpaceDim>;
    Plato::PlasticityProblem<PhysicsT> tPlasticityProblem(*tMesh, tMeshSets, *tParamList, tMachine);

    // 2. Get Dirichlet Boundary Conditions
    Plato::OrdinalType tDispDofX = 0;
    Plato::OrdinalType tDispDofY = 1;
    constexpr Plato::OrdinalType tNumDofsPerNode = PhysicsT::mNumDofsPerNode;
    auto tDirichletIndicesBoundaryX0 = PlatoUtestHelpers::get_dirichlet_indices_on_boundary_2D(*tMesh, "x0", tNumDofsPerNode, tDispDofX);
    auto tDirichletIndicesBoundaryY0 = PlatoUtestHelpers::get_dirichlet_indices_on_boundary_2D(*tMesh, "y0", tNumDofsPerNode, tDispDofY);
    auto tDirichletIndicesBoundaryX1 = PlatoUtestHelpers::get_dirichlet_indices_on_boundary_2D(*tMesh, "x1", tNumDofsPerNode, tDispDofX);

    // 3. Set Dirichlet Boundary Conditions
    Plato::Scalar tValueToSet = 0;
    auto tNumDirichletDofs = tDirichletIndicesBoundaryX0.size() + tDirichletIndicesBoundaryY0.size() + tDirichletIndicesBoundaryX1.size();
    Plato::ScalarVector tDirichletValues("Dirichlet Values", tNumDirichletDofs);
    Plato::LocalOrdinalVector tDirichletDofs("Dirichlet Dofs", tNumDirichletDofs);
    Kokkos::parallel_for(Kokkos::RangePolicy<>(0, tDirichletIndicesBoundaryX0.size()), LAMBDA_EXPRESSION(const Plato::OrdinalType & aIndex)
    {
        tDirichletValues(aIndex) = tValueToSet;
        tDirichletDofs(aIndex) = tDirichletIndicesBoundaryX0(aIndex);
    }, "set dirichlet values and indices");

    auto tOffset = tDirichletIndicesBoundaryX0.size();
    Kokkos::parallel_for(Kokkos::RangePolicy<>(0, tDirichletIndicesBoundaryY0.size()), LAMBDA_EXPRESSION(const Plato::OrdinalType & aIndex)
    {
        auto tIndex = tOffset + aIndex;
        tDirichletValues(tIndex) = tValueToSet;
        tDirichletDofs(tIndex) = tDirichletIndicesBoundaryY0(aIndex);
    }, "set dirichlet values and indices");

    tValueToSet = 2e-3;
    tOffset += tDirichletIndicesBoundaryY0.size();
    Kokkos::parallel_for(Kokkos::RangePolicy<>(0, tDirichletIndicesBoundaryX1.size()), LAMBDA_EXPRESSION(const Plato::OrdinalType & aIndex)
    {
        auto tIndex = tOffset + aIndex;
        tDirichletValues(tIndex) = tValueToSet;
        tDirichletDofs(tIndex) = tDirichletIndicesBoundaryX1(aIndex);
    }, "set dirichlet values and indices");
    tPlasticityProblem.setEssentialBoundaryConditions(tDirichletDofs, tDirichletValues);

    // 4. TEST PARTIAL DERIVATIVE
    std::string tCriterionName("Objective");
    auto tApproxError = Plato::test_criterion_grad_wrt_control(tPlasticityProblem, *tMesh, tCriterionName);
    const Plato::Scalar tUpperBound = 1e-6;
    TEST_ASSERT(tApproxError < tUpperBound);
    std::system("rm -f plato_analyze_newton_raphson_diagnostics.txt");
}


TEUCHOS_UNIT_TEST(PlatoAnalyzeUnitTests, ElastoPlasticity_TestWeightedSumCriterion_GradientZ_3D)
{
    // 1. DEFINE PROBLEM
    constexpr Plato::OrdinalType tSpaceDim = 3;
    constexpr Plato::OrdinalType tMeshWidth = 6;
    auto tMesh = PlatoUtestHelpers::getBoxMesh(tSpaceDim, tMeshWidth);
    Plato::DataMap    tDataMap;
    Omega_h::MeshSets tMeshSets;

    Teuchos::RCP<Teuchos::ParameterList> tParamList =
    Teuchos::getParametersFromXmlString(
      "<ParameterList name='Plato Problem'>                                                             \n"
<<<<<<< HEAD
      "  <Parameter name='Physics'          type='string'  value='Mechanical'/>                         \n"
      "  <Parameter name='PDE Constraint'   type='string'  value='Infinite Strain Plasticity'/>         \n"
=======
      "  <Parameter name='Physics'          type='string'  value='Plasticity'/>                         \n"
      "  <Parameter name='PDE Constraint'   type='string'  value='Elliptic'/>         \n"
      "  <Parameter name='Objective'         type='string'  value='My Objective'/>                      \n"
>>>>>>> d45ad210
      "  <ParameterList name='Material Model'>                                                          \n"
      "    <ParameterList name='Isotropic Linear Elastic'>                                              \n"
      "      <Parameter  name='Density' type='double' value='1000'/>                                    \n"
      "      <Parameter  name='Poissons Ratio' type='double' value='0.3'/>                              \n"
      "      <Parameter  name='Youngs Modulus' type='double' value='1.0e6'/>                            \n"
      "    </ParameterList>                                                                             \n"
      "  </ParameterList>                                                                               \n"
      "  <ParameterList name='Plasticity Model'>                                                        \n"
      "    <ParameterList name='J2 Plasticity'>                                                         \n"
      "      <Parameter  name='Hardening Modulus Isotropic' type='double' value='1.0e3'/>               \n"
      "      <Parameter  name='Hardening Modulus Kinematic' type='double' value='1.0e3'/>               \n"
      "      <Parameter  name='Initial Yield Stress' type='double' value='1.0e3'/>                      \n"
      "      <Parameter  name='Elastic Properties Penalty Exponent' type='double' value='3'/>           \n"
      "      <Parameter  name='Elastic Properties Minimum Ersatz' type='double' value='1e-6'/>          \n"
      "      <Parameter  name='Plastic Properties Penalty Exponent' type='double' value='2.5'/>         \n"
      "      <Parameter  name='Plastic Properties Minimum Ersatz' type='double' value='1e-9'/>          \n"
      "    </ParameterList>                                                                             \n"
      "  </ParameterList>                                                                               \n"
      "  <ParameterList name='Elliptic'>                                              \n"
      "    <ParameterList name='Penalty Function'>                                                      \n"
      "      <Parameter name='Type' type='string' value='SIMP'/>                                        \n"
      "      <Parameter name='Exponent' type='double' value='3.0'/>                                     \n"
      "      <Parameter name='Minimum Value' type='double' value='1.0e-6'/>                             \n"
      "    </ParameterList>                                                                             \n"
      "  </ParameterList>                                                                               \n"
      "  <ParameterList name='Criteria'>                                                                \n"
      "    <ParameterList name='Objective'>                                                             \n"
      "      <Parameter name='Type' type='string' value='Weighted Sum'/>                                \n"
      "      <Parameter name='Functions' type='Array(string)' value='{Elastic Work, Plastic Work}'/>    \n"
      "      <Parameter name='Weights' type='Array(double)' value='{-1.0,-1.0}'/>                       \n"
      "    </ParameterList>                                                                             \n"
      "    <ParameterList name='Elastic Work'>                                                          \n"
      "      <Parameter name='Type'                 type='string' value='Scalar Function'/>             \n"
      "      <Parameter name='Scalar Function Type' type='string' value='Elastic Work'/>                \n"
      "      <Parameter name='Exponent'             type='double' value='3.0'/>                         \n"
      "      <Parameter name='Minimum Value'        type='double' value='1.0e-9'/>                      \n"
      "    </ParameterList>                                                                             \n"
      "    <ParameterList name='Plastic Work'>                                                          \n"
      "      <Parameter name='Type'                 type='string' value='Scalar Function'/>             \n"
      "      <Parameter name='Scalar Function Type' type='string' value='Plastic Work'/>                \n"
      "      <Parameter name='Exponent'             type='double' value='3.0'/>                         \n"
      "      <Parameter name='Minimum Value'        type='double' value='1.0e-9'/>                      \n"
      "    </ParameterList>                                                                             \n"
      "  </ParameterList>                                                                               \n"
      "  <ParameterList name='Time Stepping'>                                                           \n"
      "    <Parameter name='Initial Num. Pseudo Time Steps' type='int' value='4'/>                      \n"
      "    <Parameter name='Maximum Num. Pseudo Time Steps' type='int' value='4'/>                      \n"
      "  </ParameterList>                                                                               \n"
      "  <ParameterList name='Newton-Raphson'>                                                          \n"
      "    <Parameter name='Stop Measure' type='string' value='residual'/>                              \n"
      "    <Parameter name='Stopping Tolerance' type='double' value='1e-10'/>                           \n"
      "    <Parameter name='Maximum Number Iterations' type='int' value='20'/>                          \n"
      "  </ParameterList>                                                                               \n"
      "</ParameterList>                                                                                 \n"
    );

    MPI_Comm myComm;
    MPI_Comm_dup(MPI_COMM_WORLD, &myComm);
    Plato::Comm::Machine tMachine(myComm);

    using PhysicsT = Plato::InfinitesimalStrainPlasticity<tSpaceDim>;
    Plato::PlasticityProblem<PhysicsT> tPlasticityProblem(*tMesh, tMeshSets, *tParamList, tMachine);

    // 2. Get Dirichlet Boundary Conditions
    Plato::OrdinalType tDispDofX = 0;
    Plato::OrdinalType tDispDofY = 1;
    Plato::OrdinalType tDispDofZ = 2;
    constexpr Plato::OrdinalType tNumDofsPerNode = PhysicsT::mNumDofsPerNode;
    auto tDirichletIndicesBoundaryX0_Xdof = PlatoUtestHelpers::get_dirichlet_indices_on_boundary_3D(*tMesh, "x0", tNumDofsPerNode, tDispDofX);
    auto tDirichletIndicesBoundaryX1_Xdof = PlatoUtestHelpers::get_dirichlet_indices_on_boundary_3D(*tMesh, "x1", tNumDofsPerNode, tDispDofX);
    auto tDirichletIndicesBoundaryY0_Ydof = PlatoUtestHelpers::get_dirichlet_indices_on_boundary_3D(*tMesh, "y0", tNumDofsPerNode, tDispDofY);
    auto tDirichletIndicesBoundaryY1_Ydof = PlatoUtestHelpers::get_dirichlet_indices_on_boundary_3D(*tMesh, "y1", tNumDofsPerNode, tDispDofY);
    auto tDirichletIndicesBoundaryZ0_Zdof = PlatoUtestHelpers::get_dirichlet_indices_on_boundary_3D(*tMesh, "z0", tNumDofsPerNode, tDispDofZ);

    // 3. Set Dirichlet Boundary Conditions
    Plato::Scalar tValueToSet = 0;
    auto tNumDirichletDofs = tDirichletIndicesBoundaryX0_Xdof.size() + tDirichletIndicesBoundaryX1_Xdof.size()
        + tDirichletIndicesBoundaryY0_Ydof.size() + tDirichletIndicesBoundaryY1_Ydof.size() + tDirichletIndicesBoundaryZ0_Zdof.size();
    Plato::ScalarVector tDirichletValues("Dirichlet Values", tNumDirichletDofs);
    Plato::LocalOrdinalVector tDirichletDofs("Dirichlet Dofs", tNumDirichletDofs);
    Kokkos::parallel_for(Kokkos::RangePolicy<>(0, tDirichletIndicesBoundaryX0_Xdof.size()), LAMBDA_EXPRESSION(const Plato::OrdinalType & aIndex)
    {
        tDirichletValues(aIndex) = tValueToSet;
        tDirichletDofs(aIndex) = tDirichletIndicesBoundaryX0_Xdof(aIndex);
    }, "set dirichlet values and indices");

    auto tOffset = tDirichletIndicesBoundaryX0_Xdof.size();
    Kokkos::parallel_for(Kokkos::RangePolicy<>(0, tDirichletIndicesBoundaryY0_Ydof.size()), LAMBDA_EXPRESSION(const Plato::OrdinalType & aIndex)
    {
        auto tIndex = tOffset + aIndex;
        tDirichletValues(tIndex) = tValueToSet;
        tDirichletDofs(tIndex) = tDirichletIndicesBoundaryY0_Ydof(aIndex);
    }, "set dirichlet values and indices");

    tOffset += tDirichletIndicesBoundaryY0_Ydof.size();
    Kokkos::parallel_for(Kokkos::RangePolicy<>(0, tDirichletIndicesBoundaryY1_Ydof.size()), LAMBDA_EXPRESSION(const Plato::OrdinalType & aIndex)
    {
        auto tIndex = tOffset + aIndex;
        tDirichletValues(tIndex) = tValueToSet;
        tDirichletDofs(tIndex) = tDirichletIndicesBoundaryY1_Ydof(aIndex);
    }, "set dirichlet values and indices");

    tOffset += tDirichletIndicesBoundaryY1_Ydof.size();
    Kokkos::parallel_for(Kokkos::RangePolicy<>(0, tDirichletIndicesBoundaryZ0_Zdof.size()), LAMBDA_EXPRESSION(const Plato::OrdinalType & aIndex)
    {
        auto tIndex = tOffset + aIndex;
        tDirichletValues(tIndex) = tValueToSet;
        tDirichletDofs(tIndex) = tDirichletIndicesBoundaryZ0_Zdof(aIndex);
    }, "set dirichlet values and indices");

    tValueToSet = 2e-3;
    tOffset += tDirichletIndicesBoundaryZ0_Zdof.size();
    Kokkos::parallel_for(Kokkos::RangePolicy<>(0, tDirichletIndicesBoundaryX1_Xdof.size()), LAMBDA_EXPRESSION(const Plato::OrdinalType & aIndex)
    {
        auto tIndex = tOffset + aIndex;
        tDirichletValues(tIndex) = tValueToSet;
        tDirichletDofs(tIndex) = tDirichletIndicesBoundaryX1_Xdof(aIndex);
    }, "set dirichlet values and indices");
    tPlasticityProblem.setEssentialBoundaryConditions(tDirichletDofs, tDirichletValues);

    // 4. TEST PARTIAL DERIVATIVE
    std::string tCriterionName("Objective");
    auto tApproxError = Plato::test_criterion_grad_wrt_control(tPlasticityProblem, *tMesh, tCriterionName);
    constexpr Plato::Scalar tUpperBound = 1e-6;
    TEST_ASSERT(tApproxError < tUpperBound);
    std::system("rm -f plato_analyze_newton_raphson_diagnostics.txt");
}

#endif

}<|MERGE_RESOLUTION|>--- conflicted
+++ resolved
@@ -1886,7 +1886,6 @@
     constexpr Plato::OrdinalType tMeshWidth = 1;
     auto tMesh = PlatoUtestHelpers::getBoxMesh(tSpaceDim, tMeshWidth);
 
-<<<<<<< HEAD
     Plato::DataMap tDataMap;
     Omega_h::Assoc tAssoc = Omega_h::get_box_assoc(tSpaceDim);
     Omega_h::MeshSets tMeshSets = Omega_h::invert(&(*tMesh), tAssoc);
@@ -1894,26 +1893,6 @@
     Plato::SpatialModel tSpatialModel(*tMesh, tMeshSets, *tElastoPlasticityInputs);
 
     auto tOnlyDomain = tSpatialModel.Domains.front();
-=======
-    Teuchos::RCP<Teuchos::ParameterList> tElastoPlasticityInputs =
-        Teuchos::getParametersFromXmlString(
-        "<ParameterList name='Plato Problem'>                                   \n"
-        "  <ParameterList name='Material Model'>                                \n"
-        "    <ParameterList name='Isotropic Linear Elastic'>                    \n"
-        "      <Parameter  name='Poissons Ratio' type='double' value='0.3'/>    \n"
-        "      <Parameter  name='Youngs Modulus' type='double' value='1.0e6'/>  \n"
-        "    </ParameterList>                                                   \n"
-        "  </ParameterList>                                                     \n"
-        "  <ParameterList name='Elliptic'>                    \n"
-        "    <ParameterList name='Penalty Function'>                            \n"
-        "      <Parameter name='Type' type='string' value='SIMP'/>              \n"
-        "      <Parameter name='Exponent' type='double' value='3.0'/>           \n"
-        "      <Parameter name='Minimum Value' type='double' value='1.0e-6'/>   \n"
-        "    </ParameterList>                                                   \n"
-        "  </ParameterList>                                                     \n"
-        "</ParameterList>                                                       \n"
-      );
->>>>>>> d45ad210
 
     // 2. PREPARE FUNCTION INPUTS FOR TEST
     const Plato::OrdinalType tNumNodes = tMesh->nverts();
@@ -2022,7 +2001,6 @@
     constexpr Plato::OrdinalType tMeshWidth = 1;
     auto tMesh = PlatoUtestHelpers::getBoxMesh(tSpaceDim, tMeshWidth);
 
-<<<<<<< HEAD
     Plato::DataMap tDataMap;
     Omega_h::Assoc tAssoc = Omega_h::get_box_assoc(tSpaceDim);
     Omega_h::MeshSets tMeshSets = Omega_h::invert(&(*tMesh), tAssoc);
@@ -2030,26 +2008,6 @@
     Plato::SpatialModel tSpatialModel(*tMesh, tMeshSets, *tInputs);
 
     auto tOnlyDomain = tSpatialModel.Domains.front();
-=======
-    Teuchos::RCP<Teuchos::ParameterList> tInputs =
-        Teuchos::getParametersFromXmlString(
-        "<ParameterList name='Plato Problem'>                                   \n"
-        "  <ParameterList name='Material Model'>                                \n"
-        "    <ParameterList name='Isotropic Linear Elastic'>                    \n"
-        "      <Parameter  name='Poissons Ratio' type='double' value='0.35'/>   \n"
-        "      <Parameter  name='Youngs Modulus' type='double' value='1e11'/>   \n"
-        "    </ParameterList>                                                   \n"
-        "  </ParameterList>                                                     \n"
-        "  <ParameterList name='Elliptic'>                    \n"
-        "    <ParameterList name='Penalty Function'>                            \n"
-        "      <Parameter name='Type' type='string' value='SIMP'/>              \n"
-        "      <Parameter name='Exponent' type='double' value='3.0'/>           \n"
-        "      <Parameter name='Minimum Value' type='double' value='1.0e-9'/>   \n"
-        "    </ParameterList>                                                   \n"
-        "  </ParameterList>                                                     \n"
-        "</ParameterList>                                                       \n"
-      );
->>>>>>> d45ad210
 
     // 2. PREPARE FUNCTION INPUTS FOR TEST
     const Plato::OrdinalType tNumNodes = tMesh->nverts();
@@ -2147,26 +2105,16 @@
     Teuchos::RCP<Teuchos::ParameterList> tParamList =
     Teuchos::getParametersFromXmlString(
       "<ParameterList name='Plato Problem'>                                                     \n"
-<<<<<<< HEAD
       "  <ParameterList name='Spatial Model'>                                                   \n"
       "    <ParameterList name='Domains'>                                                       \n"
       "      <ParameterList name='Design Volume'>                                               \n"
       "        <Parameter name='Element Block' type='string' value='body'/>                     \n"
       "        <Parameter name='Material Model' type='string' value='Unobtainium'/>             \n"
       "      </ParameterList>                                                                   \n"
-=======
+      "    </ParameterList>                                                                     \n"
+      "  </ParameterList>                                                                       \n"
       "  <Parameter name='Physics'          type='string'  value='Plasticity'/>                 \n"
-      "  <Parameter name='PDE Constraint'   type='string'  value='Elliptic'/> \n"
-      "  <ParameterList name='Material Model'>                                                  \n"
-      "    <ParameterList name='Isotropic Linear Elastic'>                                      \n"
-      "      <Parameter  name='Density' type='double' value='1e3'/>                             \n"
-      "      <Parameter  name='Poissons Ratio' type='double' value='0.35'/>                     \n"
-      "      <Parameter  name='Youngs Modulus' type='double' value='1e11'/>                     \n"
->>>>>>> d45ad210
-      "    </ParameterList>                                                                     \n"
-      "  </ParameterList>                                                                       \n"
-      "  <Parameter name='Physics'          type='string'  value='Mechanical'/>                 \n"
-      "  <Parameter name='PDE Constraint'   type='string'  value='Infinitesimal Strain Plasticity'/> \n"
+      "  <Parameter name='PDE Constraint'   type='string'  value='Elliptic'/>                   \n"
       "  <ParameterList name='Material Models'>                                                 \n"
       "    <ParameterList name='Unobtainium'>                                                   \n"
       "      <ParameterList name='Isotropic Linear Elastic'>                                    \n"
@@ -2187,11 +2135,7 @@
       "      </ParameterList>                                                                       \n"
       "    </ParameterList>                                                                     \n"
       "  </ParameterList>                                                                       \n"
-<<<<<<< HEAD
-      "  <ParameterList name='Infinitesimal Strain Plasticity'>                                 \n"
-=======
-      "  <ParameterList name='Elliptic'>                                      \n"
->>>>>>> d45ad210
+      "  <ParameterList name='Elliptic'>                                                        \n"
       "    <ParameterList name='Penalty Function'>                                              \n"
       "      <Parameter name='Type' type='string' value='SIMP'/>                                \n"
       "      <Parameter name='Exponent' type='double' value='3.0'/>                             \n"
@@ -2322,7 +2266,6 @@
     Teuchos::RCP<Teuchos::ParameterList> tParamList =
     Teuchos::getParametersFromXmlString(
       "<ParameterList name='Plato Problem'>                                                     \n"
-<<<<<<< HEAD
       "  <ParameterList name='Spatial Model'>                                                   \n"
       "    <ParameterList name='Domains'>                                                       \n"
       "      <ParameterList name='Design Volume'>                                               \n"
@@ -2331,9 +2274,8 @@
       "      </ParameterList>                                                                   \n"
       "    </ParameterList>                                                                     \n"
       "  </ParameterList>                                                                       \n"
-      "  <Parameter name='Physics'          type='string'  value='Mechanical'/>                 \n"
-      "  <Parameter name='PDE Constraint'   type='string'  value='Infinitesimal Strain Plasticity'/> \n"
-      "  <Parameter name='Constraint'       type='string'  value='My Plastic Work'/>            \n"
+      "  <Parameter name='Physics'          type='string'  value='Plasticity'/>                 \n"
+      "  <Parameter name='PDE Constraint'   type='string'  value='Elliptic'/>                   \n"
       "  <ParameterList name='Material Models'>                                                 \n"
       "    <ParameterList name='Unobtainium'>                                                   \n"
       "      <ParameterList name='Isotropic Linear Elastic'>                                    \n"
@@ -2354,31 +2296,7 @@
       "      </ParameterList>                                                                      \n"
       "    </ParameterList>                                                                        \n"
       "  </ParameterList>                                                                          \n"
-      "  <ParameterList name='Infinitesimal Strain Plasticity'>                                    \n"
-=======
-      "  <Parameter name='Physics'          type='string'  value='Plasticity'/>                 \n"
-      "  <Parameter name='PDE Constraint'   type='string'  value='Elliptic'/> \n"
-      "  <Parameter name='Constraint'       type='string'  value='My Plastic Work'/>            \n"
-      "  <ParameterList name='Material Model'>                                                  \n"
-      "    <ParameterList name='Isotropic Linear Elastic'>                                      \n"
-      "      <Parameter  name='Density' type='double' value='1000'/>                            \n"
-      "      <Parameter  name='Poissons Ratio' type='double' value='0.24'/>                     \n"
-      "      <Parameter  name='Youngs Modulus' type='double' value='1.0e7'/>                    \n"
-      "    </ParameterList>                                                                     \n"
-      "  </ParameterList>                                                                       \n"
-      "  <ParameterList name='Plasticity Model'>                                                \n"
-      "    <ParameterList name='J2 Plasticity'>                                                 \n"
-      "      <Parameter  name='Hardening Modulus Isotropic' type='double' value='1.0'/>         \n"
-      "      <Parameter  name='Hardening Modulus Kinematic' type='double' value='1.0'/>         \n"
-      "      <Parameter  name='Initial Yield Stress' type='double' value='16e3'/>               \n"
-      "      <Parameter  name='Elastic Properties Penalty Exponent' type='double' value='3'/>   \n"
-      "      <Parameter  name='Elastic Properties Minimum Ersatz' type='double' value='1e-6'/>  \n"
-      "      <Parameter  name='Plastic Properties Penalty Exponent' type='double' value='2.5'/> \n"
-      "      <Parameter  name='Plastic Properties Minimum Ersatz' type='double' value='1e-9'/>  \n"
-      "    </ParameterList>                                                                     \n"
-      "  </ParameterList>                                                                       \n"
-      "  <ParameterList name='Elliptic'>                                      \n"
->>>>>>> d45ad210
+      "  <ParameterList name='Elliptic'>                                                        \n"
       "    <ParameterList name='Penalty Function'>                                              \n"
       "      <Parameter name='Type' type='string' value='SIMP'/>                                \n"
       "      <Parameter name='Exponent' type='double' value='3.0'/>                             \n"
@@ -2531,28 +2449,16 @@
     Teuchos::RCP<Teuchos::ParameterList> tParamList =
     Teuchos::getParametersFromXmlString(
       "<ParameterList name='Plato Problem'>                                                     \n"
-<<<<<<< HEAD
       "  <ParameterList name='Spatial Model'>                                                   \n"
       "    <ParameterList name='Domains'>                                                       \n"
       "      <ParameterList name='Design Volume'>                                               \n"
       "        <Parameter name='Element Block' type='string' value='body'/>                     \n"
       "        <Parameter name='Material Model' type='string' value='Unobtainium'/>             \n"
       "      </ParameterList>                                                                   \n"
-=======
+      "    </ParameterList>                                                                     \n"
+      "  </ParameterList>                                                                       \n"
       "  <Parameter name='Physics'          type='string'  value='Plasticity'/>                 \n"
-      "  <Parameter name='PDE Constraint'   type='string'  value='Elliptic'/> \n"
-      "  <Parameter name='Constraint'       type='string'  value='My Plastic Work'/>            \n"
-      "  <ParameterList name='Material Model'>                                                  \n"
-      "    <ParameterList name='Isotropic Linear Elastic'>                                      \n"
-      "      <Parameter  name='Density' type='double' value='1000'/>                            \n"
-      "      <Parameter  name='Poissons Ratio' type='double' value='0.24'/>                     \n"
-      "      <Parameter  name='Youngs Modulus' type='double' value='1.0e7'/>                    \n"
->>>>>>> d45ad210
-      "    </ParameterList>                                                                     \n"
-      "  </ParameterList>                                                                       \n"
-      "  <Parameter name='Physics'          type='string'  value='Mechanical'/>                 \n"
-      "  <Parameter name='PDE Constraint'   type='string'  value='Infinitesimal Strain Plasticity'/> \n"
-      "  <Parameter name='Constraint'       type='string'  value='My Plastic Work'/>            \n"
+      "  <Parameter name='PDE Constraint'   type='string'  value='Elliptic'/>                   \n"
       "  <ParameterList name='Material Models'>                                                 \n"
       "    <ParameterList name='Unobtainium'>                                                   \n"
       "      <ParameterList name='Isotropic Linear Elastic'>                                      \n"
@@ -2573,11 +2479,7 @@
       "      </ParameterList>                                                                       \n"
       "    </ParameterList>                                                                       \n"
       "  </ParameterList>                                                                       \n"
-<<<<<<< HEAD
-      "  <ParameterList name='Infinitesimal Strain Plasticity'>                                      \n"
-=======
-      "  <ParameterList name='Elliptic'>                                      \n"
->>>>>>> d45ad210
+      "  <ParameterList name='Elliptic'>                                                        \n"
       "    <ParameterList name='Penalty Function'>                                              \n"
       "      <Parameter name='Type' type='string' value='SIMP'/>                                \n"
       "      <Parameter name='Exponent' type='double' value='3.0'/>                             \n"
@@ -2735,28 +2637,16 @@
     Teuchos::RCP<Teuchos::ParameterList> tParamList =
     Teuchos::getParametersFromXmlString(
       "<ParameterList name='Plato Problem'>                                                     \n"
-<<<<<<< HEAD
       "  <ParameterList name='Spatial Model'>                                                   \n"
       "    <ParameterList name='Domains'>                                                       \n"
       "      <ParameterList name='Design Volume'>                                               \n"
       "        <Parameter name='Element Block' type='string' value='body'/>                     \n"
       "        <Parameter name='Material Model' type='string' value='Unobtainium'/>             \n"
       "      </ParameterList>                                                                   \n"
-=======
+      "    </ParameterList>                                                                     \n"
+      "  </ParameterList>                                                                       \n"
       "  <Parameter name='Physics'          type='string'  value='Plasticity'/>                 \n"
-      "  <Parameter name='PDE Constraint'   type='string'  value='Elliptic'/> \n"
-      "  <Parameter name='Constraint'       type='string'  value='My Plastic Work'/>            \n"
-      "  <ParameterList name='Material Model'>                                                  \n"
-      "    <ParameterList name='Isotropic Linear Elastic'>                                      \n"
-      "      <Parameter  name='Density' type='double' value='1000'/>                            \n"
-      "      <Parameter  name='Poissons Ratio' type='double' value='0.24'/>                     \n"
-      "      <Parameter  name='Youngs Modulus' type='double' value='1.0e7'/>                    \n"
->>>>>>> d45ad210
-      "    </ParameterList>                                                                     \n"
-      "  </ParameterList>                                                                       \n"
-      "  <Parameter name='Physics'          type='string'  value='Mechanical'/>                 \n"
-      "  <Parameter name='PDE Constraint'   type='string'  value='Infinitesimal Strain Plasticity'/> \n"
-      "  <Parameter name='Constraint'       type='string'  value='My Plastic Work'/>            \n"
+      "  <Parameter name='PDE Constraint'   type='string'  value='Elliptic'/>                   \n"
       "  <ParameterList name='Material Models'>                                                 \n"
       "    <ParameterList name='Unobtainium'>                                                   \n"
       "      <ParameterList name='Isotropic Linear Elastic'>                                      \n"
@@ -2777,11 +2667,7 @@
       "      </ParameterList>                                                                       \n"
       "    </ParameterList>                                                                       \n"
       "  </ParameterList>                                                                       \n"
-<<<<<<< HEAD
-      "  <ParameterList name='Infinitesimal Strain Plasticity'>                                      \n"
-=======
-      "  <ParameterList name='Elliptic'>                                      \n"
->>>>>>> d45ad210
+      "  <ParameterList name='Elliptic'>                                                        \n"
       "    <ParameterList name='Penalty Function'>                                              \n"
       "      <Parameter name='Type' type='string' value='SIMP'/>                                \n"
       "      <Parameter name='Exponent' type='double' value='3.0'/>                             \n"
@@ -2947,14 +2833,8 @@
     Teuchos::RCP<Teuchos::ParameterList> tParamList =
     Teuchos::getParametersFromXmlString(
       "<ParameterList name='Plato Problem'>                                                     \n"
-<<<<<<< HEAD
-      "  <Parameter name='Physics'          type='string'  value='Mechanical'/>                 \n"
-      "  <Parameter name='PDE Constraint'   type='string'  value='Infinite Strain Plasticity'/> \n"
-=======
       "  <Parameter name='Physics'          type='string'  value='Plasticity'/>                 \n"
-      "  <Parameter name='PDE Constraint'   type='string'  value='Elliptic'/> \n"
-      "  <Parameter name='Constraint'       type='string'  value='My Plastic Work'/>            \n"
->>>>>>> d45ad210
+      "  <Parameter name='PDE Constraint'   type='string'  value='Elliptic'/>                   \n"
       "  <ParameterList name='Material Model'>                                                  \n"
       "    <ParameterList name='Isotropic Linear Elastic'>                                      \n"
       "      <Parameter  name='Density' type='double' value='1000'/>                            \n"
@@ -3087,14 +2967,8 @@
     Teuchos::RCP<Teuchos::ParameterList> tParamList =
     Teuchos::getParametersFromXmlString(
       "<ParameterList name='Plato Problem'>                                                     \n"
-<<<<<<< HEAD
-      "  <Parameter name='Physics'          type='string'  value='Mechanical'/>                 \n"
-      "  <Parameter name='PDE Constraint'   type='string'  value='Infinite Strain Plasticity'/> \n"
-=======
       "  <Parameter name='Physics'          type='string'  value='Plasticity'/>                 \n"
-      "  <Parameter name='PDE Constraint'   type='string'  value='Elliptic'/> \n"
-      "  <Parameter name='Constraint'       type='string'  value='My Plastic Work'/>            \n"
->>>>>>> d45ad210
+      "  <Parameter name='PDE Constraint'   type='string'  value='Elliptic'/>                   \n"
       "  <ParameterList name='Material Model'>                                                  \n"
       "    <ParameterList name='Isotropic Linear Elastic'>                                      \n"
       "      <Parameter  name='Density' type='double' value='1000'/>                            \n"
@@ -3113,7 +2987,7 @@
       "      <Parameter  name='Plastic Properties Minimum Ersatz' type='double' value='1e-9'/>  \n"
       "    </ParameterList>                                                                     \n"
       "  </ParameterList>                                                                       \n"
-      "  <ParameterList name='Elliptic'>                                      \n"
+      "  <ParameterList name='Elliptic'>                                                        \n"
       "    <ParameterList name='Penalty Function'>                                              \n"
       "      <Parameter name='Type' type='string' value='SIMP'/>                                \n"
       "      <Parameter name='Exponent' type='double' value='3.0'/>                             \n"
@@ -3220,14 +3094,8 @@
     Teuchos::RCP<Teuchos::ParameterList> tParamList =
     Teuchos::getParametersFromXmlString(
       "<ParameterList name='Plato Problem'>                                                     \n"
-<<<<<<< HEAD
-      "  <Parameter name='Physics'          type='string'  value='Mechanical'/>                 \n"
-      "  <Parameter name='PDE Constraint'   type='string'  value='Infinite Strain Plasticity'/> \n"
-=======
       "  <Parameter name='Physics'          type='string'  value='Plasticity'/>                 \n"
-      "  <Parameter name='PDE Constraint'   type='string'  value='Elliptic'/> \n"
-      "  <Parameter name='Constraint'       type='string'  value='My Plastic Work'/>            \n"
->>>>>>> d45ad210
+      "  <Parameter name='PDE Constraint'   type='string'  value='Elliptic'/>                   \n"
       "  <ParameterList name='Material Model'>                                                  \n"
       "    <ParameterList name='Isotropic Linear Elastic'>                                      \n"
       "      <Parameter  name='Density' type='double' value='1000'/>                            \n"
@@ -3246,7 +3114,7 @@
       "      <Parameter  name='Plastic Properties Minimum Ersatz' type='double' value='1e-9'/>  \n"
       "    </ParameterList>                                                                     \n"
       "  </ParameterList>                                                                       \n"
-      "  <ParameterList name='Elliptic'>                                      \n"
+      "  <ParameterList name='Elliptic'>                                                        \n"
       "    <ParameterList name='Penalty Function'>                                              \n"
       "      <Parameter name='Type' type='string' value='SIMP'/>                                \n"
       "      <Parameter name='Exponent' type='double' value='3.0'/>                             \n"
@@ -3338,14 +3206,8 @@
     Teuchos::RCP<Teuchos::ParameterList> tParamList =
     Teuchos::getParametersFromXmlString(
       "<ParameterList name='Plato Problem'>                                                     \n"
-<<<<<<< HEAD
-      "  <Parameter name='Physics'          type='string'  value='Mechanical'/>                 \n"
-      "  <Parameter name='PDE Constraint'   type='string'  value='Infinite Strain Plasticity'/> \n"
-=======
       "  <Parameter name='Physics'          type='string'  value='Plasticity'/>                 \n"
-      "  <Parameter name='PDE Constraint'   type='string'  value='Elliptic'/> \n"
-      "  <Parameter name='Constraint'       type='string'  value='My Plastic Work'/>            \n"
->>>>>>> d45ad210
+      "  <Parameter name='PDE Constraint'   type='string'  value='Elliptic'/>                   \n"
       "  <ParameterList name='Material Model'>                                                  \n"
       "    <ParameterList name='Isotropic Linear Elastic'>                                      \n"
       "      <Parameter  name='Density' type='double' value='1000'/>                            \n"
@@ -3364,7 +3226,7 @@
       "      <Parameter  name='Plastic Properties Minimum Ersatz' type='double' value='1e-9'/>  \n"
       "    </ParameterList>                                                                     \n"
       "  </ParameterList>                                                                       \n"
-      "  <ParameterList name='Elliptic'>                                      \n"
+      "  <ParameterList name='Elliptic'>                                                        \n"
       "    <ParameterList name='Penalty Function'>                                              \n"
       "      <Parameter name='Type' type='string' value='SIMP'/>                                \n"
       "      <Parameter name='Exponent' type='double' value='3.0'/>                             \n"
@@ -3498,14 +3360,8 @@
     Teuchos::RCP<Teuchos::ParameterList> tParamList =
     Teuchos::getParametersFromXmlString(
       "<ParameterList name='Plato Problem'>                                                     \n"
-<<<<<<< HEAD
-      "  <Parameter name='Physics'          type='string'  value='Mechanical'/>                 \n"
-      "  <Parameter name='PDE Constraint'   type='string'  value='Infinite Strain Plasticity'/> \n"
-=======
       "  <Parameter name='Physics'          type='string'  value='Plasticity'/>                 \n"
-      "  <Parameter name='PDE Constraint'   type='string'  value='Elliptic'/> \n"
-      "  <Parameter name='Constraint'       type='string'  value='My Plastic Work'/>            \n"
->>>>>>> d45ad210
+      "  <Parameter name='PDE Constraint'   type='string'  value='Elliptic'/>                   \n"
       "  <ParameterList name='Material Model'>                                                  \n"
       "    <ParameterList name='Isotropic Linear Elastic'>                                      \n"
       "      <Parameter  name='Density' type='double' value='1000'/>                            \n"
@@ -3524,7 +3380,7 @@
       "      <Parameter  name='Plastic Properties Minimum Ersatz' type='double' value='1e-9'/>  \n"
       "    </ParameterList>                                                                     \n"
       "  </ParameterList>                                                                       \n"
-      "  <ParameterList name='Elliptic'>                                      \n"
+      "  <ParameterList name='Elliptic'>                                                        \n"
       "    <ParameterList name='Penalty Function'>                                              \n"
       "      <Parameter name='Type' type='string' value='SIMP'/>                                \n"
       "      <Parameter name='Exponent' type='double' value='3.0'/>                             \n"
@@ -3637,14 +3493,8 @@
     Teuchos::RCP<Teuchos::ParameterList> tParamList =
     Teuchos::getParametersFromXmlString(
       "<ParameterList name='Plato Problem'>                                                     \n"
-<<<<<<< HEAD
-      "  <Parameter name='Physics'          type='string'  value='Mechanical'/>                 \n"
-      "  <Parameter name='PDE Constraint'   type='string'  value='Infinite Strain Plasticity'/> \n"
-=======
       "  <Parameter name='Physics'          type='string'  value='Plasticity'/>                 \n"
-      "  <Parameter name='PDE Constraint'   type='string'  value='Elliptic'/> \n"
-      "  <Parameter name='Objective'         type='string'  value='My Plastic Work'/>           \n"
->>>>>>> d45ad210
+      "  <Parameter name='PDE Constraint'   type='string'  value='Elliptic'/>                   \n"
       "  <ParameterList name='Material Model'>                                                  \n"
       "    <ParameterList name='Isotropic Linear Elastic'>                                      \n"
       "      <Parameter  name='Density' type='double' value='1000'/>                            \n"
@@ -3663,7 +3513,7 @@
       "      <Parameter  name='Plastic Properties Minimum Ersatz' type='double' value='1e-9'/>  \n"
       "    </ParameterList>                                                                     \n"
       "  </ParameterList>                                                                       \n"
-      "  <ParameterList name='Elliptic'>                                      \n"
+      "  <ParameterList name='Elliptic'>                                                        \n"
       "    <ParameterList name='Penalty Function'>                                              \n"
       "      <Parameter name='Type' type='string' value='SIMP'/>                                \n"
       "      <Parameter name='Exponent' type='double' value='3.0'/>                             \n"
@@ -3771,14 +3621,8 @@
     Teuchos::RCP<Teuchos::ParameterList> tParamList =
     Teuchos::getParametersFromXmlString(
       "<ParameterList name='Plato Problem'>                                                     \n"
-<<<<<<< HEAD
-      "  <Parameter name='Physics'          type='string'  value='Mechanical'/>                 \n"
-      "  <Parameter name='PDE Constraint'   type='string'  value='Infinite Strain Plasticity'/> \n"
-=======
       "  <Parameter name='Physics'          type='string'  value='Plasticity'/>                 \n"
-      "  <Parameter name='PDE Constraint'   type='string'  value='Elliptic'/> \n"
-      "  <Parameter name='Objective'         type='string'  value='My Plastic Work'/>           \n"
->>>>>>> d45ad210
+      "  <Parameter name='PDE Constraint'   type='string'  value='Elliptic'/>                   \n"
       "  <ParameterList name='Material Model'>                                                  \n"
       "    <ParameterList name='Isotropic Linear Elastic'>                                      \n"
       "      <Parameter  name='Density' type='double' value='1000'/>                            \n"
@@ -3797,7 +3641,7 @@
       "      <Parameter  name='Plastic Properties Minimum Ersatz' type='double' value='1e-9'/>  \n"
       "    </ParameterList>                                                                     \n"
       "  </ParameterList>                                                                       \n"
-      "  <ParameterList name='Elliptic'>                                      \n"
+      "  <ParameterList name='Elliptic'>                                                        \n"
       "    <ParameterList name='Penalty Function'>                                              \n"
       "      <Parameter name='Type' type='string' value='SIMP'/>                                \n"
       "      <Parameter name='Exponent' type='double' value='3.0'/>                             \n"
@@ -3889,14 +3733,8 @@
     Teuchos::RCP<Teuchos::ParameterList> tParamList =
     Teuchos::getParametersFromXmlString(
       "<ParameterList name='Plato Problem'>                                                     \n"
-<<<<<<< HEAD
-      "  <Parameter name='Physics'          type='string'  value='Mechanical'/>                 \n"
-      "  <Parameter name='PDE Constraint'   type='string'  value='Infinite Strain Plasticity'/> \n"
-=======
       "  <Parameter name='Physics'          type='string'  value='Plasticity'/>                 \n"
-      "  <Parameter name='PDE Constraint'   type='string'  value='Elliptic'/> \n"
-      "  <Parameter name='Objective'         type='string'  value='My Plastic Work'/>           \n"
->>>>>>> d45ad210
+      "  <Parameter name='PDE Constraint'   type='string'  value='Elliptic'/>                   \n"
       "  <ParameterList name='Material Model'>                                                  \n"
       "    <ParameterList name='Isotropic Linear Elastic'>                                      \n"
       "      <Parameter  name='Density' type='double' value='1000'/>                            \n"
@@ -3915,7 +3753,7 @@
       "      <Parameter  name='Plastic Properties Minimum Ersatz' type='double' value='1e-9'/>  \n"
       "    </ParameterList>                                                                     \n"
       "  </ParameterList>                                                                       \n"
-      "  <ParameterList name='Elliptic'>                                      \n"
+      "  <ParameterList name='Elliptic'>                                                        \n"
       "    <ParameterList name='Penalty Function'>                                              \n"
       "      <Parameter name='Type' type='string' value='SIMP'/>                                \n"
       "      <Parameter name='Exponent' type='double' value='3.0'/>                             \n"
@@ -4048,14 +3886,8 @@
     Teuchos::RCP<Teuchos::ParameterList> tParamList =
     Teuchos::getParametersFromXmlString(
       "<ParameterList name='Plato Problem'>                                                     \n"
-<<<<<<< HEAD
-      "  <Parameter name='Physics'          type='string'  value='Mechanical'/>                 \n"
-      "  <Parameter name='PDE Constraint'   type='string'  value='Infinite Strain Plasticity'/> \n"
-=======
       "  <Parameter name='Physics'          type='string'  value='Plasticity'/>                 \n"
-      "  <Parameter name='PDE Constraint'   type='string'  value='Elliptic'/> \n"
-      "  <Parameter name='Objective'         type='string'  value='My Plastic Work'/>           \n"
->>>>>>> d45ad210
+      "  <Parameter name='PDE Constraint'   type='string'  value='Elliptic'/>                   \n"
       "  <ParameterList name='Material Model'>                                                  \n"
       "    <ParameterList name='Isotropic Linear Elastic'>                                      \n"
       "      <Parameter  name='Density' type='double' value='1000'/>                            \n"
@@ -4074,7 +3906,7 @@
       "      <Parameter  name='Plastic Properties Minimum Ersatz' type='double' value='1e-9'/>  \n"
       "    </ParameterList>                                                                     \n"
       "  </ParameterList>                                                                       \n"
-      "  <ParameterList name='Elliptic'>                                      \n"
+      "  <ParameterList name='Elliptic'>                                                        \n"
       "    <ParameterList name='Penalty Function'>                                              \n"
       "      <Parameter name='Type' type='string' value='SIMP'/>                                \n"
       "      <Parameter name='Exponent' type='double' value='3.0'/>                             \n"
@@ -4187,14 +4019,8 @@
     Teuchos::RCP<Teuchos::ParameterList> tParamList =
     Teuchos::getParametersFromXmlString(
       "<ParameterList name='Plato Problem'>                                                     \n"
-<<<<<<< HEAD
-      "  <Parameter name='Physics'          type='string'  value='Mechanical'/>                 \n"
-      "  <Parameter name='PDE Constraint'   type='string'  value='Infinite Strain Plasticity'/> \n"
-=======
       "  <Parameter name='Physics'          type='string'  value='Plasticity'/>                 \n"
-      "  <Parameter name='PDE Constraint'   type='string'  value='Elliptic'/> \n"
-      "  <Parameter name='Objective'         type='string'  value='My Elastic Work'/>           \n"
->>>>>>> d45ad210
+      "  <Parameter name='PDE Constraint'   type='string'  value='Elliptic'/>                   \n"
       "  <ParameterList name='Material Model'>                                                  \n"
       "    <ParameterList name='Isotropic Linear Elastic'>                                      \n"
       "      <Parameter  name='Density' type='double' value='1000'/>                            \n"
@@ -4213,7 +4039,7 @@
       "      <Parameter  name='Plastic Properties Minimum Ersatz' type='double' value='1e-9'/>  \n"
       "    </ParameterList>                                                                     \n"
       "  </ParameterList>                                                                       \n"
-      "  <ParameterList name='Elliptic'>                                      \n"
+      "  <ParameterList name='Elliptic'>                                                        \n"
       "    <ParameterList name='Penalty Function'>                                              \n"
       "      <Parameter name='Type' type='string' value='SIMP'/>                                \n"
       "      <Parameter name='Exponent' type='double' value='3.0'/>                             \n"
@@ -4305,14 +4131,8 @@
     Teuchos::RCP<Teuchos::ParameterList> tParamList =
     Teuchos::getParametersFromXmlString(
       "<ParameterList name='Plato Problem'>                                                     \n"
-<<<<<<< HEAD
-      "  <Parameter name='Physics'          type='string'  value='Mechanical'/>                 \n"
-      "  <Parameter name='PDE Constraint'   type='string'  value='Infinite Strain Plasticity'/> \n"
-=======
       "  <Parameter name='Physics'          type='string'  value='Plasticity'/>                 \n"
-      "  <Parameter name='PDE Constraint'   type='string'  value='Elliptic'/> \n"
-      "  <Parameter name='Objective'         type='string'  value='My Elastic Work'/>           \n"
->>>>>>> d45ad210
+      "  <Parameter name='PDE Constraint'   type='string'  value='Elliptic'/>                   \n"
       "  <ParameterList name='Material Model'>                                                  \n"
       "    <ParameterList name='Isotropic Linear Elastic'>                                      \n"
       "      <Parameter  name='Density' type='double' value='1000'/>                            \n"
@@ -4331,7 +4151,7 @@
       "      <Parameter  name='Plastic Properties Minimum Ersatz' type='double' value='1e-9'/>  \n"
       "    </ParameterList>                                                                     \n"
       "  </ParameterList>                                                                       \n"
-      "  <ParameterList name='Elliptic'>                                      \n"
+      "  <ParameterList name='Elliptic'>                                                        \n"
       "    <ParameterList name='Penalty Function'>                                              \n"
       "      <Parameter name='Type' type='string' value='SIMP'/>                                \n"
       "      <Parameter name='Exponent' type='double' value='3.0'/>                             \n"
@@ -4444,14 +4264,8 @@
     Teuchos::RCP<Teuchos::ParameterList> tParamList =
     Teuchos::getParametersFromXmlString(
       "<ParameterList name='Plato Problem'>                                                               \n"
-<<<<<<< HEAD
-      "  <Parameter name='Physics'          type='string'  value='Mechanical'/>                           \n"
-      "  <Parameter name='PDE Constraint'   type='string'  value='Infinite Strain Plasticity'/>           \n"
-=======
       "  <Parameter name='Physics'          type='string'  value='Plasticity'/>                           \n"
-      "  <Parameter name='PDE Constraint'   type='string'  value='Elliptic'/>           \n"
-      "  <Parameter name='Objective'         type='string'  value='My Objective'/>                        \n"
->>>>>>> d45ad210
+      "  <Parameter name='PDE Constraint'   type='string'  value='Elliptic'/>                             \n"
       "  <ParameterList name='Material Model'>                                                            \n"
       "    <ParameterList name='Isotropic Linear Elastic'>                                                \n"
       "      <Parameter  name='Density' type='double' value='1000'/>                                      \n"
@@ -4470,7 +4284,7 @@
       "      <Parameter  name='Plastic Properties Minimum Ersatz' type='double' value='1e-9'/>            \n"
       "    </ParameterList>                                                                               \n"
       "  </ParameterList>                                                                                 \n"
-      "  <ParameterList name='Elliptic'>                                                \n"
+      "  <ParameterList name='Elliptic'>                                                                  \n"
       "    <ParameterList name='Penalty Function'>                                                        \n"
       "      <Parameter name='Type' type='string' value='SIMP'/>                                          \n"
       "      <Parameter name='Exponent' type='double' value='3.0'/>                                       \n"
@@ -4572,14 +4386,8 @@
     Teuchos::RCP<Teuchos::ParameterList> tParamList =
     Teuchos::getParametersFromXmlString(
       "<ParameterList name='Plato Problem'>                                                             \n"
-<<<<<<< HEAD
-      "  <Parameter name='Physics'          type='string'  value='Mechanical'/>                         \n"
-      "  <Parameter name='PDE Constraint'   type='string'  value='Infinite Strain Plasticity'/>         \n"
-=======
       "  <Parameter name='Physics'          type='string'  value='Plasticity'/>                         \n"
-      "  <Parameter name='PDE Constraint'   type='string'  value='Elliptic'/>         \n"
-      "  <Parameter name='Objective'         type='string'  value='My Objective'/>                      \n"
->>>>>>> d45ad210
+      "  <Parameter name='PDE Constraint'   type='string'  value='Elliptic'/>                           \n"
       "  <ParameterList name='Material Model'>                                                          \n"
       "    <ParameterList name='Isotropic Linear Elastic'>                                              \n"
       "      <Parameter  name='Density' type='double' value='1000'/>                                    \n"
@@ -4598,7 +4406,7 @@
       "      <Parameter  name='Plastic Properties Minimum Ersatz' type='double' value='1e-9'/>          \n"
       "    </ParameterList>                                                                             \n"
       "  </ParameterList>                                                                               \n"
-      "  <ParameterList name='Elliptic'>                                              \n"
+      "  <ParameterList name='Elliptic'>                                                                \n"
       "    <ParameterList name='Penalty Function'>                                                      \n"
       "      <Parameter name='Type' type='string' value='SIMP'/>                                        \n"
       "      <Parameter name='Exponent' type='double' value='3.0'/>                                     \n"
