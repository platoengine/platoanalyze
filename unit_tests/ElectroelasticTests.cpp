/*!
  These unit tests are for the Electroelastic functionality.
 \todo 
*/

#include "PlatoTestHelpers.hpp"
#include "Omega_h_build.hpp"
#include "Omega_h_map.hpp"
#include "Omega_h_matrix.hpp"
#include "Omega_h_file.hpp"
#include "Omega_h_teuchos.hpp"

#include "Teuchos_UnitTestHarness.hpp"
#include <Teuchos_XMLParameterListHelpers.hpp>

#ifdef HAVE_AMGX
#include "alg/AmgXSparseLinearProblem.hpp"
#endif

#include <sstream>
#include <iostream>
#include <fstream>
#include <type_traits>
#include <Sacado.hpp>

#include <alg/CrsLinearProblem.hpp>
#include <alg/ParallelComm.hpp>
#include "Simp.hpp"
#include "ScalarProduct.hpp"
#include "SimplexFadTypes.hpp"
#include "WorksetBase.hpp"
#include "elliptic/VectorFunction.hpp"
#include "elliptic/PhysicsScalarFunction.hpp"
#include "StateValues.hpp"
#include "ApplyConstraints.hpp"
#include "SimplexElectromechanics.hpp"
#include "Electromechanics.hpp"
#include "ComputedField.hpp"
#include "ImplicitFunctors.hpp"
#include "LinearElectroelasticMaterial.hpp"

#include <fenv.h>

/******************************************************************************/
/*! 
  \brief Compute value and both gradients (wrt state and control) of 
         InternalthermalEnergy in 3D.
*/
/******************************************************************************/
TEUCHOS_UNIT_TEST( ElectroelasticTests, InternalElectroelasticEnergy3D )
{ 
  // create test mesh
  //
  constexpr int meshWidth=2;
  constexpr int spaceDim=3;
  auto tMesh = PlatoUtestHelpers::getBoxMesh(spaceDim, meshWidth);


  // create mesh based solution from host data
  //
  int tNumDofsPerNode = (spaceDim+1);
  int tNumNodes = tMesh->nverts();
  int tNumDofs = tNumNodes*tNumDofsPerNode;
  Plato::ScalarMultiVector states("states", /*numSteps=*/1, tNumDofs);
  auto state = Kokkos::subview(states, 0, Kokkos::ALL());
  Plato::ScalarVector z("control", tNumDofs);
  Kokkos::parallel_for(Kokkos::RangePolicy<int>(0,tNumNodes), LAMBDA_EXPRESSION(const int & aNodeOrdinal)
  {
     z(aNodeOrdinal) = 1.0;

     state(aNodeOrdinal*tNumDofsPerNode+0) = (1e-7)*aNodeOrdinal;
     state(aNodeOrdinal*tNumDofsPerNode+1) = (2e-7)*aNodeOrdinal;
     state(aNodeOrdinal*tNumDofsPerNode+2) = (3e-7)*aNodeOrdinal;
     state(aNodeOrdinal*tNumDofsPerNode+3) = (4e-7)*aNodeOrdinal;

  }, "state");


  // create material model
  //
  Teuchos::RCP<Teuchos::ParameterList> params =
    Teuchos::getParametersFromXmlString(
    "<ParameterList name='Plato Problem'>                                                \n"
    "  <Parameter name='PDE Constraint' type='string' value='Elliptic'/>                 \n"
    "  <Parameter name='Self-Adjoint' type='bool' value='true'/>                         \n"
    "  <ParameterList name='Criteria'>                                                   \n"
    "    <ParameterList name='Internal Electroelastic Energy'>                           \n"
    "      <Parameter name='Type' type='string' value='Scalar Function'/>                \n"
    "      <Parameter name='Scalar Function Type' type='string' value='Internal Electroelastic Energy'/>  \n"
    "      <ParameterList name='Penalty Function'>                                       \n"
    "        <Parameter name='Exponent' type='double' value='1.0'/>                      \n"
    "        <Parameter name='Minimum Value' type='double' value='0.0'/>                 \n"
    "        <Parameter name='Type' type='string' value='SIMP'/>                         \n"
    "      </ParameterList>                                                              \n"
    "    </ParameterList>                                                                \n"
    "  </ParameterList>                                                                  \n"
    "  <ParameterList name='Elliptic'>                                                   \n"
    "    <ParameterList name='Penalty Function'>                                         \n"
    "      <Parameter name='Type' type='string' value='SIMP'/>                           \n"
    "      <Parameter name='Exponent' type='double' value='1.0'/>                        \n"
    "      <Parameter name='Minimum Value' type='double' value='0.0'/>                   \n"
    "    </ParameterList>                                                                \n"
    "  </ParameterList>                                                                  \n"
    "  <ParameterList name='Spatial Model'>                                              \n"
    "    <ParameterList name='Domains'>                                                  \n"
    "      <ParameterList name='Design Volume'>                                          \n"
    "        <Parameter name='Element Block' type='string' value='body'/>                \n"
    "        <Parameter name='Material Model' type='string' value='CheezWhiz'/>          \n"
    "      </ParameterList>                                                              \n"
    "    </ParameterList>                                                                \n"
    "  </ParameterList>                                                                  \n"
    "  <ParameterList name='Material Models'>                                            \n"
    "    <ParameterList name='CheezWhiz'>                                                \n"
    "      <ParameterList name='Isotropic Linear Electroelastic'>                        \n"
    "        <Parameter  name='Poissons Ratio' type='double' value='0.3'/>               \n"
    "        <Parameter  name='Youngs Modulus' type='double' value='1.0e11'/>            \n"
    "        <Parameter  name='p11' type='double' value='1.0e-10'/>                      \n"
    "        <Parameter  name='p33' type='double' value='1.4e-10'/>                      \n"
    "        <Parameter  name='e33' type='double' value='15.8'/>                         \n"
    "        <Parameter  name='e31' type='double' value='-5.4'/>                         \n"
    "        <Parameter  name='e15' type='double' value='12.3'/>                         \n"
    "        <Parameter  name='Alpha' type='double' value='1e10'/>                       \n"
    "      </ParameterList>                                                              \n"
    "    </ParameterList>                                                                \n"
    "  </ParameterList>                                                                  \n"
    "</ParameterList>                                                                    \n"
  );

  // create constraint
  //
  Plato::DataMap tDataMap;
  Omega_h::Assoc tAssoc = Omega_h::get_box_assoc(spaceDim);
  Omega_h::MeshSets tMeshSets = Omega_h::invert(&(*tMesh), tAssoc);
  Plato::SpatialModel tSpatialModel(*tMesh, tMeshSets, *params);

  Plato::Elliptic::VectorFunction<::Plato::Electromechanics<spaceDim>>
    vectorFunction(tSpatialModel, tDataMap, *params, params->get<std::string>("PDE Constraint"));
  // compute and test constraint value
  //

  auto residual = vectorFunction.value(state, z);

  auto residualHost = Kokkos::create_mirror_view( residual );
  Kokkos::deep_copy(residualHost, residual);

  std::vector<Plato::Scalar> residual_gold = {
   -197679.4871794871, -36815.38461538461, -359338.4615384615,
   -177766.6666666667, -64311.53846153846, -57580.76923076921,
   -336946.1538461537, -190175.0000000000,  131050.0000000000,
   -48280.76923076923, -86397.43589743591, -64525.00000000000,
   -95169.23076923077, -15782.05128205127, -455664.1025641026,
   -215725.0000000000,  115739.7435897436,  3579.487179487175,
   -103580.7692307692, -89233.33333333333,  30743.58974358975,
    7134.615384615390, -96467.94871794872, -60725.00000000000,
   -18849.99999999999, -3960.256410256401, -112382.0512820513
  };

  for(int iVal=0; iVal<int(residual_gold.size()); iVal++){
    if(residual_gold[iVal] == 0.0){
      TEST_ASSERT(fabs(residualHost[iVal]) < 1e-12);
    } else {
      TEST_FLOATING_EQUALITY(residualHost[iVal], residual_gold[iVal], 1e-13);
    }
  }

  // compute and test constraint value
  //
  auto jacobian = vectorFunction.gradient_u(state, z);

  auto jac_entries = jacobian->entries();
  auto jac_entriesHost = Kokkos::create_mirror_view( jac_entries );
  Kokkos::deep_copy(jac_entriesHost, jac_entries);

  std::vector<Plato::Scalar> jacobian_gold = {
   3.52564102564102478e10, 0.00000000000000000,     0.00000000000000000,     0.00000000000000000,
   0.00000000000000000,    3.52564102564102478e10,  0.00000000000000000,     0.00000000000000000,
   0.00000000000000000,    0.00000000000000000,     3.52564102564102478e10,  6.73333333333333282e10,
   0.00000000000000000,    0.00000000000000000,     6.73333333333333282e10, -5.66666666666666603e9,
  -6.41025641025640965e9,  3.20512820512820482e9,   0.00000000000000000,     0.00000000000000000,
   4.80769230769230652e9, -2.24358974358974304e10,  4.80769230769230652e9,  -4.50000000000000000e9,
   0.00000000000000000,    3.20512820512820482e9,  -6.41025641025640965e9,  -2.05000000000000000e10,
   0.00000000000000000,    1.02500000000000000e10, -2.05000000000000000e10,  1.66666666666666651e9,
  -6.41025641025640965e9,  0.00000000000000000,     3.20512820512820482e9,   1.02500000000000000e10,
   0.00000000000000000,   -6.41025641025640965e9,   3.20512820512820482e9,   1.02500000000000000e10,
   4.80769230769230652e9,  4.80769230769230652e9,  -2.24358974358974304e10, -2.63333333333333321e10,
  -4.50000000000000000e9, -4.50000000000000000e9,  -2.63333333333333321e10,  2.33333333333333302e9,
   0.00000000000000000,    3.20512820512820482e9,   3.20512820512820482e9,   1.02500000000000000e10,
   4.80769230769230652e9,  0.00000000000000000,    -8.01282051282051086e9,  -5.75000000000000000e9,
   4.80769230769230652e9, -8.01282051282051086e9,   0.00000000000000000,     0.00000000000000000,
  -4.50000000000000000e9, -5.75000000000000000e9,   0.00000000000000000,     0.00000000000000000
  };

  for(int iVal=0; iVal<int(jacobian_gold.size()); iVal++){
    if(jacobian_gold[iVal] == 0.0){
      TEST_ASSERT(fabs(jac_entriesHost[iVal]) < 1e-12);
    } else {
      TEST_FLOATING_EQUALITY(jac_entriesHost[iVal], jacobian_gold[iVal], 1e-13);
    }
  }

  // compute and test constraint gradient_z
  //
  auto gradient_z = vectorFunction.gradient_z(state, z);

  auto gradz_entries = gradient_z->entries();
  auto gradz_entriesHost = Kokkos::create_mirror_view( gradz_entries );
  Kokkos::deep_copy(gradz_entriesHost, gradz_entries);

  std::vector<Plato::Scalar> gradient_z_gold = { 
    -49419.8717948717822, -9203.84615384615245, -89834.6153846153757, -44441.6666666666715,
    -11054.1666666666642,  262.820512820512704,  26165.0641025641016,  16022.9166666666642,
     32762.4999999999927, -12070.1923076923067, -21599.3589743589655, -16131.2500000000000, 
     5645.51282051282124,  7549.67948717948639, -29961.2179487179419, -18079.1666666666679
  };

  for(int iVal=0; iVal<int(gradient_z_gold.size()); iVal++){
    if(gradient_z_gold[iVal] == 0.0){
      TEST_ASSERT(fabs(gradz_entriesHost[iVal]) < 1e-12);
    } else {
      TEST_FLOATING_EQUALITY(gradz_entriesHost[iVal], gradient_z_gold[iVal], 1e-13);
    }
  }

  // compute and test constraint gradient_x
  //
  auto gradient_x = vectorFunction.gradient_x(state, z);

  auto gradx_entries = gradient_x->entries();
  auto gradx_entriesHost = Kokkos::create_mirror_view( gradx_entries );
  Kokkos::deep_copy(gradx_entriesHost, gradx_entries);

  std::vector<Plato::Scalar> gradient_x_gold = { 
 -138461.538461538439, -151923.076923076878, -1.13543076923076902e6,
 -543483.333333333372,  47435.8974358974156, -33333.3333333333067,
  184569.230769230722,  85666.6666666666570, -641.025641025600635,
  1923.07692307693469, -24405.1282051281742, -8449.99999999999636,
 -1282.05128205127858, -86510.2564102563774,  6010.25641025640653,
  18050.0000000000073,  107664.102564102534,  66666.6666666666570, 
  97951.2820512820472,  57583.3333333333067, -26282.0512820512740,
 -5525.64102564103086, -75082.0512820513104, -37849.9999999999927,
 -169564.102564102534,  125317.948717948748,  471171.794871794758,
  123633.333333333299, -111441.025641025626, -27789.7435897435826,
 -131746.153846153757, -27966.6666666666388,  44871.7948717948748,
  41666.6666666666788,  257235.897435897437,  134566.666666666628,
 -131897.435897435847,  17048.7179487179419, -79658.9743589743593,
 -15233.3333333333430,  31289.7435897435935,  39328.2051282051252,
  206738.461538461503,  86883.3333333333285,  39743.5897435897350,
 -2807.69230769232308,  145943.589743589720,  76233.3333333333285
  };

  for(int iVal=0; iVal<int(gradient_x_gold.size()); iVal++){
    if(gradient_x_gold[iVal] == 0.0){
      TEST_ASSERT(fabs(gradx_entriesHost[iVal]) < 1e-12);
    } else {
      TEST_FLOATING_EQUALITY(gradx_entriesHost[iVal], gradient_x_gold[iVal], 1e-13);
    }
  }


  // create criterion
  //
  std::string tMyFunctionName("Internal Electroelastic Energy");
  Plato::Elliptic::PhysicsScalarFunction<::Plato::Electromechanics<spaceDim>>
<<<<<<< HEAD
    scalarFunction(tSpatialModel, tDataMap, *params, params->get<std::string>("Objective"));
=======
    scalarFunction(*mesh, tMeshSets, tDataMap, *params, tMyFunctionName);
>>>>>>> 1e72b948

  // compute and test criterion value
  //
  auto value = scalarFunction.value(Plato::Solution(states), z);

  Plato::Scalar value_gold = 21.1519092307692240;
  TEST_FLOATING_EQUALITY(value, value_gold, 1e-13);

  // compute and test criterion gradient wrt state, u
  //
  auto grad_u = scalarFunction.gradient_u(Plato::Solution(states), z, /*stepIndex=*/0);

  auto grad_u_Host = Kokkos::create_mirror_view( grad_u );
  Kokkos::deep_copy( grad_u_Host, grad_u );

  std::vector<Plato::Scalar> grad_u_gold = { 
   -395358.9743589743, -73630.76923076922, -718676.9230769230,
   -355533.3333333334, -128623.0769230768, -115161.5384615384,
   -673892.3076923075, -380350.0000000000,  262100.0000000000,
   -96561.53846153847, -172794.8717948718, -129050.0000000000,
   -190338.4615384615, -31564.10256410257, -911328.2051282051,
   -431450.0000000001,  231479.4871794872,  7158.974358974370,
   -207161.5384615385, -178466.6666666666,  61487.17948717948,
    14269.23076923077, -192935.8974358974, -121450.0000000000,
   -37700.00000000001, -7920.512820512809, -224764.1025641025
  };

  for(int iNode=0; iNode<int(grad_u_gold.size()); iNode++){
    if(grad_u_gold[iNode] == 0.0){
      TEST_ASSERT(fabs(grad_u_Host[iNode]) < 1e-12);
    } else {
      TEST_FLOATING_EQUALITY(grad_u_Host[iNode], grad_u_gold[iNode], 1e-13);
    }
  }

  // compute and test criterion gradient wrt control, z
  //
  auto grad_z = scalarFunction.gradient_z(Plato::Solution(states), z);

  auto grad_z_Host = Kokkos::create_mirror_view( grad_z );
  Kokkos::deep_copy( grad_z_Host, grad_z );

  std::vector<Plato::Scalar> grad_z_gold = {
   1.720800064102564,   1.618625897435897,   0.4046564743589744,
   1.004125000000000,   0.3144719230769231,  0.1548513461538462,
   0.3144121794871795,  0.1081301923076923,  0.5520684615384616,
   1.527362692307692,   0.5988296153846151,  0.09487416666666657,
   0.1515557692307692,  3.085979230769230,   1.522474230769231,
   0.4872359615384614,  0.5878107051282053,  0.3662033974358975,
   0.1298328205128205,  0.3157279487179486,  1.174941666666666,
   1.865417500000000,   0.7232746794871795,  0.03222512820512814,
   0.09945391025641004, 1.948115641025640,   0.2484526282051280
  };

  for(int iNode=0; iNode<int(grad_z_gold.size()); iNode++){
    TEST_FLOATING_EQUALITY(grad_z_Host[iNode], grad_z_gold[iNode], 1e-13);
  }

  // compute and test criterion gradient wrt node position, x
  //
  auto grad_x = scalarFunction.gradient_x(Plato::Solution(states), z);
  
  auto grad_x_Host = Kokkos::create_mirror_view( grad_x );
  Kokkos::deep_copy(grad_x_Host, grad_x);

  std::vector<Plato::Scalar> grad_x_gold = {
   6.90518205128204965,  -6.85273076923076729,  -3.10481179487179482,
   6.77807615384615225,  -7.12497615384615379,   0.780404615384615474,
   1.34823564102564086,  -2.26802897435897410,   3.43037333333333283,
   5.21713897435897422,   2.96319948717948689,  -1.21622358974358913,
   0.277901794871794561,  0.403572820512820951,  2.09036794871794829,
   0.710353333333332726,  1.01094641025640986,   0.617697179487179504,
   0.543010512820512159,  2.22852538461538430,  -0.631490769230768856,
   0.0718433333333334256, 0.798704102564102736, -0.339847948717949100,
  -3.54309769230769200,  -1.09399384615384609,  -1.41852025641025614,
   6.03633538461538421,  -0.762717435897436014, -2.63330923076923051,
   3.45966128205128109,  -4.56554205128204948,   0.454507948717948529,
   0.376695128205128127,  0.735363846153846423,  0.300203589743589516,
   0.0368887179487180916, 0.891396153846154560, -0.897257179487180201,
   4.12960230769230563,   0.328286153846154338,  3.06306384615384619,
   0.849002820512820833,  0.913744615384613490,  4.57430435897435839,
  -1.81647333333333494,   0.841072307692308008,  1.31697076923076972,
  -3.10649871794872112,   0.569011282051284262, -0.829053589743591668,
   1.01224871794871940,   0.883736923076923753, -0.987517435897435125,
  -0.0820646153846170956, 0.249462564102562179,  0.360167179487179911,
   0.784505641025641465, -0.0102317948717979834, 0.873601025641025375,
   0.436167948717949727,  5.71724307692307665,  -1.11944538461539045,
  -11.2721102564102544,  -3.05945743589743513,   0.894082564102564481,
  -6.22121410256410279,  -1.70029589743590304,   2.69736128205128445,
  -0.0347199999999993625, 0.0672533333333309447, 0.129993846153851067,
  -0.0476807692307683884, 0.300592307692305938,  0.505793076923074625,
  -14.6053533333333316,   7.27858999999999590,  -7.05406846153846345,
   1.75636307692307758,   1.25727358974358783,  -1.85734692307692240
  };

  for(int iNode=0; iNode<int(grad_x_gold.size()); iNode++){
    TEST_FLOATING_EQUALITY(grad_x_Host[iNode], grad_x_gold[iNode], 1e-12);
  }
}
<|MERGE_RESOLUTION|>--- conflicted
+++ resolved
@@ -261,11 +261,7 @@
   //
   std::string tMyFunctionName("Internal Electroelastic Energy");
   Plato::Elliptic::PhysicsScalarFunction<::Plato::Electromechanics<spaceDim>>
-<<<<<<< HEAD
-    scalarFunction(tSpatialModel, tDataMap, *params, params->get<std::string>("Objective"));
-=======
-    scalarFunction(*mesh, tMeshSets, tDataMap, *params, tMyFunctionName);
->>>>>>> 1e72b948
+    scalarFunction(tSpatialModel, tDataMap, *params, tMyFunctionName);
 
   // compute and test criterion value
   //
