--- conflicted
+++ resolved
@@ -188,15 +188,10 @@
        Omega_h::Mesh            & aMesh,
        Omega_h::MeshSets        & aMeshSets)
 {
-<<<<<<< HEAD
-    auto tNumFaces = aMesh.nfaces();
     // returns all the faces, including domain and boundary faces
     auto tFacesAreOnNonPrescribedBoundary = Omega_h::mark_by_class_dim(&aMesh, Omega_h::FACE, Omega_h::FACE);
+    Plato::omega_h::print(tFacesAreOnNonPrescribedBoundary, "FacesAreOnNonPrescribedBoundary");
     // loop over all the side sets to get non-prescribed boundary faces
-=======
-    auto tFacesAreOnNonPrescribedBoundary = Omega_h::mark_by_class_dim(&aMesh, EntityDim, EntityDim);
-    Plato::omega_h::print(tFacesAreOnNonPrescribedBoundary, "FacesAreOnNonPrescribedBoundary");
->>>>>>> f6c1d587
     for(auto& tName : aSideSetNames)
     {
         auto tFacesOnPrescribedBoundary = Plato::side_set_face_ordinals(aMeshSets, tName);
