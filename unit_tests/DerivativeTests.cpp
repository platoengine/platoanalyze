/*!
  These unit tests are for the Derivative functionality.
 \todo 
*/

#include "PlatoTestHelpers.hpp"
#include "Omega_h_build.hpp"
#include "Omega_h_map.hpp"
#include "Omega_h_matrix.hpp"
#include "Omega_h_file.hpp"
#include "Omega_h_teuchos.hpp"

#include "Teuchos_UnitTestHarness.hpp"
#include <Teuchos_XMLParameterListHelpers.hpp>

#include "PlatoStaticsTypes.hpp"
#include "ImplicitFunctors.hpp"

#ifdef HAVE_AMGX
#include "alg/AmgXSparseLinearProblem.hpp"
#endif

#include <sstream>
#include <iostream>
#include <fstream>
#include <type_traits>

#include <Sacado.hpp>
#include <alg/CrsLinearProblem.hpp>
#include <alg/ParallelComm.hpp>

#include <Simp.hpp>
#include <ScalarProduct.hpp>
#include <SimplexFadTypes.hpp>
#include <SimplexMechanics.hpp>
#include <WorksetBase.hpp>
#include <elliptic/VectorFunction.hpp>
#include <elliptic/PhysicsScalarFunction.hpp>
#include <geometric/GeometryScalarFunction.hpp>
#include "ApplyConstraints.hpp"
#include "elliptic/Problem.hpp"
#include "Mechanics.hpp"
#include "Thermal.hpp"

#include <fenv.h>

using ordType = typename Plato::ScalarMultiVector::size_type;


TEUCHOS_UNIT_TEST( DerivativeTests, 3D )
{ 
  // create input
  //
  Teuchos::RCP<Teuchos::ParameterList> tParamList =
    Teuchos::getParametersFromXmlString(
    "<ParameterList name='Plato Problem'>                                        \n"
    "  <ParameterList name='Spatial Model'>                                      \n"
    "    <ParameterList name='Domains'>                                          \n"
    "      <ParameterList name='Design Volume'>                                  \n"
    "        <Parameter name='Element Block' type='string' value='body'/>        \n"
    "        <Parameter name='Material Model' type='string' value='Unobtainium'/>\n"
    "      </ParameterList>                                                      \n"
    "    </ParameterList>                                                        \n"
    "  </ParameterList>                                                          \n"
    "  <ParameterList name='Material Models'>                                    \n"
    "    <ParameterList name='Unobtainium'>                                      \n"
    "      <ParameterList name='Isotropic Linear Elastic'>                       \n"
    "        <Parameter name='Poissons Ratio' type='double' value='0.3'/>        \n"
    "        <Parameter name='Youngs Modulus' type='double' value='1.0e6'/>      \n"
    "      </ParameterList>                                                      \n"
    "    </ParameterList>                                                        \n"
    "  </ParameterList>                                                          \n"
    "</ParameterList>                                                            \n"
  );

  // create test mesh
  //
  constexpr int meshWidth=2;
  constexpr int spaceDim=3;
  auto tMesh = PlatoUtestHelpers::getBoxMesh(spaceDim, meshWidth);

  Omega_h::Assoc tAssoc = Omega_h::get_box_assoc(spaceDim);
  Omega_h::MeshSets tMeshSets = Omega_h::invert(&(*tMesh), tAssoc);

  Plato::SpatialModel tSpatialModel(*tMesh, tMeshSets, *tParamList);

  auto tOnlyDomain = tSpatialModel.Domains.front();

  int numCells = tMesh->nelems();
  int nodesPerCell  = Plato::SimplexMechanics<spaceDim>::mNumNodesPerCell;
  int numVoigtTerms = Plato::SimplexMechanics<spaceDim>::mNumVoigtTerms;
  int dofsPerCell   = Plato::SimplexMechanics<spaceDim>::mNumDofsPerCell;

  // create mesh based displacement from host data
  //
  std::vector<Plato::Scalar> u_host( spaceDim*tMesh->nverts() );
  Plato::Scalar disp = 0.0, dval = 0.0001;
  for( auto& val : u_host ) val = (disp += dval);
  Kokkos::View<Plato::Scalar*, Kokkos::HostSpace, Kokkos::MemoryUnmanaged>
    u_host_view(u_host.data(),u_host.size());
  auto u = Kokkos::create_mirror_view_and_copy( Kokkos::DefaultExecutionSpace(), u_host_view);


  Plato::WorksetBase<Plato::SimplexMechanics<spaceDim>> worksetBase(*tMesh);

  Plato::ScalarArray3DT<Plato::Scalar>
    gradient("gradient",numCells,nodesPerCell,spaceDim);

  Plato::ScalarMultiVectorT<Plato::Scalar>
    strain("strain",numCells,numVoigtTerms);

  Plato::ScalarMultiVectorT<Plato::Scalar>
    stress("stress",numCells,numVoigtTerms);

  Plato::ScalarMultiVectorT<Plato::Scalar>
    result("result",numCells,dofsPerCell);

  Plato::ScalarArray3DT<Plato::Scalar>
    configWS("config workset",numCells, nodesPerCell, spaceDim);
  worksetBase.worksetConfig(configWS);

  Plato::ScalarMultiVectorT<Plato::Scalar>
    stateWS("state workset",numCells, dofsPerCell);
  worksetBase.worksetState(u, stateWS);

  Plato::ComputeGradientWorkset<spaceDim> computeGradient;
  Plato::Strain<spaceDim> voigtStrain;


  Plato::ElasticModelFactory<spaceDim> mmfactory(*tParamList);
  auto materialModel = mmfactory.create(tOnlyDomain.getMaterialName());
  auto tCellStiffness = materialModel->getStiffnessMatrix();

  Plato::LinearStress<spaceDim>      voigtStress(tCellStiffness);
  Plato::StressDivergence<spaceDim>  stressDivergence;

  Plato::Scalar quadratureWeight = 1.0/6.0;

  Plato::ScalarVectorT<Plato::Scalar> cellVolume("cell volume",numCells);
  Kokkos::parallel_for(Kokkos::RangePolicy<int>(0,numCells), LAMBDA_EXPRESSION(int cellOrdinal)
  {
    computeGradient(cellOrdinal, gradient, configWS, cellVolume);
    cellVolume(cellOrdinal) *= quadratureWeight;

    voigtStrain(cellOrdinal, strain, stateWS, gradient);

    voigtStress(cellOrdinal, stress, strain);

    stressDivergence(cellOrdinal, result, stress, gradient, cellVolume);
  }, "gradient");


  // test gradient
  //
  auto gradient_Host = Kokkos::create_mirror_view( gradient );
  Kokkos::deep_copy( gradient_Host, gradient );

  std::vector<std::vector<std::vector<Plato::Scalar>>> gradient_gold = { 
    {{0.0,-2.0, 0.0},{ 2.0, 0.0,-2.0},{-2.0, 2.0, 0.0},{ 0.0, 0.0, 2.0}},
    {{0.0,-2.0, 0.0},{ 0.0, 2.0,-2.0},{-2.0, 0.0, 2.0},{ 2.0, 0.0, 0.0}},
    {{0.0, 0.0,-2.0},{-2.0, 2.0, 0.0},{ 0.0,-2.0, 2.0},{ 2.0, 0.0, 0.0}},
    {{0.0, 0.0,-2.0},{ 2.0,-2.0, 0.0},{ 0.0, 2.0, 0.0},{-2.0, 0.0, 2.0}},
    {{0.0,-2.0, 0.0},{ 2.0, 0.0,-2.0},{-2.0, 2.0, 0.0},{ 0.0, 0.0, 2.0}},
    {{0.0,-2.0, 0.0},{ 0.0, 2.0,-2.0},{-2.0, 0.0, 2.0},{ 2.0, 0.0, 0.0}}
  };

  int numGoldCells=gradient_gold.size();
  for(int iCell=0; iCell<numGoldCells; iCell++){
    for(int iNode=0; iNode<spaceDim+1; iNode++){
      for(int iDim=0; iDim<spaceDim; iDim++){
        if(gradient_gold[iCell][iNode][iDim] == 0.0){
          TEST_ASSERT(fabs(gradient_Host(iCell,iNode,iDim)) < 1e-12);
        } else {
          TEST_FLOATING_EQUALITY(gradient_Host(iCell,iNode,iDim), gradient_gold[iCell][iNode][iDim], 1e-13);
        }
      }
    }
  }

  // test strain
  //
  auto strain_Host = Kokkos::create_mirror_view( strain );
  Kokkos::deep_copy( strain_Host, strain );

  std::vector<std::vector<Plato::Scalar>> strain_gold = { 
    {0.0006, 0.0048, 0.0024, 0.0072, 0.003 , 0.0054},
    {0.006 , 0.0048,-0.0030, 0.0018, 0.003 , 0.0108},
    {0.006 , 0.0012, 0.0006, 0.0018, 0.0066, 0.0072},
    {0.012 ,-0.0048, 0.0006,-0.0042, 0.0126, 0.0072},
    {0.006 , 0.0012, 0.0006, 0.0018, 0.0066, 0.0072},
    {0.006 , 0.0012, 0.0006, 0.0018, 0.0066, 0.0072}
  };

  for(int iCell=0; iCell<int(strain_gold.size()); iCell++){
    for(int iVoigt=0; iVoigt<numVoigtTerms; iVoigt++){
      if(strain_gold[iCell][iVoigt] == 0.0){
        TEST_ASSERT(fabs(strain_Host(iCell,iVoigt)) < 1e-12);
      } else {
        TEST_FLOATING_EQUALITY(strain_Host(iCell,iVoigt), strain_gold[iCell][iVoigt], 1e-13);
      }
    }
  }

  // test stress
  //
  auto stress_Host = Kokkos::create_mirror_view( stress );
  Kokkos::deep_copy( stress_Host, stress );

  std::vector<std::vector<Plato::Scalar>> stress_gold = { 
   { 4961.538461538461, 8192.307692307691, 6346.153846153846, 2769.230769230769, 1153.846153846154, 2076.923076923077 },
   { 9115.384615384613, 8192.307692307690, 2192.307692307691, 692.3076923076922, 1153.846153846154, 4153.846153846153 },
   { 9115.384615384612, 5423.076923076921, 4961.538461538460, 692.3076923076922, 2538.461538461539, 2769.230769230769 },
   { 13730.76923076923, 807.6923076923071, 4961.538461538460,-1615.384615384614, 4846.153846153846, 2769.230769230769 },
   { 9115.384615384612, 5423.076923076921, 4961.538461538460, 692.3076923076924, 2538.461538461539, 2769.230769230769 },
   { 9115.384615384612, 5423.076923076921, 4961.538461538460, 692.3076923076922, 2538.461538461539, 2769.230769230769 }
  };

  for(int iCell=0; iCell<int(stress_gold.size()); iCell++){
    for(int iVoigt=0; iVoigt<numVoigtTerms; iVoigt++){
      if(stress_gold[iCell][iVoigt] == 0.0){
        TEST_ASSERT(fabs(stress_Host(iCell,iVoigt)) < 1e-12);
      } else {
        TEST_FLOATING_EQUALITY(stress_Host(iCell,iVoigt), stress_gold[iCell][iVoigt], 1e-13);
      }
    }
  }

  // test residual
  //
  auto result_Host = Kokkos::create_mirror_view( result );
  Kokkos::deep_copy( result_Host, result );

  std::vector<std::vector<Plato::Scalar>> result_gold = { 
   {-86.53846153846153, -341.3461538461538, -115.3846153846154,   158.6538461538462,
    -28.84615384615385, -216.3461538461538, -120.1923076923077,   254.8076923076923,
     67.30769230769231,   48.07692307692308, 115.3846153846154,   264.4230769230770},
   {-173.0769230769231, -341.3461538461538,  -28.84615384615385,  125.0000000000000,
     312.5000000000000,  -62.49999999999994,-331.7307692307691,  -144.2307692307692,
      43.26923076923080, 379.8076923076923,  173.0769230769231,    48.07692307692308},
   {-105.7692307692308,  -28.84615384615385,-206.7307692307692,  -264.4230769230767,
     110.5769230769231,  -76.92307692307692,  -9.615384615384613,-197.1153846153846,
     177.8846153846154,  379.8076923076923,  115.3846153846154,   105.7692307692308},
   {-201.9230769230769,   67.30769230769229,-206.7307692307692,   456.7307692307693,
      81.73076923076928, 269.2307692307692,  115.3846153846154,    33.65384615384622,
     -67.30769230769229,-370.1923076923075, -182.6923076923077,     4.807692307692264},
   {-115.3846153846154, -225.9615384615384,  -28.84615384615384,  274.0384615384615,
      86.53846153846152,-100.9615384615383, -264.4230769230767,   110.5769230769230,
     -76.92307692307688, 105.7692307692307,   28.84615384615384,  206.7307692307692},
   {-115.3846153846154, -225.9615384615384,  -28.84615384615384,    9.615384615384613,
     197.1153846153846, -177.8846153846153, -274.0384615384614,   -86.53846153846155,
     100.9615384615384,  379.8076923076923,  115.3846153846154,   105.7692307692308}
  };

  for(int iCell=0; iCell<int(result_gold.size()); iCell++){
    for(int iDof=0; iDof<dofsPerCell; iDof++){
      if(result_gold[iCell][iDof] == 0.0){
        TEST_ASSERT(fabs(result_Host(iCell,iDof)) < 1e-12);
      } else {
        TEST_FLOATING_EQUALITY(result_Host(iCell,iDof), result_gold[iCell][iDof], 1e-13);
      }
    }
  }
}


/******************************************************************************/
/*! 
  \brief Compute value and both gradients (wrt state and control) of 
         ElastostaticResidual in 3D.
*/
/******************************************************************************/
TEUCHOS_UNIT_TEST( DerivativeTests, ElastostaticResidual3D )
{
  feclearexcept(FE_ALL_EXCEPT);
  feenableexcept(FE_INVALID | FE_OVERFLOW);

  // create test mesh
  //
  constexpr int meshWidth=2;
  constexpr int spaceDim=3;
  auto tMesh = PlatoUtestHelpers::getBoxMesh(spaceDim, meshWidth);

  // create mesh based density from host data
  //
  std::vector<Plato::Scalar> z_host( tMesh->nverts(), 1.0 );
  Kokkos::View<Plato::Scalar*, Kokkos::HostSpace, Kokkos::MemoryUnmanaged>
    z_host_view(z_host.data(),z_host.size());
  auto z = Kokkos::create_mirror_view_and_copy( Kokkos::DefaultExecutionSpace(), z_host_view);


  // create mesh based displacement from host data
  //
  std::vector<Plato::Scalar> u_host( spaceDim*tMesh->nverts() );
  Plato::Scalar disp = 0.0, dval = 0.0001;
  for( auto& val : u_host ) val = (disp += dval);
  Kokkos::View<Plato::Scalar*, Kokkos::HostSpace, Kokkos::MemoryUnmanaged>
    u_host_view(u_host.data(),u_host.size());
  auto u = Kokkos::create_mirror_view_and_copy( Kokkos::DefaultExecutionSpace(), u_host_view);



  // create input
  //
  Teuchos::RCP<Teuchos::ParameterList> tParamList =
    Teuchos::getParametersFromXmlString(
<<<<<<< HEAD
    "<ParameterList name='Plato Problem'>                                             \n"
    "  <ParameterList name='Spatial Model'>                                           \n"
    "    <ParameterList name='Domains'>                                               \n"
    "      <ParameterList name='Design Volume'>                                       \n"
    "        <Parameter name='Element Block' type='string' value='body'/>             \n"
    "        <Parameter name='Material Model' type='string' value='Unobtainium'/>     \n"
    "      </ParameterList>                                                           \n"
    "    </ParameterList>                                                             \n"
    "  </ParameterList>                                                               \n"
    "  <Parameter name='PDE Constraint' type='string' value='Elliptic'/>              \n"
    "  <Parameter name='Objective' type='string' value='My Internal Elastic Energy'/> \n"
    "  <Parameter name='Self-Adjoint' type='bool' value='true'/>                      \n"
    "  <ParameterList name='Elliptic'>                                                \n"
    "    <ParameterList name='Penalty Function'>                                      \n"
    "      <Parameter name='Exponent' type='double' value='1.0'/>                     \n"
    "      <Parameter name='Minimum Value' type='double' value='0.0'/>                \n"
    "      <Parameter name='Type' type='string' value='SIMP'/>                        \n"
    "    </ParameterList>                                                             \n"
    "  </ParameterList>                                                               \n"
    "  <ParameterList name='Material Models'>                                         \n"
    "    <ParameterList name='Unobtainium'>                                           \n"
    "      <ParameterList name='Isotropic Linear Elastic'>                            \n"
    "        <Parameter name='Poissons Ratio' type='double' value='0.3'/>             \n"
    "        <Parameter name='Youngs Modulus' type='double' value='1.0e6'/>           \n"
    "      </ParameterList>                                                           \n"
    "    </ParameterList>                                                             \n"
    "  </ParameterList>                                                               \n"
    "  <ParameterList name='My Internal Elastic Energy'>                              \n"
    "    <Parameter name='Type' type='string' value='Scalar Function'/>               \n"
    "    <Parameter name='Scalar Function Type' type='string' value='Internal Elastic Energy'/>  \n"
    "  </ParameterList>                                                               \n"
    "</ParameterList>                                                                 \n"
=======
    "<ParameterList name='Plato Problem'>                                          \n"
    "  <Parameter name='PDE Constraint' type='string' value='Elliptic'/>           \n"
    "  <Parameter name='Self-Adjoint' type='bool' value='true'/>                   \n"
    "  <ParameterList name='Elliptic'>                                             \n"
    "    <ParameterList name='Penalty Function'>                                   \n"
    "      <Parameter name='Exponent' type='double' value='1.0'/>                  \n"
    "      <Parameter name='Minimum Value' type='double' value='0.0'/>             \n"
    "      <Parameter name='Type' type='string' value='SIMP'/>                     \n"
    "    </ParameterList>                                                          \n"
    "  </ParameterList>                                                            \n"
    "  <ParameterList name='Material Model'>                                       \n"
    "    <ParameterList name='Isotropic Linear Elastic'>                           \n"
    "      <Parameter name='Poissons Ratio' type='double' value='0.3'/>            \n"
    "      <Parameter name='Youngs Modulus' type='double' value='1.0e6'/>          \n"
    "    </ParameterList>                                                          \n"
    "  </ParameterList>                                                            \n"
    "  <ParameterList name='Criteria'>                                             \n"
    "    <ParameterList name='Internal Elastic Energy'>                            \n"
    "      <Parameter name='Type' type='string' value='Scalar Function'/>          \n"
    "      <Parameter name='Scalar Function Type' type='string' value='Internal Elastic Energy'/>  \n"
    "    </ParameterList>                                                          \n"
    "  </ParameterList>                                                            \n"
    "</ParameterList>                                                              \n"
>>>>>>> 1e72b948
  );

  // create constraint evaluator
  //
  Omega_h::Assoc tAssoc = Omega_h::get_box_assoc(spaceDim);
  Omega_h::MeshSets tMeshSets = Omega_h::invert(&(*tMesh), tAssoc);

  Plato::SpatialModel tSpatialModel(*tMesh, tMeshSets, *tParamList);

  Plato::DataMap tDataMap;
  Plato::Elliptic::VectorFunction<::Plato::Mechanics<spaceDim>>
    esVectorFunction(tSpatialModel, tDataMap, *tParamList, tParamList->get<std::string>("PDE Constraint"));


  // compute and test constraint value
  //
  auto residual = esVectorFunction.value(u,z);

  auto residual_Host = Kokkos::create_mirror_view( residual );
  Kokkos::deep_copy( residual_Host, residual );

  std::vector<Plato::Scalar> residual_gold = { 
    -1903.846153846153,  -894.2307692307692,-1038.461538461538,
    -2062.499999999999, -1024.038461538461,  -692.3076923076922,
     -379.8076923076920, -379.8076923076922,  182.6923076923077,
    -2379.807692307691,  -793.2692307692305, -894.2307692307687,
     -798.0769230769225, -235.5769230769230,  283.6538461538459,
     -538.4615384615381,  -19.23076923076923, -19.23076923076923,
     -605.7692307692301,  259.6153846153844, -259.6153846153845,
     -173.0769230769229,  173.0769230769230, -173.0769230769230,
     -485.5769230769228,  336.5384615384618, -139.4230769230768,
     -615.3846153846150,-1120.192307692307, -1754.807692307692,
     -264.4230769230765, -610.5769230769226, -394.2307692307692,
        0.0000000000000,    0.0000000000000, -346.1538461538459,
       28.84615384615405, 374.9999999999998, -317.3076923076922,
     1274.038461538463,  -673.0769230769218, -312.4999999999985,
     1341.346153846153,  -302.8846153846144,  663.4615384615385,
      913.4615384615381,  668.2692307692305,  552.8846153846155,
     1033.653846153846,  1336.538461538461,   514.4230769230774,
      437.5000000000005,  379.8076923076925,  451.9230769230770,
      451.9230769230770,  221.1538461538464,  221.1538461538462,
      302.8846153846157, -490.3846153846151,   72.11538461538484,
      971.1538461538465, -399.0384615384608,  783.6538461538462,
     1269.230769230769,   721.1538461538468,  721.1538461538469,
      658.6538461538461,   96.15384615384637, 572.1153846153854,
       48.07692307692318, 134.6153846153847,   48.07692307692324,
       62.49999999999966, 365.3846153846159,  149.0384615384621,
     1365.384615384615,  1610.576923076923,   860.5769230769234,
       48.07692307692358, 264.4230769230770,  264.4230769230767
  };

  for(int iNode=0; iNode<int(residual_gold.size()); iNode++){
    if(residual_gold[iNode] == 0.0){
      TEST_ASSERT(fabs(residual_Host[iNode]) < 1e-12);
    } else {
      TEST_FLOATING_EQUALITY(residual_Host[iNode], residual_gold[iNode], 1e-13);
    }
  }


  // compute and test constraint gradient wrt state, u. (i.e., jacobian)
  //
  auto jacobian = esVectorFunction.gradient_u(u,z);

  auto jac_entries = jacobian->entries();
  auto jac_entriesHost = Kokkos::create_mirror_view( jac_entries );
  Kokkos::deep_copy(jac_entriesHost, jac_entries);

  std::vector<Plato::Scalar> gold_jac_entries = {
    3.52564102564102504e+05, 0.00000000000000000e+00, 0.00000000000000000e+00,
    0.00000000000000000e+00, 3.52564102564102563e+05, 0.00000000000000000e+00,
    0.00000000000000000e+00, 0.00000000000000000e+00, 3.52564102564102563e+05, 

   -6.41025641025641016e+04, 3.20512820512820508e+04, 0.00000000000000000e+00,
    4.80769230769230708e+04,-2.24358974358974316e+05, 4.80769230769230708e+04,
    0.00000000000000000e+00, 3.20512820512820508e+04,-6.41025641025641016e+04, 

   -6.41025641025641016e+04, 0.00000000000000000e+00, 3.20512820512820508e+04,
    0.00000000000000000e+00,-6.41025641025641016e+04, 3.20512820512820508e+04, 
    4.80769230769230708e+04, 4.80769230769230708e+04,-2.24358974358974316e+05,

    0.00000000000000000e+00, 3.20512820512820508e+04, 3.20512820512820508e+04,
    4.80769230769230708e+04, 0.00000000000000000e+00, -8.01282051282051252e+04,
    4.80769230769230708e+04,-8.01282051282051252e+04, 0.00000000000000000e+00, 

    0.00000000000000000e+00,-8.01282051282051252e+04, 4.80769230769230708e+04,
   -8.01282051282051252e+04, 0.00000000000000000e+00, 4.80769230769230708e+04, 
    3.20512820512820508e+04, 3.20512820512820508e+04, 0.00000000000000000e+00
  };

  int jac_entriesSize = gold_jac_entries.size();
  for(int i=0; i<jac_entriesSize; i++){
    TEST_FLOATING_EQUALITY(jac_entriesHost(i), gold_jac_entries[i], 1.0e-15);
  }


  // compute and test gradient wrt control, z
  //
  auto gradient_z = esVectorFunction.gradient_z(u,z);
  
  auto grad_entries = gradient_z->entries();
  auto grad_entriesHost = Kokkos::create_mirror_view( grad_entries );
  Kokkos::deep_copy(grad_entriesHost, grad_entries);

  std::vector<Plato::Scalar> gold_grad_entries = {
    -475.9615384615383,  -223.5576923076923,   -259.6153846153846, 
       1.201923076923094, 141.8269230769231,      1.201923076923091, 
     -94.95192307692304,  -94.95192307692307,    45.67307692307691, 
    -149.0384615384614,    -8.413461538461540,   -8.413461538461529, 
      -8.413461538461519,  -8.413461538461512, -149.0384615384615, 
     341.3461538461538,    88.94230769230769,   125.0000000000000, 
     123.7980769230769,   -16.82692307692301,   123.7980769230769, 
     262.0192307692307,   121.3942307692307,    121.3942307692308
  };

  int grad_entriesSize = gold_grad_entries.size();
  for(int i=0; i<grad_entriesSize; i++){
    TEST_FLOATING_EQUALITY(grad_entriesHost(i), gold_grad_entries[i], 2.0e-14);
  }


  // compute and test gradient wrt node position, x
  //
  auto gradient_x = esVectorFunction.gradient_x(u,z);
  
  auto grad_x_entries = gradient_x->entries();
  auto grad_x_entriesHost = Kokkos::create_mirror_view( grad_x_entries );
  Kokkos::deep_copy(grad_x_entriesHost, grad_x_entries);

  std::vector<Plato::Scalar> gold_grad_x_entries = {
  -4153.84615384615245,   -2278.84615384615336,  -3192.30769230769147, 
   1423.07692307692287,    -500.000000000000000,   557.692307692307281, 
    -19.2307692307692832,    28.8461538461539817, -115.384615384615515, 
      9.61538461538469846, -153.846153846154266,  -307.692307692307509, 
    586.538461538461434,    999.999999999999773,   355.769230769230717, 
   -480.769230769230717,   -730.769230769230717,    67.3076923076923208, 
   -403.846153846153470,    423.076923076922867,  1028.84615384615358, 
    -96.1538461538464730,  -230.769230769230717,  -701.923076923076565, 
   1384.61538461538430,     692.307692307692150,   557.692307692307395, 
  -1134.61538461538430,    -451.923076923076678,  -182.692307692307651, 
    586.538461538461434,    403.846153846153697,   557.692307692307622, 
    990.384615384615017,    490.384615384615472,    67.3076923076923208
  };

  int grad_x_entriesSize = gold_grad_x_entries.size();
  for(int i=0; i<grad_x_entriesSize; i++){
    TEST_FLOATING_EQUALITY(grad_x_entriesHost(i), gold_grad_x_entries[i], 1.0e-13);
  }

}



/******************************************************************************/
/*! 
  \brief Compute value and both gradients (wrt state and control) of 
         InternalElasticEnergy in 3D.
*/
/******************************************************************************/
TEUCHOS_UNIT_TEST( DerivativeTests, InternalElasticEnergy3D )
{ 
  // create material model
  //
  Teuchos::RCP<Teuchos::ParameterList> tParamList =
    Teuchos::getParametersFromXmlString(
    "<ParameterList name='Plato Problem'>                                          \n"
    "  <ParameterList name='Spatial Model'>                                        \n"
    "    <ParameterList name='Domains'>                                            \n"
    "      <ParameterList name='Design Volume'>                                    \n"
    "        <Parameter name='Element Block' type='string' value='body'/>          \n"
    "        <Parameter name='Material Model' type='string' value='Unobtainium'/>  \n"
    "      </ParameterList>                                                        \n"
    "    </ParameterList>                                                          \n"
    "  </ParameterList>                                                            \n"
    "  <Parameter name='PDE Constraint' type='string' value='Elliptic'/>           \n"
    "  <Parameter name='Objective' type='string' value='My Internal Elastic Energy'/> \n"
    "  <Parameter name='Self-Adjoint' type='bool' value='true'/>                   \n"
    "  <ParameterList name='Material Models'>                                      \n"
    "    <ParameterList name='Unobtainium'>                                        \n"
    "      <ParameterList name='Isotropic Linear Elastic'>                         \n"
    "        <Parameter name='Poissons Ratio' type='double' value='0.3'/>          \n"
    "        <Parameter name='Youngs Modulus' type='double' value='1.0e6'/>        \n"
    "      </ParameterList>                                                        \n"
    "    </ParameterList>                                                          \n"
    "  </ParameterList>                                                            \n"
    "  <ParameterList name='My Internal Elastic Energy'>                           \n"
    "    <Parameter name='Type' type='string' value='Scalar Function'/>            \n"
    "    <Parameter name='Scalar Function Type' type='string' value='Internal Elastic Energy'/>  \n"
    "    <ParameterList name='Penalty Function'>                                   \n"
    "      <Parameter name='Exponent' type='double' value='1.0'/>                  \n"
    "      <Parameter name='Minimum Value' type='double' value='0.0'/>             \n"
    "      <Parameter name='Type' type='string' value='SIMP'/>                     \n"
    "    </ParameterList>                                                          \n"
    "  </ParameterList>                                                            \n"
    "</ParameterList>                                                              \n"
  );

  // create test mesh
  //
  constexpr int meshWidth=2;
  constexpr int spaceDim=3;
  auto tMesh = PlatoUtestHelpers::getBoxMesh(spaceDim, meshWidth);


  // create mesh based density from host data
  //
  std::vector<Plato::Scalar> z_host( tMesh->nverts(), 1.0 );
  Kokkos::View<Plato::Scalar*, Kokkos::HostSpace, Kokkos::MemoryUnmanaged>
    z_host_view(z_host.data(),z_host.size());
  auto z = Kokkos::create_mirror_view_and_copy( Kokkos::DefaultExecutionSpace(), z_host_view);


  // create mesh based displacement from host data
  //
  ordType tNumDofs = spaceDim*tMesh->nverts();
  Plato::ScalarMultiVector U("states", /*numSteps=*/1, tNumDofs);
  auto u = Kokkos::subview(U, 0, Kokkos::ALL());
  auto u_host = Kokkos::create_mirror_view( u );
  Plato::Scalar disp = 0.0, dval = 0.0001;
  for(ordType i=0; i<tNumDofs; i++)
  {
      u_host(i) = (disp += dval);
  }
  Kokkos::deep_copy(u, u_host);


<<<<<<< HEAD
  // create objective
=======
  // create material model
  //
  Teuchos::RCP<Teuchos::ParameterList> params =
    Teuchos::getParametersFromXmlString(
    "<ParameterList name='Plato Problem'>                                          \n"
    "  <Parameter name='PDE Constraint' type='string' value='Elliptic'/>           \n"
    "  <Parameter name='Self-Adjoint' type='bool' value='true'/>                   \n"
    "  <ParameterList name='Material Model'>                                       \n"
    "    <ParameterList name='Isotropic Linear Elastic'>                           \n"
    "      <Parameter name='Poissons Ratio' type='double' value='0.3'/>            \n"
    "      <Parameter name='Youngs Modulus' type='double' value='1.0e6'/>          \n"
    "    </ParameterList>                                                          \n"
    "  </ParameterList>                                                            \n"
    "  <ParameterList name='Criteria'>                                             \n"
    "    <ParameterList name='Internal Elastic Energy'>                            \n"
    "      <Parameter name='Type' type='string' value='Scalar Function'/>          \n"
    "      <Parameter name='Scalar Function Type' type='string' value='Internal Elastic Energy'/>  \n"
    "      <ParameterList name='Penalty Function'>                                 \n"
    "        <Parameter name='Exponent' type='double' value='1.0'/>                \n"
    "        <Parameter name='Minimum Value' type='double' value='0.0'/>           \n"
    "        <Parameter name='Type' type='string' value='SIMP'/>                   \n"
    "      </ParameterList>                                                        \n"
    "    </ParameterList>                                                          \n"
    "  </ParameterList>                                                            \n"
    "</ParameterList>                                                              \n"
  );

  // create criterion
>>>>>>> 1e72b948
  //
  Omega_h::Assoc tAssoc = Omega_h::get_box_assoc(spaceDim);
  Omega_h::MeshSets tMeshSets = Omega_h::invert(&(*tMesh), tAssoc);

  Plato::SpatialModel tSpatialModel(*tMesh, tMeshSets, *tParamList);

  Plato::DataMap dataMap;
<<<<<<< HEAD
  Plato::Elliptic::PhysicsScalarFunction<::Plato::Mechanics<spaceDim>>
    eeScalarFunction(tSpatialModel, dataMap, *tParamList, tParamList->get<std::string>("Objective"));
=======
  Omega_h::MeshSets tMeshSets;
  std::string tMyFunction("Internal Elastic Energy");
  Plato::Elliptic::PhysicsScalarFunction<::Plato::Mechanics<spaceDim>>
    eeScalarFunction(*mesh, tMeshSets, dataMap, *params, tMyFunction);
>>>>>>> 1e72b948


  // compute and test criterion value
  //
  auto value = eeScalarFunction.value(Plato::Solution(U),z);

  Plato::Scalar value_gold = 46.125;
  TEST_FLOATING_EQUALITY(value, value_gold, 1e-13);


  // compute and test criterion gradient wrt state, u
  //
  auto grad_u = eeScalarFunction.gradient_u(Plato::Solution(U), z, /*stepIndex=*/0);

  auto grad_u_Host = Kokkos::create_mirror_view( grad_u );
  Kokkos::deep_copy( grad_u_Host, grad_u );

  std::vector<Plato::Scalar> grad_u_gold = { 
    -1903.84615384615,-894.230769230769,-1038.46153846154,
    -2062.5,-1024.03846153846,-692.307692307692,
    -379.807692307692,-379.807692307692,182.692307692308,
    -2379.80769230769,-793.269230769231,-894.230769230768,
    -798.076923076923,-235.576923076923,283.653846153846,
    -538.461538461538,-19.2307692307693,-19.2307692307692,
    -605.769230769231,259.615384615385,-259.615384615384,
    -173.076923076923,173.076923076923,-173.076923076923,
    -485.576923076923,336.538461538462,-139.423076923077,
    -615.384615384615,-1120.19230769231,-1754.80769230769,
    -264.423076923077,-610.576923076923,-394.230769230769,
    0,0,-346.153846153846,
    28.8461538461541,375,-317.307692307692,
    1274.03846153846,-673.076923076922,-312.499999999999,
    1341.34615384615,-302.884615384615,663.461538461538,
    913.461538461539,668.269230769231,552.884615384616,
    1033.65384615385,1336.53846153846,514.423076923077,
    437.5,379.807692307693,451.923076923077,
    451.923076923077,221.153846153846,221.153846153846,
    302.884615384616,-490.384615384615,72.1153846153848,
    971.153846153847,-399.038461538461,783.653846153847,
    1269.23076923077,721.153846153847,721.153846153847,
    658.653846153846,96.1538461538463,572.115384615385,
    48.0769230769231,134.615384615385,48.0769230769233,
    62.4999999999999,365.384615384616,149.038461538462,
    1365.38461538462,1610.57692307692,860.576923076924,
    48.0769230769235,264.423076923077,264.423076923077
  };

  for(int iNode=0; iNode<int(grad_u_gold.size()); iNode++){
    if(grad_u_gold[iNode] == 0.0){
      TEST_ASSERT(fabs(grad_u_Host[iNode]) < 1e-12);
    } else {
      TEST_FLOATING_EQUALITY(grad_u_Host[iNode], grad_u_gold[iNode], 1e-13);
    }
  }


  // compute and test criterion gradient wrt control, z
  //
  auto grad_z = eeScalarFunction.gradient_z(Plato::Solution(U),z);

  auto grad_z_Host = Kokkos::create_mirror_view( grad_z );
  Kokkos::deep_copy( grad_z_Host, grad_z );

  std::vector<Plato::Scalar> grad_z_gold = {
    3.55564903846154,3.68509615384615,0.921274038461539,
    3.02668269230769,1.01213942307692,0.488942307692308,
    0.868269230769231,0.271153846153846,1.44483173076923,
    3.00504807692308,1.09290865384615,0.20625,
    0.382211538461539,6.56538461538462,3.53221153846154,
    1.54435096153846,1.59483173076923,0.813100961538463,
    0.327764423076925,0.544831730769234,2.0985576923077,
    3.52536057692308,1.43473557692308,0.054807692307693,
    0.175600961538464,3.49903846153846,0.453966346153847
  };

  for(int iNode=0; iNode<int(grad_z_gold.size()); iNode++){
    TEST_FLOATING_EQUALITY(grad_z_Host[iNode], grad_z_gold[iNode], 1e-13);
  }

  // compute and test criterion gradient wrt node position, x
  //
  auto grad_x = eeScalarFunction.gradient_x(Plato::Solution(U),z);
  
  auto grad_x_Host = Kokkos::create_mirror_view( grad_x );
  Kokkos::deep_copy(grad_x_Host, grad_x);

  std::vector<Plato::Scalar> grad_x_gold = {
    24.4384615384615,-15.6721153846154,-7.28653846153846,
    22.9543269230769,-17.8572115384615,2.26730769230769,
    1.50721153846154,-4.72355769230769,7.71634615384616,
    11.7620192307692,7.68605769230769,-2.97115384615385,
    -1.67596153846154,0.95048076923077,6.41971153846154,
    -0.449999999999998,2.64807692307692,1.95576923076923,
    -1.32115384615384,5.93076923076923,-1.49423076923077,
    -0.305769230769231,2.06538461538461,-0.928846153846153,
    -3.35048076923077,0.608653846153847,-4.38894230769231,
    11.0711538461538,-1.39471153846154,-4.79567307692307,
    6.23509615384616,-7.68028846153845,-0.337499999999995,
    0.825,1.24038461538462,-0.403846153846154,
    -0.017307692307691,2.14615384615385,-2.54423076923077,
    -4.5360576923077,5.59326923076924,4.96586538461539,
    -10.9110576923077,5.16778846153846,9.76730769230769,
    -10.2432692307692,1.66009615384615,4.22163461538462,
    -8.33509615384615,2.30480769230769,-1.75817307692308,
    1.36009615384616,1.70625000000001,-3.82788461538462,
    -1.49711538461538,0.649038461538465,0.787499999999998,
    1.78701923076923,-0.908653846153841,1.57932692307692,
    2.93076923076923,3.9735576923077,0.304326923076927,
    -15.0663461538461,-7.28653846153847,1.61826923076923,
    -8.52836538461539,-4.92403846153846,5.43894230769231,
    -0.057692307692308,0.115384615384612,0.21923076923077,
    0.073557692307696,0.23365384615384,0.852403846153852,
    -21.9346153846154,14.1216346153846,-14.1764423076923,
    3.28557692307693,1.64567307692307,-3.20048076923077
  };

  for(int iNode=0; iNode<int(grad_x_gold.size()); iNode++){
    TEST_FLOATING_EQUALITY(grad_x_Host[iNode], grad_x_gold[iNode], 1e-13);
  }
}



/******************************************************************************/
/*! 
  \brief Compute value and both gradients (wrt state and control) of 
         InternalElasticEnergy in 3D.
*/
/******************************************************************************/
TEUCHOS_UNIT_TEST( DerivativeTests, StressPNorm3D )
{ 
  // create material model
  //
  Teuchos::RCP<Teuchos::ParameterList> tParamList =
    Teuchos::getParametersFromXmlString(
    "<ParameterList name='Plato Problem'>                                          \n"
    "  <ParameterList name='Spatial Model'>                                        \n"
    "    <ParameterList name='Domains'>                                            \n"
    "      <ParameterList name='Design Volume'>                                    \n"
    "        <Parameter name='Element Block' type='string' value='body'/>          \n"
    "        <Parameter name='Material Model' type='string' value='Unobtainium'/>  \n"
    "      </ParameterList>                                                        \n"
    "    </ParameterList>                                                          \n"
    "  </ParameterList>                                                            \n"
    "  <Parameter name='PDE Constraint' type='string' value='Elliptic'/>           \n"
    "  <Parameter name='Objective' type='string' value='My Stress P-Norm'/>        \n"
    "  <Parameter name='Self-Adjoint' type='bool' value='false'/>                  \n"
    "  <ParameterList name='My Stress P-Norm'>                                     \n"
    "    <Parameter name='Type' type='string' value='Scalar Function'/>            \n"
    "    <Parameter name='Scalar Function Type' type='string' value='Stress P-Norm'/>  \n"
    "    <Parameter name='Exponent' type='double' value='12.0'/>                   \n"
    "    <ParameterList name='Penalty Function'>                                   \n"
    "      <Parameter name='Exponent' type='double' value='1.0'/>                  \n"
    "      <Parameter name='Minimum Value' type='double' value='0.0'/>             \n"
    "      <Parameter name='Type' type='string' value='SIMP'/>                     \n"
    "    </ParameterList>                                                          \n"
    "  </ParameterList>                                                            \n"
    "  <ParameterList name='Material Models'>                                      \n"
    "    <ParameterList name='Unobtainium'>                                        \n"
    "      <ParameterList name='Isotropic Linear Elastic'>                         \n"
    "        <Parameter name='Poissons Ratio' type='double' value='0.3'/>          \n"
    "        <Parameter name='Youngs Modulus' type='double' value='1.0e6'/>        \n"
    "      </ParameterList>                                                        \n"
    "    </ParameterList>                                                          \n"
    "  </ParameterList>                                                            \n"
    "</ParameterList>                                                              \n"
  );

  // create test mesh
  //
  constexpr int meshWidth=2;
  constexpr int spaceDim=3;
  auto tMesh = PlatoUtestHelpers::getBoxMesh(spaceDim, meshWidth);


  // create mesh based density from host data
  //
  std::vector<Plato::Scalar> z_host( tMesh->nverts(), 1.0 );
  Kokkos::View<Plato::Scalar*, Kokkos::HostSpace, Kokkos::MemoryUnmanaged>
    z_host_view(z_host.data(),z_host.size());
  auto z = Kokkos::create_mirror_view_and_copy( Kokkos::DefaultExecutionSpace(), z_host_view);


  // create mesh based displacement from host data
  //
  ordType tNumDofs = spaceDim*tMesh->nverts();
  Plato::ScalarMultiVector U("states", /*numSteps=*/1, tNumDofs);
  auto u = Kokkos::subview(U, 0, Kokkos::ALL());
  auto u_host = Kokkos::create_mirror_view( u );
  Plato::Scalar disp = 0.0, dval = 0.0001;
  for(ordType i=0; i<tNumDofs; i++)
  {
      u_host(i) = (disp += dval);
  }
  Kokkos::deep_copy(u, u_host);


<<<<<<< HEAD
  // create objective
  //
  Plato::DataMap dataMap;
  Omega_h::Assoc tAssoc = Omega_h::get_box_assoc(spaceDim);
  Omega_h::MeshSets tMeshSets = Omega_h::invert(&(*tMesh), tAssoc);

  Plato::SpatialModel tSpatialModel(*tMesh, tMeshSets, *tParamList);

  Plato::Elliptic::PhysicsScalarFunction<::Plato::Mechanics<spaceDim>>
    eeScalarFunction(tSpatialModel, dataMap, *tParamList, tParamList->get<std::string>("Objective"));
=======
  // create material model
  //
  Teuchos::RCP<Teuchos::ParameterList> params =
    Teuchos::getParametersFromXmlString(
    "<ParameterList name='Plato Problem'>                                          \n"
    "  <Parameter name='PDE Constraint' type='string' value='Elliptic'/>           \n"
    "  <Parameter name='Self-Adjoint' type='bool' value='false'/>                  \n"
    "  <ParameterList name='Criteria'>                                             \n"
    "    <ParameterList name='Globalized Stress'>                                  \n"
    "      <Parameter name='Type' type='string' value='Scalar Function'/>          \n"
    "      <Parameter name='Scalar Function Type' type='string' value='Stress P-Norm'/>  \n"
    "      <Parameter name='Exponent' type='double' value='12.0'/>                 \n"
    "      <ParameterList name='Penalty Function'>                                 \n"
    "        <Parameter name='Exponent' type='double' value='1.0'/>                \n"
    "        <Parameter name='Minimum Value' type='double' value='0.0'/>           \n"
    "        <Parameter name='Type' type='string' value='SIMP'/>                   \n"
    "      </ParameterList>                                                        \n"
    "    </ParameterList>                                                          \n"
    "  </ParameterList>                                                            \n"
    "  <ParameterList name='Material Model'>                                       \n"
    "    <ParameterList name='Isotropic Linear Elastic'>                           \n"
    "      <Parameter name='Poissons Ratio' type='double' value='0.3'/>            \n"
    "      <Parameter name='Youngs Modulus' type='double' value='1.0e6'/>          \n"
    "    </ParameterList>                                                          \n"
    "  </ParameterList>                                                            \n"
    "</ParameterList>                                                              \n"
  );

  // create criterion
  //
  Plato::DataMap dataMap;
  Omega_h::MeshSets tMeshSets;
  std::string tMyFunction("Globalized Stress");
  Plato::Elliptic::PhysicsScalarFunction<::Plato::Mechanics<spaceDim>>
    eeScalarFunction(*mesh, tMeshSets, dataMap, *params, tMyFunction);
>>>>>>> 1e72b948


  // compute and test criterion value
  //
  auto value = eeScalarFunction.value(Plato::Solution(U), z);

  Plato::Scalar value_gold = 14525.25169157000;
  TEST_FLOATING_EQUALITY(value, value_gold, 1e-13);


  // compute and test criterion gradient wrt state, u
  //
  auto grad_u = eeScalarFunction.gradient_u(Plato::Solution(U), z, /*stepIndex=*/0);

  auto grad_u_Host = Kokkos::create_mirror_view( grad_u );
  Kokkos::deep_copy( grad_u_Host, grad_u );

  std::vector<Plato::Scalar> grad_u_gold = { 
   -1503430.743610086,    -87943.46429698351,  -253405.7951760115,
    -419311.2039113952,   -45900.11226120282,   -36121.19195937364,
    -127338.4661959158,   -19117.73429961895,    92407.24120276771,
     -50087.19124766427,   12774.33242060617,    -3333.510853871279,
     -23558.49126781739,    3380.937063817981,   14893.84056534542,
      -9519.888210062301,   3348.092294628147,    3560.944140991056,
      -5240.218786677828,   8738.583477630442,   -4060.103637689512,
        -47.36161489014854,  173.0873916025785,   -137.7668652438236,
      -5174.016020690595,  26242.73416532713,   -14003.94012109160
  };

  for(int iNode=0; iNode<int(grad_u_gold.size()); iNode++){
    if(grad_u_gold[iNode] == 0.0){
      TEST_ASSERT(fabs(grad_u_Host[iNode]) < 1e-12);
    } else {
      TEST_FLOATING_EQUALITY(grad_u_Host[iNode], grad_u_gold[iNode], 1e-13);
    }
  }


  // compute and test criterion gradient wrt control, z
  //
  auto grad_z = eeScalarFunction.gradient_z(Plato::Solution(U), z);

  auto grad_z_Host = Kokkos::create_mirror_view( grad_z );
  Kokkos::deep_copy( grad_z_Host, grad_z );

  std::vector<Plato::Scalar> grad_z_gold = {
   2972.321313190315,        831.6877699932147,    207.9219424983036,
     85.16009409571750,       30.23970839774167,     9.793975869956283,
     10.67428715222397,        0.1739233563059383,  32.70029626817538,
   1960.655369272931,          3.837915000705916,    0.06595545018012441,
      0.1109427260128550,   3191.518788255666,     633.0928752380449,
     29.38214582086229,       11.06169917284905,     0.3508304842757221,
      0.002762687660171751,    0.002953941115371589, 4.977103004996600,
   1375.578043139706,        394.9305857993233,      9.661752822222865e-7,
      6.955608440499901e-4, 2737.188926384874,       1.820787841892929
  };

  for(int iNode=0; iNode<int(grad_z_gold.size()); iNode++){
    TEST_FLOATING_EQUALITY(grad_z_Host[iNode], grad_z_gold[iNode], 1e-13);
  }

  // compute and test criterion gradient wrt node position, x
  //
  auto grad_x = eeScalarFunction.gradient_x(Plato::Solution(U), z);
  
  auto grad_x_Host = Kokkos::create_mirror_view( grad_x );
  Kokkos::deep_copy(grad_x_Host, grad_x);

  std::vector<Plato::Scalar> grad_x_gold = {
    25140.94641961542,   -14100.50148913174,     1367.291551437471,
    5454.778632091190,    -2261.028458537603,     300.7995048791828,
     515.4758244370678,    -264.9379458613482,    171.0440039078628,
     207.3155368336267,      90.12589972024526,   -18.43667104475125,
      14.65117107126713,      9.528794705847330,   16.35882582027728,
       9.135793400021047,     6.459878463616483,    3.202460912352750,
      -0.3251353455947416,    7.854573864154236,   -3.859633813615325,
       0.01424862142881591,   0.1087242510851228,  -0.06517564756324878,
     -40.80884087925770,    -15.10656437218265,    -1.627492863831697
  };

  for(int iNode=0; iNode<int(grad_x_gold.size()); iNode++){
    TEST_FLOATING_EQUALITY(grad_x_Host[iNode], grad_x_gold[iNode], 1e-13);
  }
}



/******************************************************************************/
/*! 
  \brief Compute value and both gradients (wrt state and control) of 
         EffectiveEnergy in 3D.
*/
/******************************************************************************/
TEUCHOS_UNIT_TEST( DerivativeTests, EffectiveEnergy3D_NormalCellProblem )
{ 
  // create material model
  //
  Teuchos::RCP<Teuchos::ParameterList> tParamList =
    Teuchos::getParametersFromXmlString(
<<<<<<< HEAD
    "<ParameterList name='Plato Problem'>                                                         \n"
    "  <ParameterList name='Spatial Model'>                                                       \n"
    "    <ParameterList name='Domains'>                                                           \n"
    "      <ParameterList name='Design Volume'>                                                   \n"
    "        <Parameter name='Element Block' type='string' value='body'/>                         \n"
    "        <Parameter name='Material Model' type='string' value='Unobtainium'/>                 \n"
    "      </ParameterList>                                                                       \n"
    "    </ParameterList>                                                                         \n"
    "  </ParameterList>                                                                           \n"
    "  <Parameter name='Objective' type='string' value='My Effective Energy'/>                    \n"
    "  <Parameter name='Self-Adjoint' type='bool' value='false'/>                                 \n"
    "  <ParameterList name='My Effective Energy'>                                                 \n"
    "    <Parameter name='Type' type='string' value='Scalar Function'/>                           \n"
    "    <Parameter name='Scalar Function Type' type='string' value='Effective Energy'/>          \n"
    "    <Parameter name='Assumed Strain' type='Array(double)' value='{1.0,0.0,0.0,0.0,0.0,0.0}'/>\n"
    "    <ParameterList name='Penalty Function'>                                                  \n"
    "      <Parameter name='Exponent' type='double' value='1.0'/>                                 \n"
    "      <Parameter name='Minimum Value' type='double' value='0.0'/>                            \n"
    "      <Parameter name='Type' type='string' value='SIMP'/>                                    \n"
    "    </ParameterList>                                                                         \n"
    "  </ParameterList>                                                                           \n"
    "  <ParameterList name='Cell Problem Forcing'>                                                \n"
    "    <Parameter name='Column Index' type='int' value='0'/>                                    \n"
    "  </ParameterList>                                                                           \n"
    "  <ParameterList name='Material Models'>                                                     \n"
    "    <ParameterList name='Unobtainium'>                                                       \n"
    "      <ParameterList name='Isotropic Linear Elastic'>                                        \n"
    "        <Parameter name='Poissons Ratio' type='double' value='0.3'/>                         \n"
    "        <Parameter name='Youngs Modulus' type='double' value='1.0e6'/>                       \n"
    "      </ParameterList>                                                                       \n"
    "    </ParameterList>                                                                         \n"
    "  </ParameterList>                                                                           \n"
    "</ParameterList>                                                                             \n"
=======
    "<ParameterList name='Plato Problem'>                                                           \n"
    "  <Parameter name='Self-Adjoint' type='bool' value='false'/>                                   \n"
    "  <ParameterList name='Criteria'>                                                              \n"
    "    <ParameterList name='Effective Energy'>                                                    \n"
    "      <Parameter name='Type' type='string' value='Scalar Function'/>                           \n"
    "      <Parameter name='Scalar Function Type' type='string' value='Effective Energy'/>          \n"
    "      <Parameter name='Assumed Strain' type='Array(double)' value='{1.0,0.0,0.0,0.0,0.0,0.0}'/>\n"
    "      <ParameterList name='Penalty Function'>                                                  \n"
    "        <Parameter name='Exponent' type='double' value='1.0'/>                                 \n"
    "        <Parameter name='Minimum Value' type='double' value='0.0'/>                            \n"
    "        <Parameter name='Type' type='string' value='SIMP'/>                                    \n"
    "      </ParameterList>                                                                         \n"
    "    </ParameterList>                                                                           \n"
    "  </ParameterList>                                                                             \n"
    "  <ParameterList name='Cell Problem Forcing'>                                                  \n"
    "    <Parameter name='Column Index' type='int' value='0'/>                                      \n"
    "  </ParameterList>                                                                             \n"
    "  <ParameterList name='Material Model'>                                                        \n"
    "    <ParameterList name='Isotropic Linear Elastic'>                                            \n"
    "      <Parameter name='Poissons Ratio' type='double' value='0.3'/>                             \n"
    "      <Parameter name='Youngs Modulus' type='double' value='1.0e6'/>                           \n"
    "    </ParameterList>                                                                           \n"
    "  </ParameterList>                                                                             \n"
    "</ParameterList>                                                                               \n"
>>>>>>> 1e72b948
  );

  // create test mesh
  //
  constexpr int meshWidth=2;
  constexpr int spaceDim=3;
  auto tMesh = PlatoUtestHelpers::getBoxMesh(spaceDim, meshWidth);

  auto numVerts = tMesh->nverts();

  // create mesh based density from host data
  //
  std::vector<Plato::Scalar> z_host( numVerts, 1.0 );
  Kokkos::View<Plato::Scalar*, Kokkos::HostSpace, Kokkos::MemoryUnmanaged>
    z_host_view(z_host.data(),z_host.size());
  auto z = Kokkos::create_mirror_view_and_copy( Kokkos::DefaultExecutionSpace(), z_host_view);



  Plato::ScalarMultiVector solution("solution", /*numSteps=*/1, spaceDim*numVerts);

  // create mesh based displacement
  //
  std::vector<Plato::Scalar> solution_gold = {
    0.0000000000000000000,  0.0000000000000000000,  0.0000000000000000000, 
    0.0000000000000000000,  0.0000000000000000000,  0.0173669389188933626, 
    0.0000000000000000000,  0.0000000000000000000,  0.0000000000000000000, 
    0.0000000000000000000,  0.0411192268700119809,  0.00965747852017450475, 
    0.0000000000000000000,  0.0355244194737336372,  0.0000000000000000000, 
    0.0000000000000000000,  0.0000000000000000000,  0.0000000000000000000, 
    0.0000000000000000000,  0.0000000000000000000,  0.00494803288197820032, 
    0.0000000000000000000,  0.0000000000000000000,  0.0000000000000000000, 
    0.0000000000000000000,  0.0511217432387267717,  0.0000000000000000000, 
   -0.0739957825759057081, -0.0162917876901311660,  0.0000000000000000000, 
    0.0000000000000000000, -0.0427458935980062973,  0.0000000000000000000, 
    0.0000000000000000000,  0.0000000000000000000,  0.0000000000000000000, 
    0.142903245392837525,   0.0000000000000000000,  0.0000000000000000000, 
   -0.0172027445162594265,  0.00106322367588203379, 0.00106322367588205396, 
    0.0406024627433991536,  0.0154135960960958291,  0.0000000000000000000, 
    0.149780596048765896,   0.0000000000000000000,  0.0000000000000000000, 
    0.148483915692292107,   0.0000000000000000000,  0.00236800003074055191, 
    0.0000000000000000000,  0.0000000000000000000, -0.0113344145950257241, 
    0.0000000000000000000,  0.0000000000000000000,  0.0000000000000000000, 
    0.0000000000000000000, -0.0450892189148590500,  0.0000000000000000000, 
    0.0000000000000000000, -0.0439820074688949750, -0.0125202591190575266, 
   -0.181877235524798508,   0.0000000000000000000, -0.00324619162477584461, 
   -0.117196040731724044,   0.0000000000000000000,  0.0000000000000000000, 
    0.0000000000000000000,  0.0000000000000000000,  0.0000000000000000000, 
    0.0000000000000000000,  0.0000000000000000000, -0.0121695070062508570, 
   -0.225131719618738901,   0.0000000000000000000,  0.0000000000000000000, 
    0.0000000000000000000,  0.0000000000000000000,  0.0000000000000000000 };


  // push gold data from host to device
  Kokkos::View<Plato::Scalar*, Kokkos::HostSpace, Kokkos::MemoryUnmanaged>
    tHostView(solution_gold.data(), solution_gold.size());
  auto step0 = Kokkos::subview(solution, 0, Kokkos::ALL());
  Kokkos::deep_copy(step0, tHostView);

  // create criterion
  //
  Omega_h::Assoc tAssoc = Omega_h::get_box_assoc(spaceDim);
  Omega_h::MeshSets tMeshSets = Omega_h::invert(&(*tMesh), tAssoc);

  Plato::SpatialModel tSpatialModel(*tMesh, tMeshSets, *tParamList);

  Plato::DataMap dataMap;
<<<<<<< HEAD
  Plato::Elliptic::PhysicsScalarFunction<::Plato::Mechanics<spaceDim>>
    eeScalarFunction(tSpatialModel, dataMap, *tParamList, tParamList->get<std::string>("Objective"));
=======
  Omega_h::MeshSets tMeshSets;
  std::string tMyFunction("Effective Energy");
  Plato::Elliptic::PhysicsScalarFunction<::Plato::Mechanics<spaceDim>>
    eeScalarFunction(*mesh, tMeshSets, dataMap, *params, tMyFunction);
>>>>>>> 1e72b948


  // compute and test criterion value
  //
  auto value = eeScalarFunction.value(Plato::Solution(solution), z);

  Plato::Scalar value_gold = 1346153.84615384578;
  TEST_FLOATING_EQUALITY(value, value_gold, 1e-13);


  // compute and test criterion gradient wrt state, u
  //
  auto grad_u = eeScalarFunction.gradient_u(Plato::Solution(solution), z, /*stepIndex=*/0);

  auto grad_u_Host = Kokkos::create_mirror_view( grad_u );
  Kokkos::deep_copy( grad_u_Host, grad_u );

  std::vector<Plato::Scalar> grad_u_gold = { 
    112179.4871794871,      48076.92307692306,    48076.92307692306,
    168269.2307692307,      72115.38461538460,    0.000000000000000, 
    56089.74358974357,      24038.46153846153,   -48076.92307692306, 
    336538.4615384614,      0.000000000000000,    0.000000000000000, 
    168269.2307692307,      0.000000000000000,   -72115.38461538460, 
    112179.4871794871,     -24038.46153846153,   -24038.46153846153, 
    168269.2307692307,     -72115.38461538460,    0.000000000000000, 
    56089.74358974357,     -48076.92307692306,    24038.46153846153, 
    168269.2307692307,      0.000000000000000,    72115.38461538460,
   -1.455191522836685e-11,  0.000000000000000,    144230.7692307692, 
   -168269.2307692307,      0.000000000000000,    72115.38461538460, 
   -56089.74358974357,     -24038.46153846153,    48076.92307692306, 
    0.000000000000000,     -72115.38461538460,    72115.38461538460,
   -4.365574568510056e-11,  0.000000000000000,    0.000000000000000, 
   -1.455191522836685e-11,  0.000000000000000,   -144230.7692307692, 
    0.000000000000000,     -72115.38461538460,   -72115.38461538460,
   -1.455191522836685e-11, -144230.7692307692,    0.000000000000000,
   -168269.2307692307,     -72115.38461538460,    0.000000000000000, 
   -112179.4871794871,     -48076.92307692306,   -48076.92307692306, 
   -168269.2307692307,      0.000000000000000,   -72115.38461538460, 
   -336538.4615384614,      0.000000000000000,    0.000000000000000,
   -1.455191522836685e-11,  144230.7692307692,    0.000000000000000,
    0.000000000000000,      72115.38461538460,   -72115.38461538460,
   -56089.74358974357,      48076.92307692306,   -24038.46153846153,
   -168269.2307692307,      72115.38461538460,    0.000000000000000,
    0.000000000000000,      72115.38461538460,    72115.38461538460, 
   -112179.4871794871,      24038.46153846153,    24038.46153846153
  };

  for(int iNode=0; iNode<int(grad_u_gold.size()); iNode++){
    if(fabs(grad_u_gold[iNode]) < 1e-10){
      TEST_ASSERT(fabs(grad_u_Host[iNode]) < 1e-10);
    } else {
      TEST_FLOATING_EQUALITY(grad_u_Host[iNode], grad_u_gold[iNode], 1e-13);
    }
  }


  // compute and test criterion gradient wrt control, z
  //
  auto grad_z = eeScalarFunction.gradient_z(Plato::Solution(solution),z);

  auto grad_z_Host = Kokkos::create_mirror_view( grad_z );
  Kokkos::deep_copy( grad_z_Host, grad_z );

  std::vector<Plato::Scalar> grad_z_gold = {
    51415.0373984630496, 63626.4105765648710, 14999.0837995235233, 
    76149.3934262146504, 24360.5475584209853, 10370.2306261117192,
    20703.0116870963320, 10506.9555951488292, 53433.8245831477980,
    92117.0824403273000, 21902.6070614885975, 14770.1235645518063,
    31203.5021472171320, 188920.219746857270, 92794.1264836712799,
    55120.4014680251421, 87513.1858953364572, 60597.6279469306246,
    47551.5814146090779, 50405.0419535135588, 69397.7622101499728,
    86836.1418519924773, 31203.5021472171284, 10277.9953601771122,
    18245.0711901639443, 53355.1550102794354, 8378.22301064559724 };

  for(int iNode=0; iNode<int(grad_z_gold.size()); iNode++){
    TEST_FLOATING_EQUALITY(grad_z_Host[iNode], grad_z_gold[iNode], 1e-13);
  }

  // compute and test criterion gradient wrt node position, x
  //
  auto grad_x = eeScalarFunction.gradient_x(Plato::Solution(solution),z);
  
  auto grad_x_Host = Kokkos::create_mirror_view( grad_x );
  Kokkos::deep_copy(grad_x_Host, grad_x);

  std::vector<Plato::Scalar> grad_x_gold = {
   -106445.574316611834,     -157158.660963500093,     -144060.939883280807, 
   -163071.856024346896,     -222065.945634533884,     -4.54747350886464119e-11, 
   -55216.7877938377933,     -70071.6843249799276,      118322.772423217699, 
   -335191.527413369680,     -2.54658516496419907e-11, -8.52651282912120223e-12,
   -168055.897552366805,     -1.81898940354585648e-12,  143098.431691335514, 
   -116566.465917270718,      39525.3193318040503,      40995.3379179461335, 
   -174216.476848969964,      118267.067436839250,      4.54747350886464119e-12,
   -58309.6335107410923,      79140.0925266976701,     -42516.7069225371306, 
   -169079.626776330930,      1.09139364212751389e-11, -168056.776846833644,
   -4.84305928694084287e-11,  4.36557456851005554e-11, -373311.568021968415, 
    167903.506027127150,     -3.63797880709171295e-12, -127195.711052508646,
    54579.5763299848841,      72665.4801528035023,     -117071.140959200449, 
    6.82121026329696178e-12,  185243.311753953109,     -177461.297782159119, 
   -1.45519152283668518e-11,  7.27595761418342590e-11,  4.18367562815546989e-11,
    2.91038304567337036e-11,  1.45519152283668518e-11,  362612.108049641713, 
    0.000000000000000000,     152077.959759364254,      166904.448650544538,
    2.91038304567337036e-11,  336527.149233340984,      0.00000000000000000,
    162587.036085733649,      217499.896431886649,     -2.18278728425502777e-11, 
    106750.357367091114,      145207.569527156214,      132109.848446936900, 
    168594.806837717682,      1.73727698893344495e-11,  163490.727644186351, 
    336465.950341075426,     -4.00177668780088425e-11,  0.00000000000000000, 
    2.91038304567337036e-11, -347226.609205667686,     -1.45519152283668518e-11,
    7.27595761418342590e-12, -189194.940956436098,      173509.668579676159, 
    57672.4220468881977,     -77888.4610626804642,      45110.5027503607125, 
    174064.085323730309,     -102364.346798012397,     -1.45519152283668518e-11, 
    2.18278728425502777e-11, -148763.542020734254,     -163590.030911914480, 
    117536.105794497213,     -31419.6551873009557,     -32889.6737734430353
  };

  for(int iNode=0; iNode<int(grad_x_gold.size()); iNode++){
    if(fabs(grad_x_gold[iNode]) < 1e-10){
      TEST_ASSERT(fabs(grad_x_Host[iNode]) < 1e-10);
    } else {
      TEST_FLOATING_EQUALITY(grad_x_Host[iNode], grad_x_gold[iNode], 1e-13);
    }
  }
}



/******************************************************************************/
/*! 
  \brief Compute value and both gradients (wrt state and control) of 
         EffectiveEnergy in 3D.
*/
/******************************************************************************/
TEUCHOS_UNIT_TEST( DerivativeTests, EffectiveEnergy3D_ShearCellProblem )
{ 
  // create material model
  //
  Teuchos::RCP<Teuchos::ParameterList> tParamList =
    Teuchos::getParametersFromXmlString(
<<<<<<< HEAD
    "<ParameterList name='Plato Problem'>                                                         \n"
    "  <ParameterList name='Spatial Model'>                                                       \n"
    "    <ParameterList name='Domains'>                                                           \n"
    "      <ParameterList name='Design Volume'>                                                   \n"
    "        <Parameter name='Element Block' type='string' value='body'/>                         \n"
    "        <Parameter name='Material Model' type='string' value='Unobtainium'/>                 \n"
    "      </ParameterList>                                                                       \n"
    "    </ParameterList>                                                                         \n"
    "  </ParameterList>                                                                           \n"
    "  <Parameter name='Objective' type='string' value='My Effective Energy'/>                    \n"
    "  <Parameter name='Self-Adjoint' type='bool' value='false'/>                                 \n"
    "  <ParameterList name='My Effective Energy'>                                                 \n"
    "    <Parameter name='Type' type='string' value='Scalar Function'/>                           \n"
    "    <Parameter name='Scalar Function Type' type='string' value='Effective Energy'/>          \n"
    "    <Parameter name='Assumed Strain' type='Array(double)' value='{0.0,0.0,0.0,1.0,0.0,0.0}'/>\n"
    "    <ParameterList name='Penalty Function'>                                                  \n"
    "      <Parameter name='Exponent' type='double' value='1.0'/>                                 \n"
    "      <Parameter name='Minimum Value' type='double' value='0.0'/>                            \n"
    "      <Parameter name='Type' type='string' value='SIMP'/>                                    \n"
    "    </ParameterList>                                                                         \n"
    "  </ParameterList>                                                                           \n"
    "  <ParameterList name='Cell Problem Forcing'>                                                \n"
    "    <Parameter name='Column Index' type='int' value='3'/>                                    \n"
    "  </ParameterList>                                                                           \n"
    "  <ParameterList name='Material Models'>                                                     \n"
    "    <ParameterList name='Unobtainium'>                                                       \n"
    "      <ParameterList name='Isotropic Linear Elastic'>                                        \n"
    "        <Parameter name='Poissons Ratio' type='double' value='0.3'/>                         \n"
    "        <Parameter name='Youngs Modulus' type='double' value='1.0e6'/>                       \n"
    "      </ParameterList>                                                                       \n"
    "    </ParameterList>                                                                         \n"
    "  </ParameterList>                                                                           \n"
    "</ParameterList>                                                                             \n"
=======
    "<ParameterList name='Plato Problem'>                                                           \n"
    "  <Parameter name='Self-Adjoint' type='bool' value='false'/>                                   \n"
    "  <ParameterList name='Criteria'>                                                              \n"
    "    <ParameterList name='Effective Energy'>                                                    \n"
    "      <Parameter name='Type' type='string' value='Scalar Function'/>                           \n"
    "      <Parameter name='Scalar Function Type' type='string' value='Effective Energy'/>          \n"
    "      <Parameter name='Assumed Strain' type='Array(double)' value='{0.0,0.0,0.0,1.0,0.0,0.0}'/>\n"
    "      <ParameterList name='Penalty Function'>                                                  \n"
    "        <Parameter name='Exponent' type='double' value='1.0'/>                                 \n"
    "        <Parameter name='Minimum Value' type='double' value='0.0'/>                            \n"
    "        <Parameter name='Type' type='string' value='SIMP'/>                                    \n"
    "      </ParameterList>                                                                         \n"
    "    </ParameterList>                                                                           \n"
    "  </ParameterList>                                                                             \n"
    "  <ParameterList name='Cell Problem Forcing'>                                                  \n"
    "    <Parameter name='Column Index' type='int' value='3'/>                                      \n"
    "  </ParameterList>                                                                             \n"
    "  <ParameterList name='Material Model'>                                                        \n"
    "    <ParameterList name='Isotropic Linear Elastic'>                                            \n"
    "      <Parameter name='Poissons Ratio' type='double' value='0.3'/>                             \n"
    "      <Parameter name='Youngs Modulus' type='double' value='1.0e6'/>                           \n"
    "    </ParameterList>                                                                           \n"
    "  </ParameterList>                                                                             \n"
    "</ParameterList>                                                                               \n"
>>>>>>> 1e72b948
  );

  // create test mesh
  //
  constexpr int meshWidth=2;
  constexpr int spaceDim=3;
  auto tMesh = PlatoUtestHelpers::getBoxMesh(spaceDim, meshWidth);

  auto numVerts = tMesh->nverts();

  // create mesh based density from host data
  //
  std::vector<Plato::Scalar> z_host( numVerts, 1.0 );
  Kokkos::View<Plato::Scalar*, Kokkos::HostSpace, Kokkos::MemoryUnmanaged>
    z_host_view(z_host.data(),z_host.size());
  auto z = Kokkos::create_mirror_view_and_copy( Kokkos::DefaultExecutionSpace(), z_host_view);



  Plato::ScalarMultiVector solution("solution", /*numSteps=*/1, spaceDim*numVerts);

  // create mesh based displacement
  //
  std::vector<Plato::Scalar> solution_gold = {
0, 0, 0, 0, 0, 0, 0, 0, 0, 0.125000000000000028, 0, 0, 0, 0, 0, 0, 0, 
0, 0, 0, 0, 0, 0, 0, 0, 0, 0, 0, 0, -3.43954359943216618e-18, 0, 
0, 0, 0, 0, 0, 0, 0, 0, 0.125000000000000028, 
-7.03590337326575184e-18, -5.50739874438680158e-18, 0, 0, 
2.12992705742669426e-18, 0, 0, 0, 0, 1.11083808367229628e-18, 
0, 0, 0, 0, 0, 0, 0, 0, 0, 0, 0.125000000000000028, 0, 0, 0, 
-2.36483063822016535e-18, 0, 0, 0, 0, 0, 0, 0, 0, 0, 0, 0, 0, 0, 
0, 0, 0
  };

  // push gold data from host to device
  Kokkos::View<Plato::Scalar*, Kokkos::HostSpace, Kokkos::MemoryUnmanaged>
    tHostView(solution_gold.data(), solution_gold.size());
  auto step0 = Kokkos::subview(solution, 0, Kokkos::ALL());
  Kokkos::deep_copy(step0, tHostView);

  // create criterion
  //
  Omega_h::Assoc tAssoc = Omega_h::get_box_assoc(spaceDim);
  Omega_h::MeshSets tMeshSets = Omega_h::invert(&(*tMesh), tAssoc);

  Plato::SpatialModel tSpatialModel(*tMesh, tMeshSets, *tParamList);

  Plato::DataMap dataMap;
<<<<<<< HEAD
  Plato::Elliptic::PhysicsScalarFunction<::Plato::Mechanics<spaceDim>>
    eeScalarFunction(tSpatialModel, dataMap, *tParamList, tParamList->get<std::string>("Objective"));
=======
  Omega_h::MeshSets tMeshSets;
  std::string tMyFunction("Effective Energy");
  Plato::Elliptic::PhysicsScalarFunction<::Plato::Mechanics<spaceDim>>
    eeScalarFunction(*mesh, tMeshSets, dataMap, *params, tMyFunction);
>>>>>>> 1e72b948


  // compute and test criterion value
  //
  auto value = eeScalarFunction.value(Plato::Solution(solution), z);

  Plato::Scalar value_gold = 384615.384615384275;
  TEST_FLOATING_EQUALITY(value, value_gold, 1e-13);


  // compute and test criterion gradient wrt state, u
  //
  auto grad_u = eeScalarFunction.gradient_u(Plato::Solution(solution), z, /*stepIndex=*/0);

  auto grad_u_Host = Kokkos::create_mirror_view( grad_u );
  Kokkos::deep_copy( grad_u_Host, grad_u );

  std::vector<Plato::Scalar> grad_u_gold = { 
0, 32051.28205128205, 32051.28205128205, 0, 0, 48076.92307692307, 0, 
-32051.28205128205, 16025.64102564102, 0, 0, 0, 0, 
-48076.92307692307, 0, 0, -16025.64102564102, -16025.64102564102, 0, 
0, -48076.92307692307, 0, 16025.64102564102, -32051.28205128205, 0, 
48076.92307692307, 0, 0, 96153.84615384616, 0, 0, 48076.92307692307, 
0, 0, 32051.28205128205, -16025.64102564102, 0, 48076.92307692307, 
-48076.92307692307, 0, 0, 7.275957614183426e-12, 0, 
-96153.84615384616, 0, 0, -48076.92307692307, -48076.92307692307, 0, 
0, -96153.84615384616, 0, 0, -48076.92307692307, 0, 
-32051.28205128205, -32051.28205128205, 0, -48076.92307692307, 0, 0, 
0, 0, 0, 0, 96153.84615384616, 0, -48076.92307692307, 
48076.92307692307, 0, -16025.64102564102, 32051.28205128205, 0, 0, 
48076.92307692307, 0, 48076.92307692307, 48076.92307692307, 0, 
16025.64102564102, 16025.64102564102
  };

  for(int iNode=0; iNode<int(grad_u_gold.size()); iNode++){
    if(fabs(grad_u_gold[iNode]) < 1e-10){
      TEST_ASSERT(fabs(grad_u_Host[iNode]) < 1e-10);
    } else {
      TEST_FLOATING_EQUALITY(grad_u_Host[iNode], grad_u_gold[iNode], 1e-13);
    }
  }


  // compute and test criterion gradient wrt control, z
  //
  auto grad_z = eeScalarFunction.gradient_z(Plato::Solution(solution),z);

  auto grad_z_Host = Kokkos::create_mirror_view( grad_z );
  Kokkos::deep_copy( grad_z_Host, grad_z );

  std::vector<Plato::Scalar> grad_z_gold = {
   12019.2307692307695, 16025.6410256410272, 4006.41025641025590, 
   24038.4615384615427, 8012.82051282051179, 4006.41025641025590, 
   8012.82051282051179, 4006.41025641025590, 16025.6410256410272, 
   24038.4615384615427, 8012.82051282051179, 4006.41025641025590, 
   8012.82051282051179, 48076.9230769230635, 24038.4615384615427, 
   16025.6410256410272, 24038.4615384615427, 16025.6410256410272, 
   12019.2307692307695, 16025.6410256410272, 24038.4615384615427, 
   24038.4615384615427, 8012.82051282051179, 4006.41025641025590, 
   8012.82051282051179, 16025.6410256410272, 4006.41025641025590
  };

  for(int iNode=0; iNode<int(grad_z_gold.size()); iNode++){
    TEST_FLOATING_EQUALITY(grad_z_Host[iNode], grad_z_gold[iNode], 1e-13);
  }

  // compute and test criterion gradient wrt node position, x
  //
  auto grad_x = eeScalarFunction.gradient_x(Plato::Solution(solution),z);
  
  auto grad_x_Host = Kokkos::create_mirror_view( grad_x );
  Kokkos::deep_copy(grad_x_Host, grad_x);

  std::vector<Plato::Scalar> grad_x_gold = {
    -32051.2820512820472, -32051.2820512820472, -32051.2820512820472, 
    -48076.9230769230708, -48076.9230769230708, 0, -16025.6410256410236, 
    -16025.6410256410236, 32051.2820512820472, -96153.8461538461561, 
    2.61113508235193827e-13, 0, -48076.9230769230708, 0, 
    48076.9230769230708, -32051.2820512820472, 16025.6410256410236, 
    16025.6410256410236, -48076.9230769230708, 48076.9230769230708, 0, 
    -16025.6410256410236, 32051.2820512820472, -16025.6410256410236, 
    -48076.9230769230708, -2.61113508235193827e-13, 
    -48076.9230769230708, -4.89905329768894236e-14, 0, 
    -96153.8461538461561, 48076.9230769230708, 0, -48076.9230769230708, 
    16025.6410256410236, 16025.6410256410236, -32051.2820512820472, 
    3.56037847330864148e-14, 48076.9230769230708, 
    -48076.9230769230708, 7.27595761418342590e-12, 
    -7.27595761418342590e-12, 0, 0, 0, 96153.8461538461561, 0, 
    48076.9230769230708, 48076.9230769230708, 0, 96153.8461538461561, 0, 
    48076.9230769230708, 48076.9230769230708, 0, 32051.2820512820472, 
    32051.2820512820472, 32051.2820512820472, 48076.9230769230708, 0, 
    48076.9230769230708, 96153.8461538461561, 0, 0, 0, 
    -96153.8461538461561, 0, 0, -48076.9230769230708, 
    48076.9230769230708, 16025.6410256410236, -32051.2820512820472, 
    16025.6410256410236, 48076.9230769230708, -48076.9230769230708, 0, 0, 
    -48076.9230769230708, -48076.9230769230708, 32051.2820512820472, 
    -16025.6410256410236, -16025.6410256410236
  };

  for(int iNode=0; iNode<int(grad_x_gold.size()); iNode++){
    if(fabs(grad_x_gold[iNode]) < 1e-10){
      TEST_ASSERT(fabs(grad_x_Host[iNode]) < 1e-10);
    } else {
      TEST_FLOATING_EQUALITY(grad_x_Host[iNode], grad_x_gold[iNode], 1e-13);
    }
  }
}



/******************************************************************************/
/*! 
  \brief Compute value and both gradients (wrt state and control) of 
         ThermostaticResidual in 3D.
*/
/******************************************************************************/
TEUCHOS_UNIT_TEST( DerivativeTests, ThermostaticResidual3D )
{ 
  // create input
  //
  Teuchos::RCP<Teuchos::ParameterList> tParamList =
    Teuchos::getParametersFromXmlString(
    "<ParameterList name='Plato Problem'>                                          \n"
    "  <ParameterList name='Spatial Model'>                                        \n"
    "    <ParameterList name='Domains'>                                            \n"
    "      <ParameterList name='Design Volume'>                                    \n"
    "        <Parameter name='Element Block' type='string' value='body'/>          \n"
    "        <Parameter name='Material Model' type='string' value='Unobtainium'/>  \n"
    "      </ParameterList>                                                        \n"
    "    </ParameterList>                                                          \n"
    "  </ParameterList>                                                            \n"
    "  <Parameter name='PDE Constraint' type='string' value='Elliptic'/>           \n"
    "  <Parameter name='Self-Adjoint' type='bool' value='true'/>                   \n"
    "  <ParameterList name='Elliptic'>                                             \n"
    "    <ParameterList name='Penalty Function'>                                   \n"
    "      <Parameter name='Exponent' type='double' value='1.0'/>                  \n"
    "      <Parameter name='Minimum Value' type='double' value='0.0'/>             \n"
    "      <Parameter name='Type' type='string' value='SIMP'/>                     \n"
    "    </ParameterList>                                                          \n"
    "  </ParameterList>                                                            \n"
    "  <ParameterList name='Material Models'>                                      \n"
    "    <ParameterList name='Unobtainium'>                                        \n"
    "      <ParameterList name='Thermal Conduction'>                               \n"
    "        <Parameter name='Thermal Conductivity' type='double' value='100.0'/>  \n"
    "      </ParameterList>                                                        \n"
    "    </ParameterList>                                                          \n"
    "  </ParameterList>                                                            \n"
    "  <ParameterList name='Criteria'>                                             \n"
    "    <ParameterList name='Internal Elastic Energy'>                            \n"
    "      <Parameter name='Type' type='string' value='Scalar Function'/>          \n"
    "      <Parameter name='Scalar Function Type' type='string' value='Internal Elastic Energy'/>  \n"
    "    </ParameterList>                                                          \n"
    "  </ParameterList>                                                            \n"
    "</ParameterList>                                                              \n"
  );

  // create test mesh
  //
  constexpr int meshWidth=2;
  constexpr int spaceDim=3;
  auto tMesh = PlatoUtestHelpers::getBoxMesh(spaceDim, meshWidth);

  // create mesh based density from host data
  //
  std::vector<Plato::Scalar> z_host( tMesh->nverts(), 1.0 );
  Kokkos::View<Plato::Scalar*, Kokkos::HostSpace, Kokkos::MemoryUnmanaged>
    z_host_view(z_host.data(),z_host.size());
  auto z = Kokkos::create_mirror_view_and_copy( Kokkos::DefaultExecutionSpace(), z_host_view);


  // create mesh based temperature from host data
  //
  std::vector<Plato::Scalar> t_host( tMesh->nverts() );
  Plato::Scalar disp = 0.0, dval = 0.1;
  for( auto& val : t_host ) val = (disp += dval);
  Kokkos::View<Plato::Scalar*, Kokkos::HostSpace, Kokkos::MemoryUnmanaged>
    t_host_view(t_host.data(),t_host.size());
  auto u = Kokkos::create_mirror_view_and_copy( Kokkos::DefaultExecutionSpace(), t_host_view);



  // create constraint evaluator
  //
  Omega_h::Assoc tAssoc = Omega_h::get_box_assoc(spaceDim);
  Omega_h::MeshSets tMeshSets = Omega_h::invert(&(*tMesh), tAssoc);

  Plato::SpatialModel tSpatialModel(*tMesh, tMeshSets, *tParamList);

  Plato::DataMap dataMap;
  Plato::Elliptic::VectorFunction<::Plato::Thermal<spaceDim>>
    tsVectorFunction(tSpatialModel, dataMap, *tParamList, tParamList->get<std::string>("PDE Constraint"));


  // compute and test constraint value
  //
  auto residual = tsVectorFunction.value(u,z);

  auto residual_Host = Kokkos::create_mirror_view( residual );
  Kokkos::deep_copy( residual_Host, residual );

  std::vector<Plato::Scalar> residual_gold = { 
    -56.66666666666666, -54.99999999999999, -16.66666666666667,
    -67.49999999999999, -21.66666666666666, -16.66666666666666,
    -17.50000000000000,  -5.000000000000000, 24.99999999999999,
    -67.50000000000000, -36.66666666666667,  -9.99999999999999,
      2.499999999999995,-24.99999999999998,  -5.000000000000021,
     11.66666666666666,  50.00000000000000,   3.333333333333323,
      5.000000000000004,  4.999999999999984, 60.00000000000004,
     69.99999999999999,  38.33333333333336,   6.666666666666675,
     16.66666666666663,  89.99999999999997,  16.66666666666668
  };

  for(int iNode=0; iNode<int(residual_gold.size()); iNode++){
    if(residual_gold[iNode] == 0.0){
      TEST_ASSERT(fabs(residual_Host[iNode]) < 1e-12);
    } else {
      TEST_FLOATING_EQUALITY(residual_Host[iNode], residual_gold[iNode], 1e-13);
    }
  }


  // compute and test constraint gradient wrt state, u. (i.e., jacobian)
  //
  auto jacobian = tsVectorFunction.gradient_u(u,z);

  auto jac_entries = jacobian->entries();
  auto jac_entriesHost = Kokkos::create_mirror_view( jac_entries );
  Kokkos::deep_copy(jac_entriesHost, jac_entries);

  std::vector<Plato::Scalar> gold_jac_entries = {
   49.99999999999999,-16.66666666666666,-16.66666666666666,
    0.0             ,  0.0             ,  0.0             ,
    0.0             ,-16.66666666666666,-16.66666666666666,
   83.33333333333330,-25.00000000000000,-16.66666666666666,
    0.0             ,  0.0             ,  0.0             ,
  -25.00000000000000,  0.0             ,-16.66666666666666,
   33.33333333333333, -8.33333333333333,  0.0             ,
   -8.33333333333333,  0.0             ,-25.00000000000000,
  150.00000000000000,-25.00000000000000,-25.00000000000000,
    0.0             ,-25.00000000000000,-49.99999999999999,
    0.0             ,  0.0             ,  0.0
  };

  int jac_entriesSize = gold_jac_entries.size();
  for(int i=0; i<jac_entriesSize; i++){
    TEST_FLOATING_EQUALITY(jac_entriesHost(i), gold_jac_entries[i], 1.0e-15);
  }


  // compute and test gradient wrt control, z
  //
  auto gradient = tsVectorFunction.gradient_z(u,z);
  
  auto grad_entries = gradient->entries();
  auto grad_entriesHost = Kokkos::create_mirror_view( grad_entries );
  Kokkos::deep_copy(grad_entriesHost, grad_entries);

  std::vector<Plato::Scalar> gold_grad_entries = {
  -14.16666666666666,   4.166666666666666, -4.166666666666666, 
   -4.791666666666666, -4.791666666666666,  2.500000000000000, 
    6.666666666666666, 14.58333333333333,  -0.4166666666666666, 
  -13.75000000000000,  -3.125000000000000, -4.166666666666667, 
   -3.541666666666666,  0.4166666666666679, 1.249999999999997, 
   15.62500000000000,   7.708333333333336, -0.4166666666666667, 
   -4.166666666666667, -1.666666666666667,  0.4166666666666656, 
    5.833333333333334, -1.875000000000000, -1.041666666666667, 
  -16.87500000000000,  -2.083333333333334, -3.750000000000000, 
   -4.166666666666666,  4.791666666666666, 10.83333333333333, 
    4.166666666666666,  4.166666666666666,  5.833333333333333
  };

  int grad_entriesSize = gold_grad_entries.size();
  for(int i=0; i<grad_entriesSize; i++){
    TEST_FLOATING_EQUALITY(grad_entriesHost(i), gold_grad_entries[i], 1.0e-14);
  }

  // compute and test gradient wrt node position, x
  //
  auto gradient_x = tsVectorFunction.gradient_x(u,z);
  
  auto grad_x_entries = gradient_x->entries();
  auto grad_x_entriesHost = Kokkos::create_mirror_view( grad_x_entries );
  Kokkos::deep_copy(grad_x_entriesHost, grad_x_entries);

  std::vector<Plato::Scalar> gold_grad_x_entries = {
  -151.666666666666686,   23.3333333333333499,  -1.66666666666667229, 
     4.99999999999999467, 19.9999999999999929, -14.9999999999999964, 
    48.3333333333333286, -11.6666666666666714,  40.0000000000000071, 
   -15.0000000000000000,  26.6666666666666607,  26.6666666666666643
};

  int grad_x_entriesSize = gold_grad_x_entries.size();
  for(int i=0; i<grad_x_entriesSize; i++){
    TEST_FLOATING_EQUALITY(grad_x_entriesHost(i), gold_grad_x_entries[i], 1.0e-13);
  }


}



/******************************************************************************/
/*! 
  \brief Compute value and both gradients (wrt state and control) of 
         InternalThermalEnergy in 3D.
*/
/******************************************************************************/
TEUCHOS_UNIT_TEST( DerivativeTests, InternalThermalEnergy3D )
{ 
  // create input
  //
  Teuchos::RCP<Teuchos::ParameterList> tParamList =
    Teuchos::getParametersFromXmlString(
    "<ParameterList name='Plato Problem'>                                          \n"
    "  <ParameterList name='Spatial Model'>                                        \n"
    "    <ParameterList name='Domains'>                                            \n"
    "      <ParameterList name='Design Volume'>                                    \n"
    "        <Parameter name='Element Block' type='string' value='body'/>          \n"
    "        <Parameter name='Material Model' type='string' value='Unobtainium'/>  \n"
    "      </ParameterList>                                                        \n"
    "    </ParameterList>                                                          \n"
    "  </ParameterList>                                                            \n"
    "  <Parameter name='PDE Constraint' type='string' value='Elliptic'/>           \n"
    "  <Parameter name='Objective' type='string' value='My Internal Thermal Energy'/> \n"
    "  <Parameter name='Self-Adjoint' type='bool' value='true'/>                   \n"
    "  <ParameterList name='My Internal Thermal Energy'>                           \n"
    "    <Parameter name='Type' type='string' value='Scalar Function'/>            \n"
    "    <Parameter name='Scalar Function Type' type='string' value='Internal Thermal Energy'/>  \n"
    "    <ParameterList name='Penalty Function'>                                   \n"
    "      <Parameter name='Exponent' type='double' value='1.0'/>                  \n"
    "      <Parameter name='Minimum Value' type='double' value='0.0'/>             \n"
    "      <Parameter name='Type' type='string' value='SIMP'/>                     \n"
    "    </ParameterList>                                                          \n"
    "  </ParameterList>                                                            \n"
    "  <ParameterList name='Material Models'>                                      \n"
    "    <ParameterList name='Unobtainium'>                                        \n"
    "      <ParameterList name='Thermal Conduction'>                               \n"
    "        <Parameter name='Thermal Conductivity' type='double' value='100.0'/>  \n"
    "      </ParameterList>                                                        \n"
    "    </ParameterList>                                                          \n"
    "  </ParameterList>                                                            \n"
    "</ParameterList>                                                              \n"
  );

  // create test mesh
  //
  constexpr int meshWidth=2;
  constexpr int spaceDim=3;
  auto tMesh = PlatoUtestHelpers::getBoxMesh(spaceDim, meshWidth);


  // create mesh based density from host data
  //
  std::vector<Plato::Scalar> z_host( tMesh->nverts(), 1.0 );
  Kokkos::View<Plato::Scalar*, Kokkos::HostSpace, Kokkos::MemoryUnmanaged>
    z_host_view(z_host.data(),z_host.size());
  auto z = Kokkos::create_mirror_view_and_copy( Kokkos::DefaultExecutionSpace(), z_host_view);


  // create mesh based temperature from host data
  //
  ordType tNumDofs = tMesh->nverts();
  Plato::ScalarMultiVector U("states", /*numSteps=*/1, tNumDofs);
  auto u = Kokkos::subview(U, 0, Kokkos::ALL());
  auto u_host = Kokkos::create_mirror_view( u );
  Plato::Scalar disp = 0.0, dval = 0.1;
  for(ordType i=0; i<tNumDofs; i++)
  {
      u_host(i) = (disp += dval);
  }
  Kokkos::deep_copy(u, u_host);


<<<<<<< HEAD
  // create objective
=======
  // create input
  //
  Teuchos::RCP<Teuchos::ParameterList> params =
    Teuchos::getParametersFromXmlString(
    "<ParameterList name='Plato Problem'>                                          \n"
    "  <Parameter name='PDE Constraint' type='string' value='Elliptic'/>           \n"
    "  <Parameter name='Self-Adjoint' type='bool' value='true'/>                   \n"
    "  <ParameterList name='Criteria'>                                             \n"
    "    <ParameterList name='Internal Thermal Energy'>                            \n"
    "      <Parameter name='Type' type='string' value='Scalar Function'/>          \n"
    "      <Parameter name='Scalar Function Type' type='string' value='Internal Thermal Energy'/>  \n"
    "      <ParameterList name='Penalty Function'>                                 \n"
    "        <Parameter name='Exponent' type='double' value='1.0'/>                \n"
    "        <Parameter name='Minimum Value' type='double' value='0.0'/>           \n"
    "        <Parameter name='Type' type='string' value='SIMP'/>                   \n"
    "      </ParameterList>                                                        \n"
    "    </ParameterList>                                                          \n"
    "  </ParameterList>                                                            \n"
    "  <ParameterList name='Material Model'>                                       \n"
    "    <ParameterList name='Thermal Conduction'>                                 \n"
    "      <Parameter name='Thermal Conductivity' type='double' value='100.0'/>    \n"
    "    </ParameterList>                                                          \n"
    "  </ParameterList>                                                            \n"
    "</ParameterList>                                                              \n"
  );

  // create criterion
>>>>>>> 1e72b948
  //
  Omega_h::Assoc tAssoc = Omega_h::get_box_assoc(spaceDim);
  Omega_h::MeshSets tMeshSets = Omega_h::invert(&(*tMesh), tAssoc);

  Plato::SpatialModel tSpatialModel(*tMesh, tMeshSets, *tParamList);

  Plato::DataMap dataMap;
<<<<<<< HEAD
  Plato::Elliptic::PhysicsScalarFunction<::Plato::Thermal<spaceDim>>
    eeScalarFunction(tSpatialModel, dataMap, *tParamList, tParamList->get<std::string>("Objective"));
=======
  Omega_h::MeshSets tMeshSets;
  std::string tMyFunction("Internal Thermal Energy");
  Plato::Elliptic::PhysicsScalarFunction<::Plato::Thermal<spaceDim>>
    eeScalarFunction(*mesh, tMeshSets, dataMap, *params, tMyFunction);
>>>>>>> 1e72b948


  // compute and test criterion value
  //
  auto value = eeScalarFunction.value(Plato::Solution(U), z);

  Plato::Scalar value_gold = 611.666666666666;
  TEST_FLOATING_EQUALITY(value, value_gold, 1e-13);


  // compute and test criterion gradient wrt state, u
  //
  auto grad_u = eeScalarFunction.gradient_u(Plato::Solution(U), z, /*stepIndex=*/0);

  auto grad_u_Host = Kokkos::create_mirror_view( grad_u );
  Kokkos::deep_copy( grad_u_Host, grad_u );

  std::vector<Plato::Scalar> grad_u_gold = { 
 -113.3333333333333  , -110.0000000000000  , -33.33333333333334 , 
 -135.0000000000000  ,  -43.33333333333333 , -33.33333333333333 , 
  -35.00000000000000 ,   -9.999999999999998,  49.99999999999999 , 
 -135.0000000000000  ,  -73.33333333333334 , -19.99999999999999 , 
    4.999999999999993,  -49.99999999999996 , -10.00000000000003 , 
   23.33333333333333 ,  100.0000000000000  ,   6.666666666666636, 
   10.00000000000001 ,    9.99999999999997 , 120.0000000000001  , 
  140.0000000000000  ,   76.66666666666669 ,  13.33333333333336 , 
   33.33333333333329 ,  179.9999999999999  ,  33.33333333333336
  };

  for(int iNode=0; iNode<int(grad_u_gold.size()); iNode++){
    if(grad_u_gold[iNode] == 0.0){
      TEST_ASSERT(fabs(grad_u_Host[iNode]) < 1e-12);
    } else {
      TEST_FLOATING_EQUALITY(grad_u_Host[iNode], grad_u_gold[iNode], 1e-13);
    }
  }


  // compute and test criterion gradient wrt control, z
  //
  auto grad_z = eeScalarFunction.gradient_z(Plato::Solution(U), z);

  auto grad_z_Host = Kokkos::create_mirror_view( grad_z );
  Kokkos::deep_copy( grad_z_Host, grad_z );

  std::vector<Plato::Scalar> grad_z_gold = {
   50.87500000000000 , 47.50000000000001 , 11.87500000000000 ,
   29.33333333333334 ,  8.625000000000000,  4.416666666666666,
    9.500000000000000,  3.000000000000000, 15.29166666666666 ,
   42.25000000000000 , 17.95833333333334 ,  1.749999999999999,
    2.916666666666666, 89.91666666666667 , 44.41666666666667 ,
   13.87500000000000 , 15.95833333333333 ,  8.125000000000002,
    3.708333333333334,  9.208333333333339, 34.58333333333334 ,
   54.87499999999999 , 21.62500000000001 ,  0.916666666666669,
    2.374999999999999, 58.91666666666666 ,  7.875000000000002
  };

  for(int iNode=0; iNode<int(grad_z_gold.size()); iNode++){
    TEST_FLOATING_EQUALITY(grad_z_Host[iNode], grad_z_gold[iNode], 1e-13);
  }

  // compute and test criterion gradient wrt node position, x
  //
  auto grad_x = eeScalarFunction.gradient_x(Plato::Solution(U), z);
  
  auto grad_x_Host = Kokkos::create_mirror_view( grad_x );
  Kokkos::deep_copy(grad_x_Host, grad_x);

  std::vector<Plato::Scalar> grad_x_gold = {
    189.0000000000000, -204.3333333333334,  -96.99999999999997,
    187.5000000000000, -208.5000000000001,   22.00000000000002,
     52.50000000000001, -67.50000000000000, 101.6666666666667,
    145.8333333333333,   86.49999999999997, -35.00000000000000,
     34.66666666666666,  14.83333333333334,  60.16666666666667,
     31.33333333333334,  31.00000000000001,  17.66666666666666,
     12.33333333333334,  65.33333333333334, -17.66666666666667,
      2.999999999999999, 22.00000000000000,  -9.000000000000002,
   -105.5000000000000,  -39.66666666666666, -45.50000000000001
  };

  for(int iNode=0; iNode<int(grad_x_gold.size()); iNode++){
    TEST_FLOATING_EQUALITY(grad_x_Host[iNode], grad_x_gold[iNode], 1e-13);
  }
}



/******************************************************************************/
/*! 
  \brief Compute value and both gradients (wrt state and control) of 
         InternalElasticEnergy in 3D.
*/
/******************************************************************************/
TEUCHOS_UNIT_TEST( DerivativeTests, FluxPNorm3D )
{ 
  // create material model
  //
  Teuchos::RCP<Teuchos::ParameterList> tParamList =
    Teuchos::getParametersFromXmlString(
    "<ParameterList name='Plato Problem'>                                          \n"
    "  <ParameterList name='Spatial Model'>                                        \n"
    "    <ParameterList name='Domains'>                                            \n"
    "      <ParameterList name='Design Volume'>                                    \n"
    "        <Parameter name='Element Block' type='string' value='body'/>          \n"
    "        <Parameter name='Material Model' type='string' value='Unobtainium'/>  \n"
    "      </ParameterList>                                                        \n"
    "    </ParameterList>                                                          \n"
    "  </ParameterList>                                                            \n"
    "  <Parameter name='PDE Constraint' type='string' value='Elliptic'/>           \n"
    "  <Parameter name='Objective' type='string' value='My Flux P-Norm'/>          \n"
    "  <Parameter name='Self-Adjoint' type='bool' value='false'/>                  \n"
    "  <ParameterList name='My Flux P-Norm'>                                       \n"
    "    <Parameter name='Type' type='string' value='Scalar Function'/>            \n"
    "    <Parameter name='Scalar Function Type' type='string' value='Flux P-Norm'/>  \n"
    "    <Parameter name='Exponent' type='double' value='12.0'/>                   \n"
    "    <ParameterList name='Penalty Function'>                                   \n"
    "      <Parameter name='Exponent' type='double' value='1.0'/>                  \n"
    "      <Parameter name='Minimum Value' type='double' value='0.0'/>             \n"
    "      <Parameter name='Type' type='string' value='SIMP'/>                     \n"
    "    </ParameterList>                                                          \n"
    "  </ParameterList>                                                            \n"
    "  <ParameterList name='Material Models'>                                      \n"
    "    <ParameterList name='Unobtainium'>                                        \n"
    "      <ParameterList name='Thermal Conduction'>                               \n"
    "        <Parameter name='Thermal Conductivity' type='double' value='100.0'/>  \n"
    "      </ParameterList>                                                        \n"
    "    </ParameterList>                                                          \n"
    "  </ParameterList>                                                            \n"
    "</ParameterList>                                                              \n"
  );

  // create test mesh
  //
  constexpr int meshWidth=2;
  constexpr int spaceDim=3;
  auto tMesh = PlatoUtestHelpers::getBoxMesh(spaceDim, meshWidth);


  // create mesh based density from host data
  //
  std::vector<Plato::Scalar> z_host( tMesh->nverts(), 1.0 );
  Kokkos::View<Plato::Scalar*, Kokkos::HostSpace, Kokkos::MemoryUnmanaged>
    z_host_view(z_host.data(),z_host.size());
  auto z = Kokkos::create_mirror_view_and_copy( Kokkos::DefaultExecutionSpace(), z_host_view);


  // create mesh based temperature from host data
  //
  ordType tNumDofs = tMesh->nverts();
  Plato::ScalarMultiVector U("states", /*numSteps=*/1, tNumDofs);
  auto u = Kokkos::subview(U, 0, Kokkos::ALL());
  auto u_host = Kokkos::create_mirror_view( u );
  Plato::Scalar disp = 0.0, dval = 0.1;
  for(ordType i=0; i<tNumDofs; i++)
  {
      u_host(i) = (disp += dval);
  }
  Kokkos::deep_copy(u, u_host);



<<<<<<< HEAD
  // create objective
=======
  // create material model
  //
  Teuchos::RCP<Teuchos::ParameterList> params =
    Teuchos::getParametersFromXmlString(
    "<ParameterList name='Plato Problem'>                                          \n"
    "  <Parameter name='PDE Constraint' type='string' value='Elliptic'/>           \n"
    "  <Parameter name='Self-Adjoint' type='bool' value='false'/>                  \n"
    "  <ParameterList name='Criteria'>                                             \n"
    "    <ParameterList name='Flux P-Norm'>                                        \n"
    "      <Parameter name='Type' type='string' value='Scalar Function'/>          \n"
    "      <Parameter name='Scalar Function Type' type='string' value='Flux P-Norm'/>  \n"
    "      <Parameter name='Exponent' type='double' value='12.0'/>                 \n"
    "      <ParameterList name='Penalty Function'>                                 \n"
    "        <Parameter name='Exponent' type='double' value='1.0'/>                \n"
    "        <Parameter name='Minimum Value' type='double' value='0.0'/>           \n"
    "        <Parameter name='Type' type='string' value='SIMP'/>                   \n"
    "      </ParameterList>                                                        \n"
    "    </ParameterList>                                                          \n"
    "  </ParameterList>                                                            \n"
    "  <ParameterList name='Material Model'>                                       \n"
    "    <ParameterList name='Thermal Conduction'>                                 \n"
    "      <Parameter name='Thermal Conductivity' type='double' value='100.0'/>    \n"
    "    </ParameterList>                                                          \n"
    "  </ParameterList>                                                            \n"
    "</ParameterList>                                                              \n"
  );

  // create criterion
>>>>>>> 1e72b948
  //
  Omega_h::Assoc tAssoc = Omega_h::get_box_assoc(spaceDim);
  Omega_h::MeshSets tMeshSets = Omega_h::invert(&(*tMesh), tAssoc);

  Plato::SpatialModel tSpatialModel(*tMesh, tMeshSets, *tParamList);

  Plato::DataMap dataMap;
<<<<<<< HEAD
  Plato::Elliptic::PhysicsScalarFunction<::Plato::Thermal<spaceDim>>
    scalarFunction(tSpatialModel, dataMap, *tParamList, tParamList->get<std::string>("Objective"));
=======
  Omega_h::MeshSets tMeshSets;
  std::string tMyFunction("Flux P-Norm");
  Plato::Elliptic::PhysicsScalarFunction<::Plato::Thermal<spaceDim>>
    scalarFunction(*mesh, tMeshSets, dataMap, *params, tMyFunction);
>>>>>>> 1e72b948


  // compute and test criterion value
  //
  auto value = scalarFunction.value(Plato::Solution(U), z);

  Plato::Scalar value_gold = 444.0866631427854;
  TEST_FLOATING_EQUALITY(value, value_gold, 1e-13);


  // compute and test criterion gradient wrt state, u
  //
  auto grad_u = scalarFunction.gradient_u(Plato::Solution(U), z, /*stepIndex=*/0);

  auto grad_u_Host = Kokkos::create_mirror_view( grad_u );
  Kokkos::deep_copy( grad_u_Host, grad_u );

  std::vector<Plato::Scalar> grad_u_gold = { 
  -121.7118130636210,       -8.402628906798824,    -2.660758498915989, 
    -0.03344798696042541,   -0.002037610215525936, -0.001781170602554662, 
    -0.003041532729695166,  -5.050930310677827e-6,  0.02320609420829947, 
   -75.88535722079789,      -1.308256330626368,    -0.00001183857667807545, 
     5.995437722669788e-6,   3.556025967524545,    -2.098814435019494, 
     0.001683242825810107,   0.005889361126491251, -0.0003613381503557746, 
     2.342203318998678e-6,   0.0002564538923140549, 0.9048692212497024, 
    14.99208220618024,       5.181659302537033,     2.904509920748619e-7, 
     6.118314328490756e-6, 186.8076430023642,       0.6349853856300433
  };

  for(int iNode=0; iNode<int(grad_u_gold.size()); iNode++){
    if(grad_u_gold[iNode] == 0.0){
      TEST_ASSERT(fabs(grad_u_Host[iNode]) < 1e-12);
    } else {
      TEST_FLOATING_EQUALITY(grad_u_Host[iNode], grad_u_gold[iNode], 1e-13);
    }
  }


  // compute and test criterion gradient wrt control, z
  //
  auto grad_z = scalarFunction.gradient_z(Plato::Solution(U), z);

  auto grad_z_Host = Kokkos::create_mirror_view( grad_z );
  Kokkos::deep_copy( grad_z_Host, grad_z );

  std::vector<Plato::Scalar> grad_z_gold = {
   105.2893297588999,        6.512518326309412,     1.628129581577354, 
     0.01125162852821403,    0.0007942956716896681, 0.0004666278049140509, 
     0.001684178438260436,   0.0001822327241451453, 0.009432160604870156, 
    84.39181736274085,       0.6670203358970709,    2.010529010655542e-6, 
     2.509074030348219e-6, 107.0962504385074,       4.884922663631097, 
     0.001399891275939550,   0.002617540834021655,  0.0003206243285508645, 
     9.696548053968441e-6,   0.0005276215833734041, 0.8443271287750858, 
    24.65690798374454,       3.255913149884657,     5.522257190584811e-8, 
     8.782235515878686e-7, 104.4974671615945,       0.3333672998334975
  };

  for(int iNode=0; iNode<int(grad_z_gold.size()); iNode++){
    TEST_FLOATING_EQUALITY(grad_z_Host[iNode], grad_z_gold[iNode], 1e-13);
  }

  // compute and test criterion gradient wrt node position, x
  //
  auto grad_x = scalarFunction.gradient_x(Plato::Solution(U), z);
  
  auto grad_x_Host = Kokkos::create_mirror_view( grad_x );
  Kokkos::deep_copy(grad_x_Host, grad_x);

  std::vector<Plato::Scalar> grad_x_gold = {
   539.2780958447977,      -344.3254644667109,         51.30519608139448, 
    30.35370155226329,      -13.44365133910082,         1.680525781359764, 
     9.557593722324338,      -4.257193045977536,        1.617571420834767, 
     0.06078243908477833,     0.04221148137571083,     -0.02386572317775400, 
     0.003666589190819278,    0.0007099999693335820,    0.0007931864745622613, 
     0.003251256001833290,    0.0009335797177886892,    0.00008997372650920974, 
     0.005150465829598891,    0.002200974863685567,    -0.002236017567744606, 
     4.461655107765414e-6,    0.0001204782967012946, 
    -0.0001168584633119755,  -0.04615901982588366,     -0.02941544225033991, 
     0.01672873982832506,   374.5747628696193,       -186.5714100889252, 
     5.431619301086632,       0.4840866327084146,      -3.961748259004554, 
     2.171832760560541,      -3.298465252935005e-7,     6.405629870294046e-6, 
     0.00001286593933992018, -1.777115766619513e-7, 
    -1.840364441525098e-6,   -7.574624338084612e-6, 
   -20.46907727348694,       44.81554408077304,        36.34671896862719, 
     8.398344211022307,      -1.192340496837429,        1.505360601912677, 
    -0.003055497909891946,   -0.0004267854516753923,    0.0003756639687016820, 
    -0.01084107572206273,    -0.002150213408694142,     0.003688080724534325, 
     0.0001490782155791348,  -0.00001664571881389717, 
     0.0006438775089781428,  -3.268801220809508e-6, 
     4.200746621914837e-6,    3.190216649208285e-6, 
    -0.00009288986744798501,  0.0004080010998888928, 
     0.0001365110296481171,  -0.2505471535468692,       2.887162020614315, 
    -1.173911589542639,     -61.19398924435590,         8.634730918059427, 
    13.58656329864013,      -19.64033440714168,         6.120046121120866, 
     0.04900105104713143,    -1.462766547177769e-7, 
     1.955457457226577e-7,    6.691130582506415e-8, 
    -3.073668111453556e-6,    4.342332759457572e-6, 
     4.344541561312716e-6, -861.2007333539822,        489.4700276363467, 
  -111.2467574119000,         0.09524778942965621,      1.809708187258011, 
    -1.269970591057625
  };

  for(int iNode=0; iNode<int(grad_x_gold.size()); iNode++){
    TEST_FLOATING_EQUALITY(grad_x_Host[iNode], grad_x_gold[iNode], 1e-13);
  }
}



/******************************************************************************/
/*! 
  \brief Compute value and both gradients (wrt state and control) of 
         InternalElasticEnergy in 3D.
*/
/******************************************************************************/
TEUCHOS_UNIT_TEST( DerivativeTests, Volume3D )
{ 
  // create material model
  //
  Teuchos::RCP<Teuchos::ParameterList> tParamList =
    Teuchos::getParametersFromXmlString(
    "<ParameterList name='Plato Problem'>                                          \n"
    "  <ParameterList name='Spatial Model'>                                        \n"
    "    <ParameterList name='Domains'>                                            \n"
    "      <ParameterList name='Design Volume'>                                    \n"
    "        <Parameter name='Element Block' type='string' value='body'/>          \n"
    "        <Parameter name='Material Model' type='string' value='Unobtainium'/>  \n"
    "      </ParameterList>                                                        \n"
    "    </ParameterList>                                                          \n"
    "  </ParameterList>                                                            \n"
    "  <Parameter name='PDE Constraint' type='string' value='Elliptic'/>           \n"
    "  <Parameter name='Objective' type='string' value='My Internal Elastic Energy'/> \n"
    "  <Parameter name='Linear Constraint' type='string' value='My Volume'/>       \n"
    "  <Parameter name='Self-Adjoint' type='bool' value='true'/>                   \n"
    "  <ParameterList name='My Volume'>                                            \n"
    "    <Parameter name='Type' type='string' value='Scalar Function'/>            \n"
    "    <Parameter name='Scalar Function Type' type='string' value='Volume'/>     \n"
    "    <ParameterList name='Penalty Function'>                                   \n"
    "      <Parameter name='Exponent' type='double' value='1.0'/>                  \n"
    "      <Parameter name='Minimum Value' type='double' value='0.0'/>             \n"
    "      <Parameter name='Type' type='string' value='SIMP'/>                     \n"
    "    </ParameterList>                                                          \n"
    "  </ParameterList>                                                            \n"
    "  <ParameterList name='My Internal Elastic Energy'>                           \n"
    "    <Parameter name='Type' type='string' value='Scalar Function'/>            \n"
    "    <Parameter name='Scalar Function Type' type='string' value='Internal Elastic Energy'/>  \n"
    "  </ParameterList>                                                            \n"
    "</ParameterList>                                                              \n"
  );

  // create test mesh
  //
  constexpr int meshWidth=2;
  constexpr int spaceDim=3;
  auto tMesh = PlatoUtestHelpers::getBoxMesh(spaceDim, meshWidth);


  // create mesh based density from host data
  //
  std::vector<Plato::Scalar> z_host( tMesh->nverts(), 1.0 );
  Kokkos::View<Plato::Scalar*, Kokkos::HostSpace, Kokkos::MemoryUnmanaged>
    z_host_view(z_host.data(),z_host.size());
  auto z = Kokkos::create_mirror_view_and_copy( Kokkos::DefaultExecutionSpace(), z_host_view);


  // create mesh based displacement from host data
  //
  ordType tNumDofs = spaceDim*tMesh->nverts();
  Plato::ScalarMultiVector U("states", /*numSteps=*/1, tNumDofs);
  auto u = Kokkos::subview(U, 0, Kokkos::ALL());
  auto u_host = Kokkos::create_mirror_view( u );
  Plato::Scalar disp = 0.0, dval = 0.0001;
  for(ordType i=0; i<tNumDofs; i++)
  {
      u_host(i) = (disp += dval);
  }
  Kokkos::deep_copy(u, u_host);


<<<<<<< HEAD
  // create objective
=======
  // create material model
  //
  Teuchos::RCP<Teuchos::ParameterList> params =
    Teuchos::getParametersFromXmlString(
    "<ParameterList name='Plato Problem'>                                          \n"
    "  <Parameter name='PDE Constraint' type='string' value='Elliptic'/>           \n"
    "  <Parameter name='Self-Adjoint' type='bool' value='true'/>                   \n"
    "  <ParameterList name='Criteria'>                                             \n"
    "    <ParameterList name='Volume'>                                             \n"
    "      <Parameter name='Type' type='string' value='Linear Scalar Function'/>   \n"
    "      <Parameter name='Linear Scalar Function Type' type='string' value='Volume'/> \n"
    "      <ParameterList name='Penalty Function'>                                 \n"
    "        <Parameter name='Exponent' type='double' value='1.0'/>                \n"
    "        <Parameter name='Minimum Value' type='double' value='0.0'/>           \n"
    "        <Parameter name='Type' type='string' value='SIMP'/>                   \n"
    "      </ParameterList>                                                        \n"
    "    </ParameterList>                                                          \n"
    "    <ParameterList name='Internal Elastic Energy'>                            \n"
    "      <Parameter name='Type' type='string' value='Scalar Function'/>          \n"
    "      <Parameter name='Scalar Function Type' type='string' value='Internal Elastic Energy'/>  \n"
    "    </ParameterList>                                                          \n"
    "  </ParameterList>                                                            \n"
    "</ParameterList>                                                              \n"
  );

  // create criterion
>>>>>>> 1e72b948
  //
  Omega_h::Assoc tAssoc = Omega_h::get_box_assoc(spaceDim);
  Omega_h::MeshSets tMeshSets = Omega_h::invert(&(*tMesh), tAssoc);

  Plato::SpatialModel tSpatialModel(*tMesh, tMeshSets, *tParamList);

  Plato::DataMap dataMap;
<<<<<<< HEAD
  Plato::Geometric::GeometryScalarFunction<::Plato::Geometrical<spaceDim>>
    volScalarFunction(tSpatialModel, dataMap, *tParamList, tParamList->get<std::string>("Linear Constraint"));
=======
  Omega_h::MeshSets tMeshSets;
  std::string tMyFunction("Volume");
  Plato::Geometric::GeometryScalarFunction<::Plato::Geometrical<spaceDim>>
    volScalarFunction(*mesh, tMeshSets, dataMap, *params, tMyFunction);
>>>>>>> 1e72b948


  // compute and test criterion value
  //
  auto value = volScalarFunction.value(z);

  Plato::Scalar value_gold = 1.0;
  TEST_FLOATING_EQUALITY(value, value_gold, 1e-13);


  // compute and test criterion gradient wrt control, z
  //
  auto grad_z = volScalarFunction.gradient_z(z);

  auto grad_z_Host = Kokkos::create_mirror_view( grad_z );
  Kokkos::deep_copy( grad_z_Host, grad_z );

  std::vector<Plato::Scalar> grad_z_gold = {
    0.03125000000000000, 0.04166666666666666, 0.01041666666666667,
    0.06250000000000000, 0.02083333333333333, 0.01041666666666667, 
    0.02083333333333333, 0.01041666666666667, 0.04166666666666666, 
    0.06250000000000000, 0.02083333333333333, 0.01041666666666667, 
    0.02083333333333333, 0.1249999999999999,  0.06250000000000000, 
    0.04166666666666666, 0.06250000000000000, 0.04166666666666666, 
    0.03125000000000000, 0.04166666666666666, 0.06250000000000000, 
    0.06250000000000000, 0.02083333333333333, 0.01041666666666667, 
    0.02083333333333333, 0.04166666666666666, 0.01041666666666667
  };

  for(int iNode=0; iNode<int(grad_z_gold.size()); iNode++){
    TEST_FLOATING_EQUALITY(grad_z_Host[iNode], grad_z_gold[iNode], 1e-13);
  }

  // compute and test criterion gradient wrt node position, x
  //
  auto grad_x = volScalarFunction.gradient_x(z);
  
  auto grad_x_Host = Kokkos::create_mirror_view( grad_x );
  Kokkos::deep_copy(grad_x_Host, grad_x);

  std::vector<Plato::Scalar> grad_x_gold = {
   -0.08333333333333333, -0.08333333333333333, -0.08333333333333333, 
   -0.1250000000000000, -0.1250000000000000, 0, -0.04166666666666666, 
   -0.04166666666666666, 0.08333333333333333, -0.2500000000000000, 
    0.00000000000000000, 0.0, -0.1250000000000000, 0.0, 
    0.1250000000000000, -0.08333333333333333, 0.04166666666666666, 
    0.04166666666666666, -0.1250000000000000, 0.1250000000000000, 0.0, 
   -0.04166666666666666, 0.08333333333333333, -0.04166666666666666, 
   -0.1250000000000000, 0.0, -0.1250000000000000, 
    0.0000000000000000, 0.0000000000000000,
   -0.2500000000000000, 0.1250000000000000, 0.0, -0.1250000000000000, 
    0.04166666666666666, 0.04166666666666666, -0.08333333333333333, 0.0, 
    0.1250000000000000, -0.1250000000000000, 0.000000000000000000,
    0.0000000000000000, 0.0000000000000000,
    0.0000000000000000, 0.0, 0.2500000000000000, 0.0, 
    0.1250000000000000, 0.1250000000000000,    0.0000000000000000,
    0.2500000000000000, 0.0, 0.1250000000000000, 0.1250000000000000, 0.0, 
    0.08333333333333333, 0.08333333333333333, 0.08333333333333333, 
    0.1250000000000000, 0.0, 0.1250000000000000, 0.2500000000000000, 
    0.0000000000000000, 0.0, 0.0000000000000000,
   -0.2500000000000000,  0.0000000000000000, 0.0, 
   -0.1250000000000000, 0.1250000000000000, 0.04166666666666666, 
   -0.08333333333333333, 0.04166666666666666, 0.1250000000000000, 
   -0.1250000000000000, 0.0, 0.0, -0.1250000000000000, -0.1250000000000000, 
   0.08333333333333333, -0.04166666666666666, -0.04166666666666666
  };

  for(int iNode=0; iNode<int(grad_x_gold.size()); iNode++){
    if(grad_x_gold[iNode] == 0.0){
      TEST_ASSERT(fabs(grad_x_Host[iNode]) < 1e-13);
    } else {
      TEST_FLOATING_EQUALITY(grad_x_Host[iNode], grad_x_gold[iNode], 1e-13);
    }
  }
}


// Reference Strain Test
TEUCHOS_UNIT_TEST( DerivativeTests, referenceStrain3D )
{ 
  // create input
  //
  Teuchos::RCP<Teuchos::ParameterList> tParamList =
    Teuchos::getParametersFromXmlString(
    "<ParameterList name='Plato Problem'>                                          \n"
    "  <ParameterList name='Spatial Model'>                                        \n"
    "    <ParameterList name='Domains'>                                            \n"
    "      <ParameterList name='Design Volume'>                                    \n"
    "        <Parameter name='Element Block' type='string' value='body'/>          \n"
    "        <Parameter name='Material Model' type='string' value='Unobtainium'/>  \n"
    "      </ParameterList>                                                        \n"
    "    </ParameterList>                                                          \n"
    "  </ParameterList>                                                            \n"
    "  <ParameterList name='Material Models'>                                      \n"
    "    <ParameterList name='Unobtainium'>                                        \n"
    "      <ParameterList name='Isotropic Linear Elastic'>                         \n"
    "        <Parameter name='Poissons Ratio' type='double' value='0.3'/>          \n"
    "        <Parameter name='Youngs Modulus' type='double' value='1.0e6'/>        \n" 
    "        <Parameter  name='e11' type='double' value='-0.01'/>                  \n"
    "        <Parameter  name='e22' type='double' value='-0.01'/>                  \n"
    "        <Parameter  name='e33' type='double' value=' 0.02'/>                  \n"      
    "      </ParameterList>                                                        \n"
    "    </ParameterList>                                                          \n"
    "  </ParameterList>                                                            \n"
    "</ParameterList>                                                              \n"
  );
  // create test mesh
  //
  constexpr int meshWidth=2;
  constexpr int spaceDim=3;
  auto tMesh = PlatoUtestHelpers::getBoxMesh(spaceDim, meshWidth);

  int numCells = tMesh->nelems();
  int numVoigtTerms = Plato::SimplexMechanics<spaceDim>::mNumVoigtTerms;
  
  Plato::ScalarMultiVectorT<Plato::Scalar>
    stress("stress",numCells,numVoigtTerms);


  Plato::ScalarMultiVector elasticStrain("strain", numCells, numVoigtTerms);
  auto tHostStrain = Kokkos::create_mirror(elasticStrain);
  tHostStrain(0,0) = 0.0006; tHostStrain(1,0) = 0.006 ; tHostStrain(2,0) = 0.006 ; 
  tHostStrain(0,1) = 0.0048; tHostStrain(1,1) = 0.0048; tHostStrain(2,1) = 0.0012; 
  tHostStrain(0,2) = 0.0024; tHostStrain(1,2) =-0.0030; tHostStrain(2,2) = 0.0006; 
  tHostStrain(0,3) = 0.0072; tHostStrain(1,3) = 0.0018; tHostStrain(2,3) = 0.0018; 
  tHostStrain(0,4) = 0.003 ; tHostStrain(1,4) = 0.0030; tHostStrain(2,4) = 0.0066; 
  tHostStrain(0,5) = 0.0054; tHostStrain(1,5) = 0.0108; tHostStrain(2,5) = 0.0072; 
  
  tHostStrain(3,0) = 0.012 ; tHostStrain(4,0) = 0.006 ; tHostStrain(5,0) = 0.006 ;
  tHostStrain(3,1) =-0.0048; tHostStrain(4,1) = 0.0012; tHostStrain(5,1) = 0.0012;
  tHostStrain(3,2) = 0.0006; tHostStrain(4,2) = 0.0006; tHostStrain(5,2) = 0.0006;
  tHostStrain(3,3) =-0.0042; tHostStrain(4,3) = 0.0018; tHostStrain(5,3) = 0.0018;
  tHostStrain(3,4) = 0.0126; tHostStrain(4,4) = 0.0066; tHostStrain(5,4) = 0.0066;
  tHostStrain(3,5) = 0.0072; tHostStrain(4,5) = 0.0072; tHostStrain(5,5) = 0.0072;
  Kokkos::deep_copy(elasticStrain , tHostStrain );

  Plato::ElasticModelFactory<spaceDim> mmfactory(*tParamList);
  auto materialModel = mmfactory.create("Unobtainium");

  Plato::LinearStress<spaceDim>      voigtStress(materialModel);

  Plato::ScalarVectorT<Plato::Scalar> cellVolume("cell volume",numCells);
  Kokkos::parallel_for(Kokkos::RangePolicy<int>(0,numCells), LAMBDA_EXPRESSION(int cellOrdinal)
  {
    voigtStress(cellOrdinal, stress, elasticStrain);
  }, "referenceStrain");

  // test Inherent Strain stress
  //
  auto stress_Host = Kokkos::create_mirror_view( stress );
  Kokkos::deep_copy( stress_Host, stress );

  std::vector<std::vector<Plato::Scalar>> stress_gold = { 
   { 12653.8461538462, 15884.6153846154,-9038.46153846154, 2769.23076923077, 1153.84615384615, 2076.92307692308},
   { 16807.6923076923, 15884.6153846154,-13192.3076923077, 692.307692307692, 1153.84615384615, 4153.84615384615},
   { 16807.6923076923, 13115.3846153846,-10423.0769230769, 692.307692307692, 2538.46153846154, 2769.23076923077},
   { 21423.0769230769, 8500.00000000000,-10423.0769230769,-1615.38461538462, 4846.15384615385, 2769.23076923077},
   { 16807.6923076923, 13115.3846153846,-10423.0769230769, 692.307692307692, 2538.46153846154, 2769.23076923077},
   { 16807.6923076923, 13115.3846153846,-10423.0769230769, 692.307692307692, 2538.46153846154, 2769.23076923077}
  };


  for(int iCell=0; iCell<int(stress_gold.size()); iCell++){
    for(int iVoigt=0; iVoigt<numVoigtTerms; iVoigt++){
      if(stress_gold[iCell][iVoigt] == 0.0){
        TEST_ASSERT(fabs(stress_Host(iCell,iVoigt)) < 1e-12);
      } else {
        TEST_FLOATING_EQUALITY(stress_Host(iCell,iVoigt), stress_gold[iCell][iVoigt], 1e-13);
      }
    }
  }

}


TEUCHOS_UNIT_TEST( DerivativeTests, ElastostaticResidual2D_InhomogeneousEssentialConditions )
{
    Teuchos::RCP<Teuchos::ParameterList> tElasticityParams =
    Teuchos::getParametersFromXmlString(
      "<ParameterList name='Plato Problem'>                                          \n"
      "  <ParameterList name='Spatial Model'>                                        \n"
      "    <ParameterList name='Domains'>                                            \n"
      "      <ParameterList name='Design Volume'>                                    \n"
      "        <Parameter name='Element Block' type='string' value='body'/>          \n"
      "        <Parameter name='Material Model' type='string' value='Unobtainium'/>  \n"
      "      </ParameterList>                                                        \n"
      "    </ParameterList>                                                          \n"
      "  </ParameterList>                                                            \n"
      "  <Parameter name='PDE Constraint' type='string' value='Elliptic'/>           \n"
      "  <Parameter name='Self-Adjoint' type='bool' value='false'/>                  \n"
      "  <ParameterList name='Elliptic'>                                             \n"
      "    <ParameterList name='Penalty Function'>                                   \n"
      "      <Parameter name='Type' type='string' value='SIMP'/>                     \n"
      "      <Parameter name='Exponent' type='double' value='3.0'/>                  \n"
      "      <Parameter name='Minimum Value' type='double' value='1.0e-6'/>          \n"
      "    </ParameterList>                                                          \n"
      "  </ParameterList>                                                            \n"
      "  <ParameterList name='Material Models'>                                      \n"
      "    <ParameterList name='Unobtainium'>                                        \n"
      "      <ParameterList name='Isotropic Linear Elastic'>                         \n"
      "        <Parameter name='Poissons Ratio' type='double' value='0.3'/>          \n"
      "        <Parameter name='Youngs Modulus' type='double' value='1.0e6'/>        \n"
      "      </ParameterList>                                                        \n"
      "    </ParameterList>                                                          \n"
      "  </ParameterList>                                                            \n"
      "</ParameterList>                                                              \n"
    );

    // SETUP INPUT PARAMETERS
    constexpr Plato::OrdinalType tSpaceDim = 2;
    constexpr Plato::OrdinalType tMeshWidth = 3;
    Teuchos::RCP<Omega_h::Mesh> tMesh = PlatoUtestHelpers::getBoxMesh(tSpaceDim, tMeshWidth);
    Plato::DataMap tDataMap;
    Omega_h::Assoc tAssoc = Omega_h::get_box_assoc(tSpaceDim);
    Omega_h::MeshSets tMeshSets = Omega_h::invert(&(*tMesh), tAssoc);

    MPI_Comm myComm;
    MPI_Comm_dup(MPI_COMM_WORLD, &myComm);
    Plato::Comm::Machine tMachine(myComm);

    Plato::Elliptic::Problem<Plato::Mechanics<tSpaceDim>>
        tElasticityProblem(*tMesh, tMeshSets, *tElasticityParams, tMachine);

    // SET ESSENTIAL/DIRICHLET BOUNDARY CONDITIONS 
    Plato::OrdinalType tDispDofX = 0;
    Plato::OrdinalType tDispDofY = 1;
    auto tNumDofsPerNode = tElasticityProblem.numDofsPerNode();
    auto tDirichletIndicesBoundaryX0 = PlatoUtestHelpers::get_dirichlet_indices_on_boundary_2D(*tMesh, "x0", tNumDofsPerNode, tDispDofX);
    auto tDirichletIndicesBoundaryY0 = PlatoUtestHelpers::get_dirichlet_indices_on_boundary_2D(*tMesh, "y0", tNumDofsPerNode, tDispDofY);
    auto tDirichletIndicesBoundaryX1 = PlatoUtestHelpers::get_dirichlet_indices_on_boundary_2D(*tMesh, "x1", tNumDofsPerNode, tDispDofX);

    Plato::Scalar tValueToSet = 0;
    auto tNumDirichletDofs = tDirichletIndicesBoundaryX0.size() + tDirichletIndicesBoundaryY0.size() + tDirichletIndicesBoundaryX1.size();
    Plato::ScalarVector tDirichletValues("Dirichlet Values", tNumDirichletDofs);
    Plato::LocalOrdinalVector tDirichletDofs("Dirichlet Dofs", tNumDirichletDofs);
    Kokkos::parallel_for(Kokkos::RangePolicy<>(0, tDirichletIndicesBoundaryX0.size()), LAMBDA_EXPRESSION(const Plato::OrdinalType & aIndex)
    {
        tDirichletValues(aIndex) = tValueToSet;
        tDirichletDofs(aIndex) = tDirichletIndicesBoundaryX0(aIndex);
    }, "set dirichlet values and indices");

    auto tOffset = tDirichletIndicesBoundaryX0.size();
    Kokkos::parallel_for(Kokkos::RangePolicy<>(0, tDirichletIndicesBoundaryY0.size()), LAMBDA_EXPRESSION(const Plato::OrdinalType & aIndex)
    {
        auto tIndex = tOffset + aIndex;
        tDirichletValues(tIndex) = tValueToSet;
        tDirichletDofs(tIndex) = tDirichletIndicesBoundaryY0(aIndex);
    }, "set dirichlet values and indices");

    tValueToSet = 6e-4;
    tOffset += tDirichletIndicesBoundaryY0.size();
    Kokkos::parallel_for(Kokkos::RangePolicy<>(0, tDirichletIndicesBoundaryX1.size()), LAMBDA_EXPRESSION(const Plato::OrdinalType & aIndex)
    {
        auto tIndex = tOffset + aIndex;
        tDirichletValues(tIndex) = tValueToSet;
        tDirichletDofs(tIndex) = tDirichletIndicesBoundaryX1(aIndex);
    }, "set dirichlet values and indices");

    // SOLVE ELASTOSTATICS EQUATIONS
    auto tNumVerts = tMesh->nverts();
    Plato::ScalarVector tControl("Control", tNumVerts);
    Plato::blas1::fill(1.0, tControl);
    tElasticityProblem.setEssentialBoundaryConditions(tDirichletDofs, tDirichletValues);
    auto tElasticitySolution = tElasticityProblem.solution(tControl);

    // TEST RESULTS    
    const Plato::OrdinalType tTimeStep = 0;
    auto tSolution = Kokkos::subview(tElasticitySolution.State, tTimeStep, Kokkos::ALL());
    auto tHostSolution = Kokkos::create_mirror_view(tSolution);
    Kokkos::deep_copy(tHostSolution, tSolution);

    std::vector<Plato::Scalar> tGold = {0.0, 0.0, 2e-4, 0.0, 2e-4, -8.5714285714e-5, 0.0, -8.5714285714e-5, 0.0, -1.7142857143e-4, 0.0, -2.5714285714e-4, 
                                        2e-4, -2.5714285714e-4, 2e-4, -1.7142857143e-4, 4e-4, -1.7142857143e-4, 4e-4, -2.5714285714e-4, 6e-4, -2.5714285714e-4,
                                        6e-4, -1.7142857143e-4, 6e-4, -8.5714285714e-5, 4e-4, -8.5714285714e-5, 4e-4, 0.0, 6e-4, 0.0};

    constexpr Plato::Scalar tTolerance = 1e-8;
    for(Plato::OrdinalType tDofIndex=0; tDofIndex < tHostSolution.size(); tDofIndex++)
    {
        if(tGold[tDofIndex] == 0.0){
            TEST_ASSERT(fabs(tHostSolution(tDofIndex)) < 1e-12);
        } else {
            //printf("solution(%d,%d) = %.10e\n", tTimeStep, tDofIndex, tHostSolution(tDofIndex));
            TEST_FLOATING_EQUALITY(tHostSolution(tDofIndex), tGold[tDofIndex], tTolerance);
        }
    }
}<|MERGE_RESOLUTION|>--- conflicted
+++ resolved
@@ -303,7 +303,6 @@
   //
   Teuchos::RCP<Teuchos::ParameterList> tParamList =
     Teuchos::getParametersFromXmlString(
-<<<<<<< HEAD
     "<ParameterList name='Plato Problem'>                                             \n"
     "  <ParameterList name='Spatial Model'>                                           \n"
     "    <ParameterList name='Domains'>                                               \n"
@@ -314,7 +313,6 @@
     "    </ParameterList>                                                             \n"
     "  </ParameterList>                                                               \n"
     "  <Parameter name='PDE Constraint' type='string' value='Elliptic'/>              \n"
-    "  <Parameter name='Objective' type='string' value='My Internal Elastic Energy'/> \n"
     "  <Parameter name='Self-Adjoint' type='bool' value='true'/>                      \n"
     "  <ParameterList name='Elliptic'>                                                \n"
     "    <ParameterList name='Penalty Function'>                                      \n"
@@ -331,36 +329,13 @@
     "      </ParameterList>                                                           \n"
     "    </ParameterList>                                                             \n"
     "  </ParameterList>                                                               \n"
-    "  <ParameterList name='My Internal Elastic Energy'>                              \n"
-    "    <Parameter name='Type' type='string' value='Scalar Function'/>               \n"
-    "    <Parameter name='Scalar Function Type' type='string' value='Internal Elastic Energy'/>  \n"
+    "  <ParameterList name='Criteria'>                                                \n"
+    "    <ParameterList name='Internal Elastic Energy'>                               \n"
+    "      <Parameter name='Type' type='string' value='Scalar Function'/>             \n"
+    "      <Parameter name='Scalar Function Type' type='string' value='Internal Elastic Energy'/>  \n"
+    "    </ParameterList>                                                             \n"
     "  </ParameterList>                                                               \n"
     "</ParameterList>                                                                 \n"
-=======
-    "<ParameterList name='Plato Problem'>                                          \n"
-    "  <Parameter name='PDE Constraint' type='string' value='Elliptic'/>           \n"
-    "  <Parameter name='Self-Adjoint' type='bool' value='true'/>                   \n"
-    "  <ParameterList name='Elliptic'>                                             \n"
-    "    <ParameterList name='Penalty Function'>                                   \n"
-    "      <Parameter name='Exponent' type='double' value='1.0'/>                  \n"
-    "      <Parameter name='Minimum Value' type='double' value='0.0'/>             \n"
-    "      <Parameter name='Type' type='string' value='SIMP'/>                     \n"
-    "    </ParameterList>                                                          \n"
-    "  </ParameterList>                                                            \n"
-    "  <ParameterList name='Material Model'>                                       \n"
-    "    <ParameterList name='Isotropic Linear Elastic'>                           \n"
-    "      <Parameter name='Poissons Ratio' type='double' value='0.3'/>            \n"
-    "      <Parameter name='Youngs Modulus' type='double' value='1.0e6'/>          \n"
-    "    </ParameterList>                                                          \n"
-    "  </ParameterList>                                                            \n"
-    "  <ParameterList name='Criteria'>                                             \n"
-    "    <ParameterList name='Internal Elastic Energy'>                            \n"
-    "      <Parameter name='Type' type='string' value='Scalar Function'/>          \n"
-    "      <Parameter name='Scalar Function Type' type='string' value='Internal Elastic Energy'/>  \n"
-    "    </ParameterList>                                                          \n"
-    "  </ParameterList>                                                            \n"
-    "</ParameterList>                                                              \n"
->>>>>>> 1e72b948
   );
 
   // create constraint evaluator
@@ -546,63 +521,6 @@
     "      </ParameterList>                                                        \n"
     "    </ParameterList>                                                          \n"
     "  </ParameterList>                                                            \n"
-    "  <ParameterList name='My Internal Elastic Energy'>                           \n"
-    "    <Parameter name='Type' type='string' value='Scalar Function'/>            \n"
-    "    <Parameter name='Scalar Function Type' type='string' value='Internal Elastic Energy'/>  \n"
-    "    <ParameterList name='Penalty Function'>                                   \n"
-    "      <Parameter name='Exponent' type='double' value='1.0'/>                  \n"
-    "      <Parameter name='Minimum Value' type='double' value='0.0'/>             \n"
-    "      <Parameter name='Type' type='string' value='SIMP'/>                     \n"
-    "    </ParameterList>                                                          \n"
-    "  </ParameterList>                                                            \n"
-    "</ParameterList>                                                              \n"
-  );
-
-  // create test mesh
-  //
-  constexpr int meshWidth=2;
-  constexpr int spaceDim=3;
-  auto tMesh = PlatoUtestHelpers::getBoxMesh(spaceDim, meshWidth);
-
-
-  // create mesh based density from host data
-  //
-  std::vector<Plato::Scalar> z_host( tMesh->nverts(), 1.0 );
-  Kokkos::View<Plato::Scalar*, Kokkos::HostSpace, Kokkos::MemoryUnmanaged>
-    z_host_view(z_host.data(),z_host.size());
-  auto z = Kokkos::create_mirror_view_and_copy( Kokkos::DefaultExecutionSpace(), z_host_view);
-
-
-  // create mesh based displacement from host data
-  //
-  ordType tNumDofs = spaceDim*tMesh->nverts();
-  Plato::ScalarMultiVector U("states", /*numSteps=*/1, tNumDofs);
-  auto u = Kokkos::subview(U, 0, Kokkos::ALL());
-  auto u_host = Kokkos::create_mirror_view( u );
-  Plato::Scalar disp = 0.0, dval = 0.0001;
-  for(ordType i=0; i<tNumDofs; i++)
-  {
-      u_host(i) = (disp += dval);
-  }
-  Kokkos::deep_copy(u, u_host);
-
-
-<<<<<<< HEAD
-  // create objective
-=======
-  // create material model
-  //
-  Teuchos::RCP<Teuchos::ParameterList> params =
-    Teuchos::getParametersFromXmlString(
-    "<ParameterList name='Plato Problem'>                                          \n"
-    "  <Parameter name='PDE Constraint' type='string' value='Elliptic'/>           \n"
-    "  <Parameter name='Self-Adjoint' type='bool' value='true'/>                   \n"
-    "  <ParameterList name='Material Model'>                                       \n"
-    "    <ParameterList name='Isotropic Linear Elastic'>                           \n"
-    "      <Parameter name='Poissons Ratio' type='double' value='0.3'/>            \n"
-    "      <Parameter name='Youngs Modulus' type='double' value='1.0e6'/>          \n"
-    "    </ParameterList>                                                          \n"
-    "  </ParameterList>                                                            \n"
     "  <ParameterList name='Criteria'>                                             \n"
     "    <ParameterList name='Internal Elastic Energy'>                            \n"
     "      <Parameter name='Type' type='string' value='Scalar Function'/>          \n"
@@ -617,8 +535,36 @@
     "</ParameterList>                                                              \n"
   );
 
-  // create criterion
->>>>>>> 1e72b948
+  // create test mesh
+  //
+  constexpr int meshWidth=2;
+  constexpr int spaceDim=3;
+  auto tMesh = PlatoUtestHelpers::getBoxMesh(spaceDim, meshWidth);
+
+
+  // create mesh based density from host data
+  //
+  std::vector<Plato::Scalar> z_host( tMesh->nverts(), 1.0 );
+  Kokkos::View<Plato::Scalar*, Kokkos::HostSpace, Kokkos::MemoryUnmanaged>
+    z_host_view(z_host.data(),z_host.size());
+  auto z = Kokkos::create_mirror_view_and_copy( Kokkos::DefaultExecutionSpace(), z_host_view);
+
+
+  // create mesh based displacement from host data
+  //
+  ordType tNumDofs = spaceDim*tMesh->nverts();
+  Plato::ScalarMultiVector U("states", /*numSteps=*/1, tNumDofs);
+  auto u = Kokkos::subview(U, 0, Kokkos::ALL());
+  auto u_host = Kokkos::create_mirror_view( u );
+  Plato::Scalar disp = 0.0, dval = 0.0001;
+  for(ordType i=0; i<tNumDofs; i++)
+  {
+      u_host(i) = (disp += dval);
+  }
+  Kokkos::deep_copy(u, u_host);
+
+
+  // create objective
   //
   Omega_h::Assoc tAssoc = Omega_h::get_box_assoc(spaceDim);
   Omega_h::MeshSets tMeshSets = Omega_h::invert(&(*tMesh), tAssoc);
@@ -626,15 +572,9 @@
   Plato::SpatialModel tSpatialModel(*tMesh, tMeshSets, *tParamList);
 
   Plato::DataMap dataMap;
-<<<<<<< HEAD
-  Plato::Elliptic::PhysicsScalarFunction<::Plato::Mechanics<spaceDim>>
-    eeScalarFunction(tSpatialModel, dataMap, *tParamList, tParamList->get<std::string>("Objective"));
-=======
-  Omega_h::MeshSets tMeshSets;
   std::string tMyFunction("Internal Elastic Energy");
   Plato::Elliptic::PhysicsScalarFunction<::Plato::Mechanics<spaceDim>>
-    eeScalarFunction(*mesh, tMeshSets, dataMap, *params, tMyFunction);
->>>>>>> 1e72b948
+    eeScalarFunction(tSpatialModel, dataMap, *tParamList, tMyFunction);
 
 
   // compute and test criterion value
@@ -780,76 +720,6 @@
     "    </ParameterList>                                                          \n"
     "  </ParameterList>                                                            \n"
     "  <Parameter name='PDE Constraint' type='string' value='Elliptic'/>           \n"
-    "  <Parameter name='Objective' type='string' value='My Stress P-Norm'/>        \n"
-    "  <Parameter name='Self-Adjoint' type='bool' value='false'/>                  \n"
-    "  <ParameterList name='My Stress P-Norm'>                                     \n"
-    "    <Parameter name='Type' type='string' value='Scalar Function'/>            \n"
-    "    <Parameter name='Scalar Function Type' type='string' value='Stress P-Norm'/>  \n"
-    "    <Parameter name='Exponent' type='double' value='12.0'/>                   \n"
-    "    <ParameterList name='Penalty Function'>                                   \n"
-    "      <Parameter name='Exponent' type='double' value='1.0'/>                  \n"
-    "      <Parameter name='Minimum Value' type='double' value='0.0'/>             \n"
-    "      <Parameter name='Type' type='string' value='SIMP'/>                     \n"
-    "    </ParameterList>                                                          \n"
-    "  </ParameterList>                                                            \n"
-    "  <ParameterList name='Material Models'>                                      \n"
-    "    <ParameterList name='Unobtainium'>                                        \n"
-    "      <ParameterList name='Isotropic Linear Elastic'>                         \n"
-    "        <Parameter name='Poissons Ratio' type='double' value='0.3'/>          \n"
-    "        <Parameter name='Youngs Modulus' type='double' value='1.0e6'/>        \n"
-    "      </ParameterList>                                                        \n"
-    "    </ParameterList>                                                          \n"
-    "  </ParameterList>                                                            \n"
-    "</ParameterList>                                                              \n"
-  );
-
-  // create test mesh
-  //
-  constexpr int meshWidth=2;
-  constexpr int spaceDim=3;
-  auto tMesh = PlatoUtestHelpers::getBoxMesh(spaceDim, meshWidth);
-
-
-  // create mesh based density from host data
-  //
-  std::vector<Plato::Scalar> z_host( tMesh->nverts(), 1.0 );
-  Kokkos::View<Plato::Scalar*, Kokkos::HostSpace, Kokkos::MemoryUnmanaged>
-    z_host_view(z_host.data(),z_host.size());
-  auto z = Kokkos::create_mirror_view_and_copy( Kokkos::DefaultExecutionSpace(), z_host_view);
-
-
-  // create mesh based displacement from host data
-  //
-  ordType tNumDofs = spaceDim*tMesh->nverts();
-  Plato::ScalarMultiVector U("states", /*numSteps=*/1, tNumDofs);
-  auto u = Kokkos::subview(U, 0, Kokkos::ALL());
-  auto u_host = Kokkos::create_mirror_view( u );
-  Plato::Scalar disp = 0.0, dval = 0.0001;
-  for(ordType i=0; i<tNumDofs; i++)
-  {
-      u_host(i) = (disp += dval);
-  }
-  Kokkos::deep_copy(u, u_host);
-
-
-<<<<<<< HEAD
-  // create objective
-  //
-  Plato::DataMap dataMap;
-  Omega_h::Assoc tAssoc = Omega_h::get_box_assoc(spaceDim);
-  Omega_h::MeshSets tMeshSets = Omega_h::invert(&(*tMesh), tAssoc);
-
-  Plato::SpatialModel tSpatialModel(*tMesh, tMeshSets, *tParamList);
-
-  Plato::Elliptic::PhysicsScalarFunction<::Plato::Mechanics<spaceDim>>
-    eeScalarFunction(tSpatialModel, dataMap, *tParamList, tParamList->get<std::string>("Objective"));
-=======
-  // create material model
-  //
-  Teuchos::RCP<Teuchos::ParameterList> params =
-    Teuchos::getParametersFromXmlString(
-    "<ParameterList name='Plato Problem'>                                          \n"
-    "  <Parameter name='PDE Constraint' type='string' value='Elliptic'/>           \n"
     "  <Parameter name='Self-Adjoint' type='bool' value='false'/>                  \n"
     "  <ParameterList name='Criteria'>                                             \n"
     "    <ParameterList name='Globalized Stress'>                                  \n"
@@ -863,23 +733,57 @@
     "      </ParameterList>                                                        \n"
     "    </ParameterList>                                                          \n"
     "  </ParameterList>                                                            \n"
-    "  <ParameterList name='Material Model'>                                       \n"
-    "    <ParameterList name='Isotropic Linear Elastic'>                           \n"
-    "      <Parameter name='Poissons Ratio' type='double' value='0.3'/>            \n"
-    "      <Parameter name='Youngs Modulus' type='double' value='1.0e6'/>          \n"
+    "  <ParameterList name='Material Models'>                                      \n"
+    "    <ParameterList name='Unobtainium'>                                        \n"
+    "      <ParameterList name='Isotropic Linear Elastic'>                         \n"
+    "        <Parameter name='Poissons Ratio' type='double' value='0.3'/>          \n"
+    "        <Parameter name='Youngs Modulus' type='double' value='1.0e6'/>        \n"
+    "      </ParameterList>                                                        \n"
     "    </ParameterList>                                                          \n"
     "  </ParameterList>                                                            \n"
     "</ParameterList>                                                              \n"
   );
 
-  // create criterion
+  // create test mesh
+  //
+  constexpr int meshWidth=2;
+  constexpr int spaceDim=3;
+  auto tMesh = PlatoUtestHelpers::getBoxMesh(spaceDim, meshWidth);
+
+
+  // create mesh based density from host data
+  //
+  std::vector<Plato::Scalar> z_host( tMesh->nverts(), 1.0 );
+  Kokkos::View<Plato::Scalar*, Kokkos::HostSpace, Kokkos::MemoryUnmanaged>
+    z_host_view(z_host.data(),z_host.size());
+  auto z = Kokkos::create_mirror_view_and_copy( Kokkos::DefaultExecutionSpace(), z_host_view);
+
+
+  // create mesh based displacement from host data
+  //
+  ordType tNumDofs = spaceDim*tMesh->nverts();
+  Plato::ScalarMultiVector U("states", /*numSteps=*/1, tNumDofs);
+  auto u = Kokkos::subview(U, 0, Kokkos::ALL());
+  auto u_host = Kokkos::create_mirror_view( u );
+  Plato::Scalar disp = 0.0, dval = 0.0001;
+  for(ordType i=0; i<tNumDofs; i++)
+  {
+      u_host(i) = (disp += dval);
+  }
+  Kokkos::deep_copy(u, u_host);
+
+
+  // create objective
   //
   Plato::DataMap dataMap;
-  Omega_h::MeshSets tMeshSets;
   std::string tMyFunction("Globalized Stress");
+  Omega_h::Assoc tAssoc = Omega_h::get_box_assoc(spaceDim);
+  Omega_h::MeshSets tMeshSets = Omega_h::invert(&(*tMesh), tAssoc);
+
+  Plato::SpatialModel tSpatialModel(*tMesh, tMeshSets, *tParamList);
+
   Plato::Elliptic::PhysicsScalarFunction<::Plato::Mechanics<spaceDim>>
-    eeScalarFunction(*mesh, tMeshSets, dataMap, *params, tMyFunction);
->>>>>>> 1e72b948
+    eeScalarFunction(tSpatialModel, dataMap, *tParamList, tMyFunction);
 
 
   // compute and test criterion value
@@ -979,7 +883,6 @@
   //
   Teuchos::RCP<Teuchos::ParameterList> tParamList =
     Teuchos::getParametersFromXmlString(
-<<<<<<< HEAD
     "<ParameterList name='Plato Problem'>                                                         \n"
     "  <ParameterList name='Spatial Model'>                                                       \n"
     "    <ParameterList name='Domains'>                                                           \n"
@@ -989,18 +892,19 @@
     "      </ParameterList>                                                                       \n"
     "    </ParameterList>                                                                         \n"
     "  </ParameterList>                                                                           \n"
-    "  <Parameter name='Objective' type='string' value='My Effective Energy'/>                    \n"
     "  <Parameter name='Self-Adjoint' type='bool' value='false'/>                                 \n"
-    "  <ParameterList name='My Effective Energy'>                                                 \n"
-    "    <Parameter name='Type' type='string' value='Scalar Function'/>                           \n"
-    "    <Parameter name='Scalar Function Type' type='string' value='Effective Energy'/>          \n"
-    "    <Parameter name='Assumed Strain' type='Array(double)' value='{1.0,0.0,0.0,0.0,0.0,0.0}'/>\n"
-    "    <ParameterList name='Penalty Function'>                                                  \n"
-    "      <Parameter name='Exponent' type='double' value='1.0'/>                                 \n"
-    "      <Parameter name='Minimum Value' type='double' value='0.0'/>                            \n"
-    "      <Parameter name='Type' type='string' value='SIMP'/>                                    \n"
-    "    </ParameterList>                                                                         \n"
-    "  </ParameterList>                                                                           \n"
+    "  <ParameterList name='Criteria'>                                                              \n"
+    "    <ParameterList name='Effective Energy'>                                                    \n"
+    "      <Parameter name='Type' type='string' value='Scalar Function'/>                           \n"
+    "      <Parameter name='Scalar Function Type' type='string' value='Effective Energy'/>          \n"
+    "      <Parameter name='Assumed Strain' type='Array(double)' value='{1.0,0.0,0.0,0.0,0.0,0.0}'/>\n"
+    "      <ParameterList name='Penalty Function'>                                                  \n"
+    "        <Parameter name='Exponent' type='double' value='1.0'/>                                 \n"
+    "        <Parameter name='Minimum Value' type='double' value='0.0'/>                            \n"
+    "        <Parameter name='Type' type='string' value='SIMP'/>                                    \n"
+    "      </ParameterList>                                                                         \n"
+    "    </ParameterList>                                                                           \n"
+    "  </ParameterList>                                                                             \n"
     "  <ParameterList name='Cell Problem Forcing'>                                                \n"
     "    <Parameter name='Column Index' type='int' value='0'/>                                    \n"
     "  </ParameterList>                                                                           \n"
@@ -1013,32 +917,6 @@
     "    </ParameterList>                                                                         \n"
     "  </ParameterList>                                                                           \n"
     "</ParameterList>                                                                             \n"
-=======
-    "<ParameterList name='Plato Problem'>                                                           \n"
-    "  <Parameter name='Self-Adjoint' type='bool' value='false'/>                                   \n"
-    "  <ParameterList name='Criteria'>                                                              \n"
-    "    <ParameterList name='Effective Energy'>                                                    \n"
-    "      <Parameter name='Type' type='string' value='Scalar Function'/>                           \n"
-    "      <Parameter name='Scalar Function Type' type='string' value='Effective Energy'/>          \n"
-    "      <Parameter name='Assumed Strain' type='Array(double)' value='{1.0,0.0,0.0,0.0,0.0,0.0}'/>\n"
-    "      <ParameterList name='Penalty Function'>                                                  \n"
-    "        <Parameter name='Exponent' type='double' value='1.0'/>                                 \n"
-    "        <Parameter name='Minimum Value' type='double' value='0.0'/>                            \n"
-    "        <Parameter name='Type' type='string' value='SIMP'/>                                    \n"
-    "      </ParameterList>                                                                         \n"
-    "    </ParameterList>                                                                           \n"
-    "  </ParameterList>                                                                             \n"
-    "  <ParameterList name='Cell Problem Forcing'>                                                  \n"
-    "    <Parameter name='Column Index' type='int' value='0'/>                                      \n"
-    "  </ParameterList>                                                                             \n"
-    "  <ParameterList name='Material Model'>                                                        \n"
-    "    <ParameterList name='Isotropic Linear Elastic'>                                            \n"
-    "      <Parameter name='Poissons Ratio' type='double' value='0.3'/>                             \n"
-    "      <Parameter name='Youngs Modulus' type='double' value='1.0e6'/>                           \n"
-    "    </ParameterList>                                                                           \n"
-    "  </ParameterList>                                                                             \n"
-    "</ParameterList>                                                                               \n"
->>>>>>> 1e72b948
   );
 
   // create test mesh
@@ -1106,15 +984,9 @@
   Plato::SpatialModel tSpatialModel(*tMesh, tMeshSets, *tParamList);
 
   Plato::DataMap dataMap;
-<<<<<<< HEAD
-  Plato::Elliptic::PhysicsScalarFunction<::Plato::Mechanics<spaceDim>>
-    eeScalarFunction(tSpatialModel, dataMap, *tParamList, tParamList->get<std::string>("Objective"));
-=======
-  Omega_h::MeshSets tMeshSets;
   std::string tMyFunction("Effective Energy");
   Plato::Elliptic::PhysicsScalarFunction<::Plato::Mechanics<spaceDim>>
-    eeScalarFunction(*mesh, tMeshSets, dataMap, *params, tMyFunction);
->>>>>>> 1e72b948
+    eeScalarFunction(tSpatialModel, dataMap, *tParamList, tMyFunction);
 
 
   // compute and test criterion value
@@ -1253,7 +1125,6 @@
   //
   Teuchos::RCP<Teuchos::ParameterList> tParamList =
     Teuchos::getParametersFromXmlString(
-<<<<<<< HEAD
     "<ParameterList name='Plato Problem'>                                                         \n"
     "  <ParameterList name='Spatial Model'>                                                       \n"
     "    <ParameterList name='Domains'>                                                           \n"
@@ -1263,18 +1134,19 @@
     "      </ParameterList>                                                                       \n"
     "    </ParameterList>                                                                         \n"
     "  </ParameterList>                                                                           \n"
-    "  <Parameter name='Objective' type='string' value='My Effective Energy'/>                    \n"
     "  <Parameter name='Self-Adjoint' type='bool' value='false'/>                                 \n"
-    "  <ParameterList name='My Effective Energy'>                                                 \n"
-    "    <Parameter name='Type' type='string' value='Scalar Function'/>                           \n"
-    "    <Parameter name='Scalar Function Type' type='string' value='Effective Energy'/>          \n"
-    "    <Parameter name='Assumed Strain' type='Array(double)' value='{0.0,0.0,0.0,1.0,0.0,0.0}'/>\n"
-    "    <ParameterList name='Penalty Function'>                                                  \n"
-    "      <Parameter name='Exponent' type='double' value='1.0'/>                                 \n"
-    "      <Parameter name='Minimum Value' type='double' value='0.0'/>                            \n"
-    "      <Parameter name='Type' type='string' value='SIMP'/>                                    \n"
-    "    </ParameterList>                                                                         \n"
-    "  </ParameterList>                                                                           \n"
+    "  <ParameterList name='Criteria'>                                                              \n"
+    "    <ParameterList name='Effective Energy'>                                                    \n"
+    "      <Parameter name='Type' type='string' value='Scalar Function'/>                           \n"
+    "      <Parameter name='Scalar Function Type' type='string' value='Effective Energy'/>          \n"
+    "      <Parameter name='Assumed Strain' type='Array(double)' value='{0.0,0.0,0.0,1.0,0.0,0.0}'/>\n"
+    "      <ParameterList name='Penalty Function'>                                                  \n"
+    "        <Parameter name='Exponent' type='double' value='1.0'/>                                 \n"
+    "        <Parameter name='Minimum Value' type='double' value='0.0'/>                            \n"
+    "        <Parameter name='Type' type='string' value='SIMP'/>                                    \n"
+    "      </ParameterList>                                                                         \n"
+    "    </ParameterList>                                                                           \n"
+    "  </ParameterList>                                                                             \n"
     "  <ParameterList name='Cell Problem Forcing'>                                                \n"
     "    <Parameter name='Column Index' type='int' value='3'/>                                    \n"
     "  </ParameterList>                                                                           \n"
@@ -1287,32 +1159,6 @@
     "    </ParameterList>                                                                         \n"
     "  </ParameterList>                                                                           \n"
     "</ParameterList>                                                                             \n"
-=======
-    "<ParameterList name='Plato Problem'>                                                           \n"
-    "  <Parameter name='Self-Adjoint' type='bool' value='false'/>                                   \n"
-    "  <ParameterList name='Criteria'>                                                              \n"
-    "    <ParameterList name='Effective Energy'>                                                    \n"
-    "      <Parameter name='Type' type='string' value='Scalar Function'/>                           \n"
-    "      <Parameter name='Scalar Function Type' type='string' value='Effective Energy'/>          \n"
-    "      <Parameter name='Assumed Strain' type='Array(double)' value='{0.0,0.0,0.0,1.0,0.0,0.0}'/>\n"
-    "      <ParameterList name='Penalty Function'>                                                  \n"
-    "        <Parameter name='Exponent' type='double' value='1.0'/>                                 \n"
-    "        <Parameter name='Minimum Value' type='double' value='0.0'/>                            \n"
-    "        <Parameter name='Type' type='string' value='SIMP'/>                                    \n"
-    "      </ParameterList>                                                                         \n"
-    "    </ParameterList>                                                                           \n"
-    "  </ParameterList>                                                                             \n"
-    "  <ParameterList name='Cell Problem Forcing'>                                                  \n"
-    "    <Parameter name='Column Index' type='int' value='3'/>                                      \n"
-    "  </ParameterList>                                                                             \n"
-    "  <ParameterList name='Material Model'>                                                        \n"
-    "    <ParameterList name='Isotropic Linear Elastic'>                                            \n"
-    "      <Parameter name='Poissons Ratio' type='double' value='0.3'/>                             \n"
-    "      <Parameter name='Youngs Modulus' type='double' value='1.0e6'/>                           \n"
-    "    </ParameterList>                                                                           \n"
-    "  </ParameterList>                                                                             \n"
-    "</ParameterList>                                                                               \n"
->>>>>>> 1e72b948
   );
 
   // create test mesh
@@ -1361,15 +1207,9 @@
   Plato::SpatialModel tSpatialModel(*tMesh, tMeshSets, *tParamList);
 
   Plato::DataMap dataMap;
-<<<<<<< HEAD
-  Plato::Elliptic::PhysicsScalarFunction<::Plato::Mechanics<spaceDim>>
-    eeScalarFunction(tSpatialModel, dataMap, *tParamList, tParamList->get<std::string>("Objective"));
-=======
-  Omega_h::MeshSets tMeshSets;
   std::string tMyFunction("Effective Energy");
   Plato::Elliptic::PhysicsScalarFunction<::Plato::Mechanics<spaceDim>>
-    eeScalarFunction(*mesh, tMeshSets, dataMap, *params, tMyFunction);
->>>>>>> 1e72b948
+    eeScalarFunction(tSpatialModel, dataMap, *tParamList, tMyFunction);
 
 
   // compute and test criterion value
@@ -1693,65 +1533,6 @@
     "    </ParameterList>                                                          \n"
     "  </ParameterList>                                                            \n"
     "  <Parameter name='PDE Constraint' type='string' value='Elliptic'/>           \n"
-    "  <Parameter name='Objective' type='string' value='My Internal Thermal Energy'/> \n"
-    "  <Parameter name='Self-Adjoint' type='bool' value='true'/>                   \n"
-    "  <ParameterList name='My Internal Thermal Energy'>                           \n"
-    "    <Parameter name='Type' type='string' value='Scalar Function'/>            \n"
-    "    <Parameter name='Scalar Function Type' type='string' value='Internal Thermal Energy'/>  \n"
-    "    <ParameterList name='Penalty Function'>                                   \n"
-    "      <Parameter name='Exponent' type='double' value='1.0'/>                  \n"
-    "      <Parameter name='Minimum Value' type='double' value='0.0'/>             \n"
-    "      <Parameter name='Type' type='string' value='SIMP'/>                     \n"
-    "    </ParameterList>                                                          \n"
-    "  </ParameterList>                                                            \n"
-    "  <ParameterList name='Material Models'>                                      \n"
-    "    <ParameterList name='Unobtainium'>                                        \n"
-    "      <ParameterList name='Thermal Conduction'>                               \n"
-    "        <Parameter name='Thermal Conductivity' type='double' value='100.0'/>  \n"
-    "      </ParameterList>                                                        \n"
-    "    </ParameterList>                                                          \n"
-    "  </ParameterList>                                                            \n"
-    "</ParameterList>                                                              \n"
-  );
-
-  // create test mesh
-  //
-  constexpr int meshWidth=2;
-  constexpr int spaceDim=3;
-  auto tMesh = PlatoUtestHelpers::getBoxMesh(spaceDim, meshWidth);
-
-
-  // create mesh based density from host data
-  //
-  std::vector<Plato::Scalar> z_host( tMesh->nverts(), 1.0 );
-  Kokkos::View<Plato::Scalar*, Kokkos::HostSpace, Kokkos::MemoryUnmanaged>
-    z_host_view(z_host.data(),z_host.size());
-  auto z = Kokkos::create_mirror_view_and_copy( Kokkos::DefaultExecutionSpace(), z_host_view);
-
-
-  // create mesh based temperature from host data
-  //
-  ordType tNumDofs = tMesh->nverts();
-  Plato::ScalarMultiVector U("states", /*numSteps=*/1, tNumDofs);
-  auto u = Kokkos::subview(U, 0, Kokkos::ALL());
-  auto u_host = Kokkos::create_mirror_view( u );
-  Plato::Scalar disp = 0.0, dval = 0.1;
-  for(ordType i=0; i<tNumDofs; i++)
-  {
-      u_host(i) = (disp += dval);
-  }
-  Kokkos::deep_copy(u, u_host);
-
-
-<<<<<<< HEAD
-  // create objective
-=======
-  // create input
-  //
-  Teuchos::RCP<Teuchos::ParameterList> params =
-    Teuchos::getParametersFromXmlString(
-    "<ParameterList name='Plato Problem'>                                          \n"
-    "  <Parameter name='PDE Constraint' type='string' value='Elliptic'/>           \n"
     "  <Parameter name='Self-Adjoint' type='bool' value='true'/>                   \n"
     "  <ParameterList name='Criteria'>                                             \n"
     "    <ParameterList name='Internal Thermal Energy'>                            \n"
@@ -1764,16 +1545,46 @@
     "      </ParameterList>                                                        \n"
     "    </ParameterList>                                                          \n"
     "  </ParameterList>                                                            \n"
-    "  <ParameterList name='Material Model'>                                       \n"
-    "    <ParameterList name='Thermal Conduction'>                                 \n"
-    "      <Parameter name='Thermal Conductivity' type='double' value='100.0'/>    \n"
+    "  <ParameterList name='Material Models'>                                      \n"
+    "    <ParameterList name='Unobtainium'>                                        \n"
+    "      <ParameterList name='Thermal Conduction'>                               \n"
+    "        <Parameter name='Thermal Conductivity' type='double' value='100.0'/>  \n"
+    "      </ParameterList>                                                        \n"
     "    </ParameterList>                                                          \n"
     "  </ParameterList>                                                            \n"
     "</ParameterList>                                                              \n"
   );
 
-  // create criterion
->>>>>>> 1e72b948
+  // create test mesh
+  //
+  constexpr int meshWidth=2;
+  constexpr int spaceDim=3;
+  auto tMesh = PlatoUtestHelpers::getBoxMesh(spaceDim, meshWidth);
+
+
+  // create mesh based density from host data
+  //
+  std::vector<Plato::Scalar> z_host( tMesh->nverts(), 1.0 );
+  Kokkos::View<Plato::Scalar*, Kokkos::HostSpace, Kokkos::MemoryUnmanaged>
+    z_host_view(z_host.data(),z_host.size());
+  auto z = Kokkos::create_mirror_view_and_copy( Kokkos::DefaultExecutionSpace(), z_host_view);
+
+
+  // create mesh based temperature from host data
+  //
+  ordType tNumDofs = tMesh->nverts();
+  Plato::ScalarMultiVector U("states", /*numSteps=*/1, tNumDofs);
+  auto u = Kokkos::subview(U, 0, Kokkos::ALL());
+  auto u_host = Kokkos::create_mirror_view( u );
+  Plato::Scalar disp = 0.0, dval = 0.1;
+  for(ordType i=0; i<tNumDofs; i++)
+  {
+      u_host(i) = (disp += dval);
+  }
+  Kokkos::deep_copy(u, u_host);
+
+
+  // create objective
   //
   Omega_h::Assoc tAssoc = Omega_h::get_box_assoc(spaceDim);
   Omega_h::MeshSets tMeshSets = Omega_h::invert(&(*tMesh), tAssoc);
@@ -1781,15 +1592,9 @@
   Plato::SpatialModel tSpatialModel(*tMesh, tMeshSets, *tParamList);
 
   Plato::DataMap dataMap;
-<<<<<<< HEAD
-  Plato::Elliptic::PhysicsScalarFunction<::Plato::Thermal<spaceDim>>
-    eeScalarFunction(tSpatialModel, dataMap, *tParamList, tParamList->get<std::string>("Objective"));
-=======
-  Omega_h::MeshSets tMeshSets;
   std::string tMyFunction("Internal Thermal Energy");
   Plato::Elliptic::PhysicsScalarFunction<::Plato::Thermal<spaceDim>>
-    eeScalarFunction(*mesh, tMeshSets, dataMap, *params, tMyFunction);
->>>>>>> 1e72b948
+    eeScalarFunction(tSpatialModel, dataMap, *tParamList, tMyFunction);
 
 
   // compute and test criterion value
@@ -1898,67 +1703,6 @@
     "      </ParameterList>                                                        \n"
     "    </ParameterList>                                                          \n"
     "  </ParameterList>                                                            \n"
-    "  <Parameter name='PDE Constraint' type='string' value='Elliptic'/>           \n"
-    "  <Parameter name='Objective' type='string' value='My Flux P-Norm'/>          \n"
-    "  <Parameter name='Self-Adjoint' type='bool' value='false'/>                  \n"
-    "  <ParameterList name='My Flux P-Norm'>                                       \n"
-    "    <Parameter name='Type' type='string' value='Scalar Function'/>            \n"
-    "    <Parameter name='Scalar Function Type' type='string' value='Flux P-Norm'/>  \n"
-    "    <Parameter name='Exponent' type='double' value='12.0'/>                   \n"
-    "    <ParameterList name='Penalty Function'>                                   \n"
-    "      <Parameter name='Exponent' type='double' value='1.0'/>                  \n"
-    "      <Parameter name='Minimum Value' type='double' value='0.0'/>             \n"
-    "      <Parameter name='Type' type='string' value='SIMP'/>                     \n"
-    "    </ParameterList>                                                          \n"
-    "  </ParameterList>                                                            \n"
-    "  <ParameterList name='Material Models'>                                      \n"
-    "    <ParameterList name='Unobtainium'>                                        \n"
-    "      <ParameterList name='Thermal Conduction'>                               \n"
-    "        <Parameter name='Thermal Conductivity' type='double' value='100.0'/>  \n"
-    "      </ParameterList>                                                        \n"
-    "    </ParameterList>                                                          \n"
-    "  </ParameterList>                                                            \n"
-    "</ParameterList>                                                              \n"
-  );
-
-  // create test mesh
-  //
-  constexpr int meshWidth=2;
-  constexpr int spaceDim=3;
-  auto tMesh = PlatoUtestHelpers::getBoxMesh(spaceDim, meshWidth);
-
-
-  // create mesh based density from host data
-  //
-  std::vector<Plato::Scalar> z_host( tMesh->nverts(), 1.0 );
-  Kokkos::View<Plato::Scalar*, Kokkos::HostSpace, Kokkos::MemoryUnmanaged>
-    z_host_view(z_host.data(),z_host.size());
-  auto z = Kokkos::create_mirror_view_and_copy( Kokkos::DefaultExecutionSpace(), z_host_view);
-
-
-  // create mesh based temperature from host data
-  //
-  ordType tNumDofs = tMesh->nverts();
-  Plato::ScalarMultiVector U("states", /*numSteps=*/1, tNumDofs);
-  auto u = Kokkos::subview(U, 0, Kokkos::ALL());
-  auto u_host = Kokkos::create_mirror_view( u );
-  Plato::Scalar disp = 0.0, dval = 0.1;
-  for(ordType i=0; i<tNumDofs; i++)
-  {
-      u_host(i) = (disp += dval);
-  }
-  Kokkos::deep_copy(u, u_host);
-
-
-
-<<<<<<< HEAD
-  // create objective
-=======
-  // create material model
-  //
-  Teuchos::RCP<Teuchos::ParameterList> params =
-    Teuchos::getParametersFromXmlString(
-    "<ParameterList name='Plato Problem'>                                          \n"
     "  <Parameter name='PDE Constraint' type='string' value='Elliptic'/>           \n"
     "  <Parameter name='Self-Adjoint' type='bool' value='false'/>                  \n"
     "  <ParameterList name='Criteria'>                                             \n"
@@ -1973,16 +1717,47 @@
     "      </ParameterList>                                                        \n"
     "    </ParameterList>                                                          \n"
     "  </ParameterList>                                                            \n"
-    "  <ParameterList name='Material Model'>                                       \n"
-    "    <ParameterList name='Thermal Conduction'>                                 \n"
-    "      <Parameter name='Thermal Conductivity' type='double' value='100.0'/>    \n"
+    "  <ParameterList name='Material Models'>                                      \n"
+    "    <ParameterList name='Unobtainium'>                                        \n"
+    "      <ParameterList name='Thermal Conduction'>                               \n"
+    "        <Parameter name='Thermal Conductivity' type='double' value='100.0'/>  \n"
+    "      </ParameterList>                                                        \n"
     "    </ParameterList>                                                          \n"
     "  </ParameterList>                                                            \n"
     "</ParameterList>                                                              \n"
   );
 
-  // create criterion
->>>>>>> 1e72b948
+  // create test mesh
+  //
+  constexpr int meshWidth=2;
+  constexpr int spaceDim=3;
+  auto tMesh = PlatoUtestHelpers::getBoxMesh(spaceDim, meshWidth);
+
+
+  // create mesh based density from host data
+  //
+  std::vector<Plato::Scalar> z_host( tMesh->nverts(), 1.0 );
+  Kokkos::View<Plato::Scalar*, Kokkos::HostSpace, Kokkos::MemoryUnmanaged>
+    z_host_view(z_host.data(),z_host.size());
+  auto z = Kokkos::create_mirror_view_and_copy( Kokkos::DefaultExecutionSpace(), z_host_view);
+
+
+  // create mesh based temperature from host data
+  //
+  ordType tNumDofs = tMesh->nverts();
+  Plato::ScalarMultiVector U("states", /*numSteps=*/1, tNumDofs);
+  auto u = Kokkos::subview(U, 0, Kokkos::ALL());
+  auto u_host = Kokkos::create_mirror_view( u );
+  Plato::Scalar disp = 0.0, dval = 0.1;
+  for(ordType i=0; i<tNumDofs; i++)
+  {
+      u_host(i) = (disp += dval);
+  }
+  Kokkos::deep_copy(u, u_host);
+
+
+
+  // create objective
   //
   Omega_h::Assoc tAssoc = Omega_h::get_box_assoc(spaceDim);
   Omega_h::MeshSets tMeshSets = Omega_h::invert(&(*tMesh), tAssoc);
@@ -1990,15 +1765,9 @@
   Plato::SpatialModel tSpatialModel(*tMesh, tMeshSets, *tParamList);
 
   Plato::DataMap dataMap;
-<<<<<<< HEAD
-  Plato::Elliptic::PhysicsScalarFunction<::Plato::Thermal<spaceDim>>
-    scalarFunction(tSpatialModel, dataMap, *tParamList, tParamList->get<std::string>("Objective"));
-=======
-  Omega_h::MeshSets tMeshSets;
   std::string tMyFunction("Flux P-Norm");
   Plato::Elliptic::PhysicsScalarFunction<::Plato::Thermal<spaceDim>>
-    scalarFunction(*mesh, tMeshSets, dataMap, *params, tMyFunction);
->>>>>>> 1e72b948
+    scalarFunction(tSpatialModel, dataMap, *tParamList, tMyFunction);
 
 
   // compute and test criterion value
@@ -2130,63 +1899,6 @@
     "    </ParameterList>                                                          \n"
     "  </ParameterList>                                                            \n"
     "  <Parameter name='PDE Constraint' type='string' value='Elliptic'/>           \n"
-    "  <Parameter name='Objective' type='string' value='My Internal Elastic Energy'/> \n"
-    "  <Parameter name='Linear Constraint' type='string' value='My Volume'/>       \n"
-    "  <Parameter name='Self-Adjoint' type='bool' value='true'/>                   \n"
-    "  <ParameterList name='My Volume'>                                            \n"
-    "    <Parameter name='Type' type='string' value='Scalar Function'/>            \n"
-    "    <Parameter name='Scalar Function Type' type='string' value='Volume'/>     \n"
-    "    <ParameterList name='Penalty Function'>                                   \n"
-    "      <Parameter name='Exponent' type='double' value='1.0'/>                  \n"
-    "      <Parameter name='Minimum Value' type='double' value='0.0'/>             \n"
-    "      <Parameter name='Type' type='string' value='SIMP'/>                     \n"
-    "    </ParameterList>                                                          \n"
-    "  </ParameterList>                                                            \n"
-    "  <ParameterList name='My Internal Elastic Energy'>                           \n"
-    "    <Parameter name='Type' type='string' value='Scalar Function'/>            \n"
-    "    <Parameter name='Scalar Function Type' type='string' value='Internal Elastic Energy'/>  \n"
-    "  </ParameterList>                                                            \n"
-    "</ParameterList>                                                              \n"
-  );
-
-  // create test mesh
-  //
-  constexpr int meshWidth=2;
-  constexpr int spaceDim=3;
-  auto tMesh = PlatoUtestHelpers::getBoxMesh(spaceDim, meshWidth);
-
-
-  // create mesh based density from host data
-  //
-  std::vector<Plato::Scalar> z_host( tMesh->nverts(), 1.0 );
-  Kokkos::View<Plato::Scalar*, Kokkos::HostSpace, Kokkos::MemoryUnmanaged>
-    z_host_view(z_host.data(),z_host.size());
-  auto z = Kokkos::create_mirror_view_and_copy( Kokkos::DefaultExecutionSpace(), z_host_view);
-
-
-  // create mesh based displacement from host data
-  //
-  ordType tNumDofs = spaceDim*tMesh->nverts();
-  Plato::ScalarMultiVector U("states", /*numSteps=*/1, tNumDofs);
-  auto u = Kokkos::subview(U, 0, Kokkos::ALL());
-  auto u_host = Kokkos::create_mirror_view( u );
-  Plato::Scalar disp = 0.0, dval = 0.0001;
-  for(ordType i=0; i<tNumDofs; i++)
-  {
-      u_host(i) = (disp += dval);
-  }
-  Kokkos::deep_copy(u, u_host);
-
-
-<<<<<<< HEAD
-  // create objective
-=======
-  // create material model
-  //
-  Teuchos::RCP<Teuchos::ParameterList> params =
-    Teuchos::getParametersFromXmlString(
-    "<ParameterList name='Plato Problem'>                                          \n"
-    "  <Parameter name='PDE Constraint' type='string' value='Elliptic'/>           \n"
     "  <Parameter name='Self-Adjoint' type='bool' value='true'/>                   \n"
     "  <ParameterList name='Criteria'>                                             \n"
     "    <ParameterList name='Volume'>                                             \n"
@@ -2206,8 +1918,36 @@
     "</ParameterList>                                                              \n"
   );
 
-  // create criterion
->>>>>>> 1e72b948
+  // create test mesh
+  //
+  constexpr int meshWidth=2;
+  constexpr int spaceDim=3;
+  auto tMesh = PlatoUtestHelpers::getBoxMesh(spaceDim, meshWidth);
+
+
+  // create mesh based density from host data
+  //
+  std::vector<Plato::Scalar> z_host( tMesh->nverts(), 1.0 );
+  Kokkos::View<Plato::Scalar*, Kokkos::HostSpace, Kokkos::MemoryUnmanaged>
+    z_host_view(z_host.data(),z_host.size());
+  auto z = Kokkos::create_mirror_view_and_copy( Kokkos::DefaultExecutionSpace(), z_host_view);
+
+
+  // create mesh based displacement from host data
+  //
+  ordType tNumDofs = spaceDim*tMesh->nverts();
+  Plato::ScalarMultiVector U("states", /*numSteps=*/1, tNumDofs);
+  auto u = Kokkos::subview(U, 0, Kokkos::ALL());
+  auto u_host = Kokkos::create_mirror_view( u );
+  Plato::Scalar disp = 0.0, dval = 0.0001;
+  for(ordType i=0; i<tNumDofs; i++)
+  {
+      u_host(i) = (disp += dval);
+  }
+  Kokkos::deep_copy(u, u_host);
+
+
+  // create objective
   //
   Omega_h::Assoc tAssoc = Omega_h::get_box_assoc(spaceDim);
   Omega_h::MeshSets tMeshSets = Omega_h::invert(&(*tMesh), tAssoc);
@@ -2215,15 +1955,9 @@
   Plato::SpatialModel tSpatialModel(*tMesh, tMeshSets, *tParamList);
 
   Plato::DataMap dataMap;
-<<<<<<< HEAD
-  Plato::Geometric::GeometryScalarFunction<::Plato::Geometrical<spaceDim>>
-    volScalarFunction(tSpatialModel, dataMap, *tParamList, tParamList->get<std::string>("Linear Constraint"));
-=======
-  Omega_h::MeshSets tMeshSets;
   std::string tMyFunction("Volume");
   Plato::Geometric::GeometryScalarFunction<::Plato::Geometrical<spaceDim>>
-    volScalarFunction(*mesh, tMeshSets, dataMap, *params, tMyFunction);
->>>>>>> 1e72b948
+    volScalarFunction(tSpatialModel, dataMap, *tParamList, tMyFunction);
 
 
   // compute and test criterion value
