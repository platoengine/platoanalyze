--- conflicted
+++ resolved
@@ -257,11 +257,7 @@
   //
   std::string tMyFunction("Internal Thermoelastic Energy");
   Plato::Elliptic::PhysicsScalarFunction<::Plato::Thermomechanics<spaceDim>>
-<<<<<<< HEAD
-    scalarFunction(tSpatialModel, tDataMap, *params, params->get<std::string>("Objective"));
-=======
-    scalarFunction(*mesh, tMeshSets, tDataMap, *params, tMyFunction);
->>>>>>> 1e72b948
+    scalarFunction(tSpatialModel, tDataMap, *params, tMyFunction);
 
   // compute and test objective value
   //
